# configurations to build and test on every pull request
# each entry is a mapping with:
# - config: a string encoded list containing the docker image name and any number of build options.
# - The build options are `mpi`, `tbb`, `llvm`, `nomd`, and `nohpmc`.
unit_test_configurations:
- config: "[clang14_py310, mpi, tbb, llvm]"
- config: "[gcc12_py310]"
- config: "[gcc12_py310, nomd]"
- config: "[gcc12_py310, nohpmc]"
- config: "[gcc12_py310, nomd, nohpmc]"
<<<<<<< HEAD
- config: "[cuda117_gcc11_py310, mpi, llvm, debug]"
- config: "[cuda117_gcc11_py310]"

=======
- config: "[cuda116_gcc9_py38, mpi, llvm]"
- config: "[cuda116_gcc9_py38]"
- config: "[gcc9_py39]"
- config: "[gcc7_py37]"
- config: "[gcc7_py36]"
>>>>>>> 0bd86377

# Configurations on which to run longer validation tests. Must be a subset of
# `unit_test_configurations`
validate_configurations:
- config: "[clang14_py310, mpi, tbb, llvm]"
- config: "[gcc12_py310]"
- config: "[cuda117_gcc11_py310, mpi, llvm, debug]"
- config: "[cuda117_gcc11_py310]"

# Configurations to build and test only rarely, such as just before a release.
# There should be no overlap between this list and `unit_test_configurations`
release_test_configurations:
- config: "[clang13_py310, llvm]"
- config: "[clang12_py310, llvm]"
- config: "[clang11_py310, llvm]"
- config: "[gcc11_py310]"
- config: "[gcc10_py310]"
- config: "[cuda117_gcc11_py310, mpi, llvm]"
- config: "[cuda116_gcc9_py38, mpi, llvm]"
- config: "[cuda115_gcc9_py38, mpi, llvm]"
- config: "[cuda114_gcc9_py38, mpi, llvm]"
- config: "[cuda113_gcc9_py38, mpi, llvm]"
- config: "[cuda112_gcc9_py38, mpi, llvm]"
- config: "[cuda111_gcc9_py38, mpi, llvm]"
- config: "[cuda10_gcc7_py37, llvm]"
- config: "[clang10_py38, llvm]"
- config: "[clang9_py38]"
- config: "[clang8_py38]"
- config: "[clang7_py38]"
- config: "[gcc8_py37]"
- config: "[clang6_py37]"<|MERGE_RESOLUTION|>--- conflicted
+++ resolved
@@ -8,24 +8,19 @@
 - config: "[gcc12_py310, nomd]"
 - config: "[gcc12_py310, nohpmc]"
 - config: "[gcc12_py310, nomd, nohpmc]"
-<<<<<<< HEAD
 - config: "[cuda117_gcc11_py310, mpi, llvm, debug]"
+- config: "[cuda117_gcc11_py310, mpi, llvm]"
 - config: "[cuda117_gcc11_py310]"
-
-=======
-- config: "[cuda116_gcc9_py38, mpi, llvm]"
-- config: "[cuda116_gcc9_py38]"
 - config: "[gcc9_py39]"
 - config: "[gcc7_py37]"
 - config: "[gcc7_py36]"
->>>>>>> 0bd86377
 
 # Configurations on which to run longer validation tests. Must be a subset of
 # `unit_test_configurations`
 validate_configurations:
 - config: "[clang14_py310, mpi, tbb, llvm]"
 - config: "[gcc12_py310]"
-- config: "[cuda117_gcc11_py310, mpi, llvm, debug]"
+- config: "[cuda117_gcc11_py310, mpi, llvm]"
 - config: "[cuda117_gcc11_py310]"
 
 # Configurations to build and test only rarely, such as just before a release.
