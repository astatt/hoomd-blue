--- conflicted
+++ resolved
@@ -59,11 +59,7 @@
     name: Build [${{ join(matrix.config, '_') }}]
     runs-on: ${{ matrix.build_runner }}
     container:
-<<<<<<< HEAD
-      image: glotzerlab/ci:2023.06-${{ matrix.config[0] }}
-=======
-      image: glotzerlab/ci:2023.06.19-${{ matrix.config[0] }}
->>>>>>> b6e11b45
+      image: glotzerlab/ci:2023.06.19-${{ matrix.config[0] }}
     strategy:
       matrix:
         include:
@@ -172,11 +168,7 @@
     needs: build
     runs-on: ${{ matrix.test_runner }}
     container:
-<<<<<<< HEAD
-      image: glotzerlab/ci:2023.06-${{ matrix.config[0] }}
-=======
-      image: glotzerlab/ci:2023.06.19-${{ matrix.config[0] }}
->>>>>>> b6e11b45
+      image: glotzerlab/ci:2023.06.19-${{ matrix.config[0] }}
       options: ${{ matrix.test_docker_options }} -e CUDA_VISIBLE_DEVICES
     strategy:
       matrix:
@@ -237,11 +229,7 @@
     needs: build
     runs-on: ${{ matrix.test_runner }}
     container:
-<<<<<<< HEAD
-      image: glotzerlab/ci:2023.06-${{ matrix.config[0] }}
-=======
-      image: glotzerlab/ci:2023.06.19-${{ matrix.config[0] }}
->>>>>>> b6e11b45
+      image: glotzerlab/ci:2023.06.19-${{ matrix.config[0] }}
       options: ${{ matrix.test_docker_options }} -e CUDA_VISIBLE_DEVICES
     strategy:
       matrix:
@@ -295,11 +283,7 @@
     needs: build
     runs-on: ${{ matrix.test_runner }}
     container:
-<<<<<<< HEAD
-      image: glotzerlab/ci:2023.06-${{ matrix.config[0] }}
-=======
-      image: glotzerlab/ci:2023.06.19-${{ matrix.config[0] }}
->>>>>>> b6e11b45
+      image: glotzerlab/ci:2023.06.19-${{ matrix.config[0] }}
       options: ${{ matrix.test_docker_options }} -e CUDA_VISIBLE_DEVICES
     strategy:
       matrix:
@@ -350,11 +334,7 @@
     name: Build [${{ join(matrix.config, '_') }}]
     runs-on: ${{ matrix.build_runner }}
     container:
-<<<<<<< HEAD
-      image: glotzerlab/ci:2023.06-${{ matrix.config[0] }}
-=======
-      image: glotzerlab/ci:2023.06.19-${{ matrix.config[0] }}
->>>>>>> b6e11b45
+      image: glotzerlab/ci:2023.06.19-${{ matrix.config[0] }}
     strategy:
       matrix:
         include:
@@ -465,11 +445,7 @@
     needs: build_release
     runs-on: ${{ matrix.test_runner }}
     container:
-<<<<<<< HEAD
-      image: glotzerlab/ci:2023.06-${{ matrix.config[0] }}
-=======
-      image: glotzerlab/ci:2023.06.19-${{ matrix.config[0] }}
->>>>>>> b6e11b45
+      image: glotzerlab/ci:2023.06.19-${{ matrix.config[0] }}
       options: ${{ matrix.test_docker_options }} -e CUDA_VISIBLE_DEVICES
     strategy:
       matrix:
@@ -536,11 +512,7 @@
     needs: build_release
     runs-on: ${{ matrix.test_runner }}
     container:
-<<<<<<< HEAD
-      image: glotzerlab/ci:2023.06-${{ matrix.config[0] }}
-=======
-      image: glotzerlab/ci:2023.06.19-${{ matrix.config[0] }}
->>>>>>> b6e11b45
+      image: glotzerlab/ci:2023.06.19-${{ matrix.config[0] }}
       options: ${{ matrix.test_docker_options }} -e CUDA_VISIBLE_DEVICES
     strategy:
       matrix:
