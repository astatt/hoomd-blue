--- conflicted
+++ resolved
@@ -376,11 +376,7 @@
 		_analyzer.__init__(self);
 		
 		# create the c++ mirror class
-<<<<<<< HEAD
-		self.cpp_analyzer = hoomd.Logger(globals.system_definition, filename, header_prefix);
-=======
-		self.cpp_analyzer = hoomd.Logger(globals.particle_data, filename, header_prefix, overwrite);
->>>>>>> 4fd4fe82
+		self.cpp_analyzer = hoomd.Logger(globals.system_definition, filename, header_prefix, overwrite);
 		self.setupAnalyzer(period);
 		
 		# set the logged quantities
