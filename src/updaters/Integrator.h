/*
Highly Optimized Object-oriented Many-particle Dynamics -- Blue Edition
(HOOMD-blue) Open Source Software License Copyright 2008, 2009 Ames Laboratory
Iowa State University and The Regents of the University of Michigan All rights
reserved.

HOOMD-blue may contain modifications ("Contributions") provided, and to which
copyright is held, by various Contributors who have granted The Regents of the
University of Michigan the right to modify and/or distribute such Contributions.

Redistribution and use of HOOMD-blue, in source and binary forms, with or
without modification, are permitted, provided that the following conditions are
met:

* Redistributions of source code must retain the above copyright notice, this
list of conditions, and the following disclaimer.

* Redistributions in binary form must reproduce the above copyright notice, this
list of conditions, and the following disclaimer in the documentation and/or
other materials provided with the distribution.

* Neither the name of the copyright holder nor the names of HOOMD-blue's
contributors may be used to endorse or promote products derived from this
software without specific prior written permission.

Disclaimer

THIS SOFTWARE IS PROVIDED BY THE COPYRIGHT HOLDER AND CONTRIBUTORS ``AS IS''
AND ANY EXPRESS OR IMPLIED WARRANTIES, INCLUDING, BUT NOT LIMITED TO, THE
IMPLIED WARRANTIES OF MERCHANTABILITY, FITNESS FOR A PARTICULAR PURPOSE, AND/OR
ANY WARRANTIES THAT THIS SOFTWARE IS FREE OF INFRINGEMENT ARE DISCLAIMED.

IN NO EVENT SHALL THE COPYRIGHT HOLDER OR CONTRIBUTORS BE LIABLE FOR ANY DIRECT,
INDIRECT, INCIDENTAL, SPECIAL, EXEMPLARY, OR CONSEQUENTIAL DAMAGES (INCLUDING,
BUT NOT LIMITED TO, PROCUREMENT OF SUBSTITUTE GOODS OR SERVICES; LOSS OF USE,
DATA, OR PROFITS; OR BUSINESS INTERRUPTION) HOWEVER CAUSED AND ON ANY THEORY OF
LIABILITY, WHETHER IN CONTRACT, STRICT LIABILITY, OR TORT (INCLUDING NEGLIGENCE
OR OTHERWISE) ARISING IN ANY WAY OUT OF THE USE OF THIS SOFTWARE, EVEN IF
ADVISED OF THE POSSIBILITY OF SUCH DAMAGE.
*/

// $Id$
// $URL$
// Maintainer: joaander

/*! \file Integrator.h
    \brief Declares the Integrator base class
*/

#ifndef __INTEGRATOR_H__
#define __INTEGRATOR_H__

#include "Updater.h"
#include "ForceCompute.h"
#include <string>
#include <vector>

#ifdef ENABLE_CUDA
#include <cuda_runtime.h>
#endif


//! Base class that defines an integrator
/*! An Integrator steps the entire simulation forward one time step in time.
    Prior to calling update(timestep), the system is at time step \a timestep.
    After the call to update completes, the system is at \a timestep + 1.

    Many integrators have the common property that they add up many forces to
    get the net force on each particle. This task is performed by the
    base class Integrator. Similarly, all integrators share the
    property that they have a time step, \a deltaT.

    Derived integrators can of course add additional parameters and
    properties.

    Any number of ForceComputes can be used to specify the net force
    for use with this integrator. They are added via calling
    addForceCompute(). Although there is a current, a maximum of 32 ForceComputes
    supported on the GPU. If there is ever a need for this to be increased, it can
    be done without too much trouble, but 32 should be much more than sufficient
    for any simulation.

    Integrators take "ownership" of the particle's accellerations. Any other updater
    that modifies the particles accelerations will produce undefined results. If
    accelerations are to be modified, they must be done through forces, and added to
    an Integrator via addForceCompute().

    No such ownership is taken of the particle positions and velocities. Other Updaters
    can modify particle positions and velocities as they wish. Those updates will be taken
    into account by the Integrator. It would probably make the most sense to have such updaters
    run BEFORE the Integrator, since an Integrator actually moves the particles to the next time
    step. This is handled correctly by System.

    \ingroup updaters
*/
class Integrator : public Updater
    {
    public:
        //! Constructor
        Integrator(boost::shared_ptr<SystemDefinition> sysdef, Scalar deltaT);
        
        //! Destructor
        virtual ~Integrator();
        
        //! Take one timestep forward
        virtual void update(unsigned int timestep);
        
        //! Add a ForceCompute to the list
        virtual void addForceCompute(boost::shared_ptr<ForceCompute> fc);
        
        //! Removes all ForceComputes from the list
        virtual void removeForceComputes();
        
        //! Change the timestep
        virtual void setDeltaT(Scalar deltaT);
        
        //! Returns a list of log quantities this compute calculates
        virtual std::vector< std::string > getProvidedLogQuantities();
        
        //! Calculates the requested log value and returns it
        virtual Scalar getLogValue(const std::string& quantity, unsigned int timestep);
        
        //! helper function to compute temperature
        virtual Scalar computeTemperature(unsigned int timestep);
        
        //! helper function to compute pressure
        virtual Scalar computePressure(unsigned int timestep);
        
        //! helper function to compute kinetic energy
        virtual Scalar computeKineticEnergy(unsigned int timestep);
        
        //! helper function to compute potential energy
        virtual Scalar computePotentialEnergy(unsigned int timestep);
        
        //! helper function to compute total momentum
        virtual Scalar computeTotalMomentum(unsigned int timestep);
                
    protected:
        Scalar m_deltaT;                                            //!< The time step
        std::vector< boost::shared_ptr<ForceCompute> > m_forces;    //!< List of all the force computes
        unsigned int m_unique_id;
        
<<<<<<< HEAD
        //! helper function to get the integrator variables from the particle data
        const IntegratorVariables& getIntegratorVariables();

        //! helper function to store the integrator variables in the particle data
        void setIntegratorVariables(const IntegratorVariables&);

        //! helper function to check if the restart information (if applicable) is useable 
        bool restartInfoIsGood(IntegratorVariables& v, std::string type, unsigned int nvariables);

        //! helper function to compute accelerations
=======
        //! helper function to compute initial accelerations
>>>>>>> bfde8c4a
        void computeAccelerations(unsigned int timestep, const std::string& profile_name);
        
        //! helper function to compute net force/virial
        void computeNetForce(unsigned int timestep, const std::string& profile_name);
        
#ifdef ENABLE_CUDA
        //! helper function to compute net force/virial on the GPU
        void computeNetForceGPU(unsigned int timestep, const std::string& profile_name);
#endif

    private:
        static unsigned int s_integrator_count;
    };

//! Exports the NVEUpdater class to python
void export_Integrator();

#endif
<|MERGE_RESOLUTION|>--- conflicted
+++ resolved
@@ -138,22 +138,8 @@
     protected:
         Scalar m_deltaT;                                            //!< The time step
         std::vector< boost::shared_ptr<ForceCompute> > m_forces;    //!< List of all the force computes
-        unsigned int m_unique_id;
         
-<<<<<<< HEAD
-        //! helper function to get the integrator variables from the particle data
-        const IntegratorVariables& getIntegratorVariables();
-
-        //! helper function to store the integrator variables in the particle data
-        void setIntegratorVariables(const IntegratorVariables&);
-
-        //! helper function to check if the restart information (if applicable) is useable 
-        bool restartInfoIsGood(IntegratorVariables& v, std::string type, unsigned int nvariables);
-
-        //! helper function to compute accelerations
-=======
         //! helper function to compute initial accelerations
->>>>>>> bfde8c4a
         void computeAccelerations(unsigned int timestep, const std::string& profile_name);
         
         //! helper function to compute net force/virial
@@ -163,9 +149,6 @@
         //! helper function to compute net force/virial on the GPU
         void computeNetForceGPU(unsigned int timestep, const std::string& profile_name);
 #endif
-
-    private:
-        static unsigned int s_integrator_count;
     };
 
 //! Exports the NVEUpdater class to python
