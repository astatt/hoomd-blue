--- conflicted
+++ resolved
@@ -71,7 +71,6 @@
     \param deltaT Time step to use
 */
 NVERigidUpdater::NVERigidUpdater(boost::shared_ptr<SystemDefinition> sysdef, Scalar deltaT) : m_deltaT(deltaT)
-<<<<<<< HEAD
 	{
 	//! Get the system rigid data
 	m_rigid_data = sysdef->getRigidData();
@@ -205,125 +204,10 @@
 	// Set the velocities of particles in rigid bodies
 	set_v();
 	}
-=======
-    {
-    //! Get the system rigid data
-    m_rigid_data = sysdef->getRigidData();
-    
-    //! Get the particle data associated with the rigid data (i.e. the system particle data?)
-    m_pdata = sysdef->getParticleData();
-    
-    //! Get the number of rigid bodies for frequent use
-    m_n_bodies = m_rigid_data->getNumBodies();
-    
-    //! Allocate memory for forces and torques
-    GPUArray<Scalar4> force(m_n_bodies, m_pdata->getExecConf());
-    GPUArray<Scalar4> torque(m_n_bodies, m_pdata->getExecConf());
-    
-    // swap the allocated GPUArray with the member variables
-    m_force.swap(force);
-    m_torque.swap(torque);
-    
-    }
-
-void NVERigidUpdater::setup()
-    {
-    // get box
-    const BoxDim& box = m_pdata->getBox();
-    // sanity check
-    assert(box.xhi > box.xlo && box.yhi > box.ylo && box.zhi > box.zlo);
-    
-    // precalculate box lenghts
-    Scalar Lx = box.xhi - box.xlo;
-    Scalar Ly = box.yhi - box.ylo;
-    Scalar Lz = box.zhi - box.zlo;
-    
-        {
-        // rigid data handles
-        ArrayHandle<unsigned int> body_size_handle(m_rigid_data->getBodySize(), access_location::host, access_mode::read);
-        ArrayHandle<unsigned int> particle_indices_handle(m_rigid_data->getParticleIndices(), access_location::host, access_mode::read);
-        unsigned int indices_pitch = m_rigid_data->getParticleIndices().getPitch();
-        
-        ArrayHandle<Scalar4> com_handle(m_rigid_data->getCOM(), access_location::host, access_mode::read);
-        ArrayHandle<Scalar4> angmom_handle(m_rigid_data->getAngMom(), access_location::host, access_mode::readwrite);
-        ArrayHandle<Scalar4> force_handle(m_force, access_location::host, access_mode::readwrite);
-        ArrayHandle<Scalar4> torque_handle(m_torque, access_location::host, access_mode::readwrite);
-        
-        // Reset all forces and torques
-        for (unsigned int body = 0; body < m_n_bodies; body++)
-            {
-            force_handle.data[body].x = 0.0;
-            force_handle.data[body].y = 0.0;
-            force_handle.data[body].z = 0.0;
-            
-            torque_handle.data[body].x = 0.0;
-            torque_handle.data[body].y = 0.0;
-            torque_handle.data[body].z = 0.0;
-            
-            angmom_handle.data[body].x = 0.0;
-            angmom_handle.data[body].y = 0.0;
-            angmom_handle.data[body].z = 0.0;
-            }
-            
-        // Access the particle data arrays
-        ParticleDataArrays arrays = m_pdata->acquireReadWrite();
-        
-        // for each body
-        for (unsigned int body = 0; body < m_n_bodies; body++)
-            {
-            // for each particle
-            unsigned int len = body_size_handle.data[body];
-            for (unsigned int j = 0; j < len; j++)
-                {
-                // get the index of particle in the particle arrays
-                unsigned int pidx = particle_indices_handle.data[body * indices_pitch + j];
-                // get the particle mass
-                Scalar mass_one = arrays.mass[pidx];
-                
-                Scalar fx = mass_one * arrays.ax[pidx];
-                Scalar fy = mass_one * arrays.ay[pidx];
-                Scalar fz = mass_one * arrays.az[pidx];
-                
-                force_handle.data[body].x += fx;
-                force_handle.data[body].y += fy;
-                force_handle.data[body].z += fz;
-                
-                // Torque = r x f (all are in the space frame)
-                Scalar rx = arrays.x[pidx] - com_handle.data[body].x;
-                Scalar ry = arrays.y[pidx] - com_handle.data[body].y;
-                Scalar rz = arrays.z[pidx] - com_handle.data[body].z;
-                
-                if (rx >= box.xhi) rx -= Lx;
-                if (rx < box.xlo) rx += Lx;
-                if (ry >= box.yhi) ry -= Ly;
-                if (ry < box.ylo) ry += Ly;
-                if (rz >= box.zhi) rz -= Lz;
-                if (rz < box.zlo) rz += Lz;
-                
-                torque_handle.data[body].x += ry * fz - rz * fy;
-                torque_handle.data[body].y += rz * fx - rx * fz;
-                torque_handle.data[body].z += rx * fy - ry * fx;
-                
-                // Angular momentum = r x (m * v) is calculated for setup
-                angmom_handle.data[body].x += ry * (mass_one * arrays.vz[pidx]) - rz * (mass_one * arrays.vy[pidx]);
-                angmom_handle.data[body].y += rz * (mass_one * arrays.vx[pidx]) - rx * (mass_one * arrays.vz[pidx]);
-                angmom_handle.data[body].z += rx * (mass_one * arrays.vy[pidx]) - ry * (mass_one * arrays.vx[pidx]);
-                }
-            }
-            
-        m_pdata->release();
-        
-        } // out of scope for handles
-        
-    // Set the velocities of particles in rigid bodies
-    set_v();
-    }
->>>>>>> 26a287f6
 
 /*! Velocity verlet: adapted from LAMMPS (Large-scale Atomistic/Molecular Massively Parallel Simulator)
 
 */
-<<<<<<< HEAD
 void NVERigidUpdater::initialIntegrate(unsigned int timestep)
 	{	
 	// get box
@@ -546,230 +430,6 @@
 	m_pdata->release();
 		
 	}
-=======
-void NVERigidUpdater::initialIntegrate()
-    {
-    // get box
-    const BoxDim& box = m_pdata->getBox();
-    // sanity check
-    assert(box.xhi > box.xlo && box.yhi > box.ylo && box.zhi > box.zlo);
-    
-    // precalculate box lenghts
-    Scalar Lx = box.xhi - box.xlo;
-    Scalar Ly = box.yhi - box.ylo;
-    Scalar Lz = box.zhi - box.zlo;
-    
-    // now we can get on with the velocity verlet: initial integration
-    Scalar dt_half = 0.5 * m_deltaT;
-    Scalar dtfm;
-    
-        {
-        // rigid data handles
-        ArrayHandle<Scalar> body_mass_handle(m_rigid_data->getBodyMass(), access_location::host, access_mode::read);
-        ArrayHandle<Scalar4> moment_inertia_handle(m_rigid_data->getMomentInertia(), access_location::host, access_mode::read);
-        ArrayHandle<Scalar4> force_handle(m_force, access_location::host, access_mode::read);
-        ArrayHandle<Scalar4> torque_handle(m_torque, access_location::host, access_mode::read);
-        
-        ArrayHandle<Scalar4> com_handle(m_rigid_data->getCOM(), access_location::host, access_mode::readwrite);
-        ArrayHandle<Scalar4> vel_handle(m_rigid_data->getVel(), access_location::host, access_mode::readwrite);
-        ArrayHandle<Scalar4> orientation_handle(m_rigid_data->getOrientation(), access_location::host, access_mode::readwrite);
-        ArrayHandle<Scalar4> angmom_handle(m_rigid_data->getAngMom(), access_location::host, access_mode::readwrite);
-        ArrayHandle<Scalar4> angvel_handle(m_rigid_data->getAngVel(), access_location::host, access_mode::readwrite);
-        
-        ArrayHandle<unsigned int> body_imagex_handle(m_rigid_data->getBodyImagex(), access_location::host, access_mode::readwrite);
-        ArrayHandle<unsigned int> body_imagey_handle(m_rigid_data->getBodyImagey(), access_location::host, access_mode::readwrite);
-        ArrayHandle<unsigned int> body_imagez_handle(m_rigid_data->getBodyImagez(), access_location::host, access_mode::readwrite);
-        ArrayHandle<Scalar4> ex_space_handle(m_rigid_data->getExSpace(), access_location::host, access_mode::readwrite);
-        ArrayHandle<Scalar4> ey_space_handle(m_rigid_data->getEySpace(), access_location::host, access_mode::readwrite);
-        ArrayHandle<Scalar4> ez_space_handle(m_rigid_data->getEzSpace(), access_location::host, access_mode::readwrite);
-        
-        // for each body
-        for (unsigned int body = 0; body < m_n_bodies; body++)
-            {
-            dtfm = dt_half / body_mass_handle.data[body];
-            vel_handle.data[body].x += dtfm * force_handle.data[body].x;
-            vel_handle.data[body].y += dtfm * force_handle.data[body].y;
-            vel_handle.data[body].z += dtfm * force_handle.data[body].z;
-            
-            com_handle.data[body].x += vel_handle.data[body].x * m_deltaT;
-            com_handle.data[body].y += vel_handle.data[body].y * m_deltaT;
-            com_handle.data[body].z += vel_handle.data[body].z * m_deltaT;
-            
-            // map the center of mass to the periodic box, update the com image info
-            if (com_handle.data[body].x >= box.xhi)
-                {
-                com_handle.data[body].x -= Lx;
-                body_imagex_handle.data[body]--;
-                }
-            else if (com_handle.data[body].x < box.xlo)
-                {
-                com_handle.data[body].x += Lx;
-                body_imagex_handle.data[body]++;
-                }
-                
-            if (com_handle.data[body].y >= box.yhi)
-                {
-                com_handle.data[body].y -= Ly;
-                body_imagey_handle.data[body]--;
-                }
-            else if (com_handle.data[body].y < box.ylo)
-                {
-                com_handle.data[body].y += Ly;
-                body_imagey_handle.data[body]++;
-                }
-                
-            if (com_handle.data[body].z >= box.zhi)
-                {
-                com_handle.data[body].z -= Lz;
-                body_imagez_handle.data[body]--;
-                }
-            else if (com_handle.data[body].z < box.zlo)
-                {
-                com_handle.data[body].z += Lz;
-                body_imagez_handle.data[body]++;
-                }
-                
-            angmom_handle.data[body].x += dt_half * torque_handle.data[body].x;
-            angmom_handle.data[body].y += dt_half * torque_handle.data[body].y;
-            angmom_handle.data[body].z += dt_half * torque_handle.data[body].z;
-            
-            advanceQuaternion(angmom_handle.data[body], moment_inertia_handle.data[body], angvel_handle.data[body],
-                              ex_space_handle.data[body], ey_space_handle.data[body], ez_space_handle.data[body], orientation_handle.data[body]);
-            }
-        } // out of scope for handles
-        
-    // set positions and velocities of particles in rigid bodies
-    set_xv();
-    
-    }
-
-void NVERigidUpdater::finalIntegrate()
-    {
-    // compute net forces and torques on rigid bodies from particle forces
-    computeForceAndTorque();
-    
-        {
-        // rigid data handes
-        ArrayHandle<Scalar> body_mass_handle(m_rigid_data->getBodyMass(), access_location::host, access_mode::read);
-        ArrayHandle<Scalar4> moment_inertia_handle(m_rigid_data->getMomentInertia(), access_location::host, access_mode::read);
-        ArrayHandle<Scalar4> ex_space_handle(m_rigid_data->getExSpace(), access_location::host, access_mode::read);
-        ArrayHandle<Scalar4> ey_space_handle(m_rigid_data->getEySpace(), access_location::host, access_mode::read);
-        ArrayHandle<Scalar4> ez_space_handle(m_rigid_data->getEzSpace(), access_location::host, access_mode::read);
-        
-        ArrayHandle<Scalar4> force_handle(m_force, access_location::host, access_mode::read);
-        ArrayHandle<Scalar4> torque_handle(m_torque, access_location::host, access_mode::read);
-        
-        ArrayHandle<Scalar4> vel_handle(m_rigid_data->getVel(), access_location::host, access_mode::readwrite);
-        ArrayHandle<Scalar4> angmom_handle(m_rigid_data->getAngMom(), access_location::host, access_mode::readwrite);
-        ArrayHandle<Scalar4> angvel_handle(m_rigid_data->getAngVel(), access_location::host, access_mode::readwrite);
-        
-        
-        Scalar dt_half = 0.5 * m_deltaT;
-        
-        // 2nd step: final integration
-        for (unsigned int body = 0; body < m_n_bodies; body++)
-            {
-            Scalar dtfm = dt_half / body_mass_handle.data[body];
-            vel_handle.data[body].x += dtfm * force_handle.data[body].x;
-            vel_handle.data[body].y += dtfm * force_handle.data[body].y;
-            vel_handle.data[body].z += dtfm * force_handle.data[body].z;
-            
-            angmom_handle.data[body].x += dt_half * torque_handle.data[body].x;
-            angmom_handle.data[body].y += dt_half * torque_handle.data[body].y;
-            angmom_handle.data[body].z += dt_half * torque_handle.data[body].z;
-            
-            computeAngularVelocity(angmom_handle.data[body], moment_inertia_handle.data[body],
-                                   ex_space_handle.data[body], ey_space_handle.data[body], ez_space_handle.data[body], angvel_handle.data[body]);
-            }
-        } // out of scope for handles
-        
-    // set velocities of particles in rigid bodies
-    set_v();
-    
-    }
-
-
-void NVERigidUpdater::computeForceAndTorque()
-    {
-    // get box
-    const BoxDim& box = m_pdata->getBox();
-    // sanity check
-    assert(box.xhi > box.xlo && box.yhi > box.ylo && box.zhi > box.zlo);
-    
-    // precalculate box lenghts
-    Scalar Lx = box.xhi - box.xlo;
-    Scalar Ly = box.yhi - box.ylo;
-    Scalar Lz = box.zhi - box.zlo;
-    
-    // rigid data handles
-    ArrayHandle<unsigned int> body_size_handle(m_rigid_data->getBodySize(), access_location::host, access_mode::read);
-    ArrayHandle<Scalar4> com_handle(m_rigid_data->getCOM(), access_location::host, access_mode::read);
-    ArrayHandle<unsigned int> particle_indices_handle(m_rigid_data->getParticleIndices(), access_location::host, access_mode::read);
-    unsigned int indices_pitch = m_rigid_data->getParticleIndices().getPitch();
-    
-    ArrayHandle<Scalar4> force_handle(m_force, access_location::host, access_mode::readwrite);
-    ArrayHandle<Scalar4> torque_handle(m_torque, access_location::host, access_mode::readwrite);
-    
-    // reset all forces and torques
-    for (unsigned int body = 0; body < m_n_bodies; body++)
-        {
-        force_handle.data[body].x = 0.0;
-        force_handle.data[body].y = 0.0;
-        force_handle.data[body].z = 0.0;
-        
-        torque_handle.data[body].x = 0.0;
-        torque_handle.data[body].y = 0.0;
-        torque_handle.data[body].z = 0.0;
-        }
-        
-    // access the particle data arrays
-    const ParticleDataArraysConst &arrays = m_pdata->acquireReadOnly();
-    assert(arrays.x != NULL && arrays.y != NULL && arrays.z != NULL);
-    assert(arrays.ax != NULL && arrays.ay != NULL && arrays.az != NULL);
-    
-    // for each body
-    for (unsigned int body = 0; body < m_n_bodies; body++)
-        {
-        // for each particle
-        unsigned int len = body_size_handle.data[body];
-        for (unsigned int j = 0; j < len; j++)
-            {
-            // get the actual index of particle in the particle arrays
-            unsigned int pidx = particle_indices_handle.data[body * indices_pitch + j];
-            
-            // get the particle mass
-            Scalar mass_one = arrays.mass[pidx];
-            
-            Scalar fx = mass_one * arrays.ax[pidx];
-            Scalar fy = mass_one * arrays.ay[pidx];
-            Scalar fz = mass_one * arrays.az[pidx];
-            
-            force_handle.data[body].x += fx;
-            force_handle.data[body].y += fy;
-            force_handle.data[body].z += fz;
-            
-            // torque = r x f
-            Scalar rx = arrays.x[pidx] - com_handle.data[body].x;
-            Scalar ry = arrays.y[pidx] - com_handle.data[body].y;
-            Scalar rz = arrays.z[pidx] - com_handle.data[body].z;
-            
-            if (rx >= box.xhi) rx -= Lx;
-            if (rx < box.xlo) rx += Lx;
-            if (ry >= box.yhi) ry -= Ly;
-            if (ry < box.ylo) ry += Ly;
-            if (rz >= box.zhi) rz -= Lz;
-            if (rz < box.zlo) rz += Lz;
-            
-            torque_handle.data[body].x += ry * fz - rz * fy;
-            torque_handle.data[body].y += rz * fx - rx * fz;
-            torque_handle.data[body].z += rx * fy - ry * fx;
-            }
-        }
-        
-    m_pdata->release();
-    
-    }
->>>>>>> 26a287f6
 
 /*! Set position and velocity of constituent particles in rigid bodies in the 1st half of integration
     based on the body center of mass and particle relative position in each body frame.
@@ -778,7 +438,6 @@
 */
 
 void NVERigidUpdater::set_xv()
-<<<<<<< HEAD
 {
 	// get box	
 	const BoxDim& box = m_pdata->getBox();
@@ -881,75 +540,6 @@
 	m_pdata->release();
 	
 	}
-=======
-    {
-    // get box
-    const BoxDim& box = m_pdata->getBox();
-    // sanity check
-    assert(box.xhi > box.xlo && box.yhi > box.ylo && box.zhi > box.zlo);
-    
-    // handles
-    ArrayHandle<unsigned int> body_size_handle(m_rigid_data->getBodySize(), access_location::host, access_mode::read);
-    ArrayHandle<Scalar4> com(m_rigid_data->getCOM(), access_location::host, access_mode::read);
-    ArrayHandle<Scalar4> vel_handle(m_rigid_data->getVel(), access_location::host, access_mode::read);
-    ArrayHandle<Scalar4> angvel_handle(m_rigid_data->getAngVel(), access_location::host, access_mode::read);
-    ArrayHandle<Scalar4> ex_space_handle(m_rigid_data->getExSpace(), access_location::host, access_mode::read);
-    ArrayHandle<Scalar4> ey_space_handle(m_rigid_data->getEySpace(), access_location::host, access_mode::read);
-    ArrayHandle<Scalar4> ez_space_handle(m_rigid_data->getEzSpace(), access_location::host, access_mode::read);
-    
-    ArrayHandle<unsigned int> particle_indices_handle(m_rigid_data->getParticleIndices(), access_location::host, access_mode::read);
-    unsigned int indices_pitch = m_rigid_data->getParticleIndices().getPitch();
-    ArrayHandle<Scalar4> particle_pos_handle(m_rigid_data->getParticlePos(), access_location::host, access_mode::read);
-    unsigned int particle_pos_pitch = m_rigid_data->getParticlePos().getPitch();
-    
-    // access the particle data arrays
-    ParticleDataArrays arrays = m_pdata->acquireReadWrite();
-    assert(arrays.x != NULL && arrays.y != NULL && arrays.z != NULL);
-    assert(arrays.vx != NULL && arrays.vy != NULL && arrays.vz != NULL);
-    assert(arrays.ix != NULL && arrays.iy != NULL && arrays.iz != NULL);
-    
-    // for each body
-    for (unsigned int body = 0; body < m_n_bodies; body++)
-        {
-        unsigned int len = body_size_handle.data[body];
-        // for each particle
-        for (unsigned int j = 0; j < len; j++)
-            {
-            // get the actual index of particle in the particle arrays
-            unsigned int pidx = particle_indices_handle.data[body * indices_pitch + j];
-            // get the index of particle in the current rigid body in the particle_pos array
-            unsigned int localidx = body * particle_pos_pitch + j;
-            
-            // project the position in the body frame to the space frame: xr = rotation_matrix * particle_pos
-            Scalar xr = ex_space_handle.data[body].x * particle_pos_handle.data[localidx].x
-                        + ey_space_handle.data[body].x * particle_pos_handle.data[localidx].y
-                        + ez_space_handle.data[body].x * particle_pos_handle.data[localidx].z;
-            Scalar yr = ex_space_handle.data[body].y * particle_pos_handle.data[localidx].x
-                        + ey_space_handle.data[body].y * particle_pos_handle.data[localidx].y
-                        + ez_space_handle.data[body].y * particle_pos_handle.data[localidx].z;
-            Scalar zr = ex_space_handle.data[body].z * particle_pos_handle.data[localidx].x
-                        + ey_space_handle.data[body].z * particle_pos_handle.data[localidx].y
-                        + ez_space_handle.data[body].z * particle_pos_handle.data[localidx].z;
-                        
-            // x_particle = x_com + xr
-            arrays.x[pidx] = com.data[body].x + xr;
-            arrays.y[pidx] = com.data[body].y + yr;
-            arrays.z[pidx] = com.data[body].z + zr;
-            
-            //  Let the caller (NVEUpdater) do the particle wrap-up
-            
-            // v_particle = v_com + angvel x xr
-            arrays.vx[pidx] = vel_handle.data[body].x + angvel_handle.data[body].y * zr - angvel_handle.data[body].z * yr;
-            arrays.vy[pidx] = vel_handle.data[body].y + angvel_handle.data[body].z * xr - angvel_handle.data[body].x * zr;
-            arrays.vz[pidx] = vel_handle.data[body].z + angvel_handle.data[body].x * yr - angvel_handle.data[body].y * xr;
-            
-            }
-        }
-        
-    m_pdata->release();
-    
-    }
->>>>>>> 26a287f6
 
 /*! Set velocity of constituent particles in rigid bodies in the 2nd half of integration
  based on the body center of mass and particle relative position in each body frame.
