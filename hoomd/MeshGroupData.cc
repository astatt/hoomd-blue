--- conflicted
+++ resolved
@@ -555,17 +555,13 @@
             ArrayHandle<unsigned int> d_n_groups(this->m_gpu_n_groups,
                                                  access_location::device,
                                                  access_mode::overwrite);
-<<<<<<< HEAD
-            ArrayHandle<members_t> d_gpu_table(this->m_gpu_table,
-                                               access_location::device,
-                                               access_mode::overwrite);
+            ArrayHandle<typename BondedGroupData<group_size, Group, name, true>::members_t>
+                d_gpu_table(this->m_gpu_table, access_location::device, access_mode::overwrite);
+
             ArrayHandle<unsigned int> d_gpu_pos_table(this->m_gpu_pos_table,
                                                       access_location::device,
                                                       access_mode::overwrite);
-=======
-            ArrayHandle<typename BondedGroupData<group_size, Group, name, true>::members_t>
-                d_gpu_table(this->m_gpu_table, access_location::device, access_mode::overwrite);
->>>>>>> 804e4781
+
             ArrayHandle<unsigned int> d_condition(this->m_condition,
                                                   access_location::device,
                                                   access_mode::readwrite);
@@ -579,25 +575,6 @@
             ScopedAllocation<unsigned int> d_offsets(alloc, tmp_size);
 
             // fill group table on GPU
-<<<<<<< HEAD
-            gpu_update_mesh_table<group_size, members_t>(this->getN() + this->getNGhosts(),
-                                                         nptl,
-                                                         d_groups.data,
-                                                         d_group_typeval.data,
-                                                         d_rtag.data,
-                                                         d_n_groups.data,
-                                                         this->m_gpu_table_indexer.getH(),
-                                                         d_condition.data,
-                                                         this->m_next_flag,
-                                                         flag,
-                                                         d_gpu_table.data,
-                                                         d_gpu_pos_table.data,
-                                                         this->m_gpu_table_indexer.getW(),
-                                                         d_scratch_g.data,
-                                                         d_scratch_idx.data,
-                                                         d_offsets.data,
-                                                         this->m_exec_conf->getCachedAllocator());
-=======
             gpu_update_mesh_table<
                 group_size,
                 typename BondedGroupData<group_size, Group, name, true>::members_t>(
@@ -612,12 +589,12 @@
                 this->m_next_flag,
                 flag,
                 d_gpu_table.data,
+                d_gpu_pos_table.data,
                 this->m_gpu_table_indexer.getW(),
                 d_scratch_g.data,
                 d_scratch_idx.data,
                 d_offsets.data,
                 this->m_exec_conf->getCachedAllocator());
->>>>>>> 804e4781
             }
         if (this->m_exec_conf->isCUDAErrorCheckingEnabled())
             CHECK_CUDA_ERROR();
