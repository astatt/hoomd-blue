--- conflicted
+++ resolved
@@ -307,7 +307,6 @@
                 _assert_buffers_readonly(arrays)
 
 
-<<<<<<< HEAD
 def _make_two_particle_snapshot(device, particle_types=['A'], d=1, L=20):
     """Make the snapshot.
 
@@ -348,9 +347,4 @@
     integrator = md.Integrator(dt=0.005, forces=[custom_force], methods=[npt])
     sim.operations.integrator = integrator
     with pytest.raises(RuntimeError):
-        sim.run(1)
-=======
-    if hoomd.version.gpu_enabled and CUPY_IMPORTED:
-        with lj.gpu_local_force_arrays as arrays:
-            _assert_buffers_readonly(arrays)
->>>>>>> 28745bae
+        sim.run(1)