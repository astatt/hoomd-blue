// Copyright (c) 2009-2016 The Regents of the University of Michigan
// This file is part of the HOOMD-blue project, released under the BSD 3-Clause License.


// Maintainer: joaander All developers are free to add the calls needed to export their modules

#include "ActiveForceCompute.h"
#include "AllAnisoPairPotentials.h"
#include "AllBondPotentials.h"
#include "AllExternalPotentials.h"
#include "AllPairPotentials.h"
#include "AllTripletPotentials.h"
#include "AnisoPotentialPair.h"
#include "BondTablePotential.h"
#include "ConstExternalFieldDipoleForceCompute.h"
#include "ConstraintEllipsoid.h"
#include "ConstraintSphere.h"
#include "Enforce2DUpdater.h"
#include "EvaluatorTersoff.h"
#include "FIREEnergyMinimizer.h"
#include "ForceComposite.h"
#include "ForceDistanceConstraint.h"
#include "HarmonicAngleForceCompute.h"
#include "HarmonicDihedralForceCompute.h"
#include "HarmonicImproperForceCompute.h"
#include "IntegrationMethodTwoStep.h"
#include "IntegratorTwoStep.h"
#include "MolecularForceCompute.h"
#include "NeighborListBinned.h"
#include "NeighborList.h"
#include "NeighborListStencil.h"
#include "NeighborListTree.h"
#include "OPLSDihedralForceCompute.h"
#include "PotentialBond.h"
#include "PotentialExternal.h"
#include "PotentialPairDPDThermo.h"
#include "PotentialPair.h"
#include "PotentialTersoff.h"
#include "PPPMForceCompute.h"
#include "QuaternionMath.h"
#include "TableAngleForceCompute.h"
#include "TableDihedralForceCompute.h"
#include "TablePotential.h"
#include "TempRescaleUpdater.h"
#include "TwoStepBD.h"
#include "TwoStepBerendsen.h"
#include "TwoStepLangevinBase.h"
#include "TwoStepLangevin.h"
#include "TwoStepNPTMTK.h"
#include "TwoStepNVE.h"
#include "TwoStepNVTMTK.h"
#include "WallData.h"
#include "ZeroMomentumUpdater.h"
#include "MuellerPlatheFlow.h"

// include GPU classes
#ifdef ENABLE_CUDA
#include "ActiveForceComputeGPU.h"
#include "AnisoPotentialPairGPU.h"
#include "BondTablePotentialGPU.h"
#include "ConstraintEllipsoidGPU.h"
#include "ConstraintSphereGPU.h"
#include "Enforce2DUpdaterGPU.h"
#include "FIREEnergyMinimizerGPU.h"
#include "ForceCompositeGPU.h"
#include "ForceDistanceConstraintGPU.h"
#include "HarmonicAngleForceComputeGPU.h"
#include "HarmonicDihedralForceComputeGPU.h"
#include "HarmonicImproperForceComputeGPU.h"
#include "NeighborListGPUBinned.h"
#include "NeighborListGPU.h"
#include "NeighborListGPUStencil.h"
#include "NeighborListGPUTree.h"
#include "OPLSDihedralForceComputeGPU.h"
#include "PotentialBondGPU.h"
#include "PotentialExternalGPU.h"
#include "PotentialPairDPDThermoGPU.h"
#include "PotentialPairGPU.h"
#include "PotentialTersoffGPU.h"
#include "PPPMForceComputeGPU.h"
#include "TableAngleForceComputeGPU.h"
#include "TableDihedralForceComputeGPU.h"
#include "TablePotentialGPU.h"
#include "TwoStepBDGPU.h"
#include "TwoStepBerendsenGPU.h"
#include "TwoStepLangevinGPU.h"
#include "TwoStepNPTMTKGPU.h"
#include "TwoStepNVEGPU.h"
#include "TwoStepNVTMTKGPU.h"
#include "MuellerPlatheFlowGPU.h"
#endif

#include <hoomd/extern/pybind/include/pybind11/pybind11.h>
namespace py = pybind11;

/*! \file hoomd_module.cc
    \brief Brings all of the export_* functions together to export the hoomd python module
*/

//! Function to export the tersoff parameter type to python
void export_tersoff_params(py::module& m)
{
    py::class_<tersoff_params>(m, "tersoff_params")
        .def(py::init<>())
        .def_readwrite("cutoff_thickness", &tersoff_params::cutoff_thickness)
        .def_readwrite("coeffs", &tersoff_params::coeffs)
        .def_readwrite("exp_consts", &tersoff_params::exp_consts)
        .def_readwrite("dimer_r", &tersoff_params::dimer_r)
        .def_readwrite("tersoff_n", &tersoff_params::tersoff_n)
        .def_readwrite("gamman", &tersoff_params::gamman)
        .def_readwrite("lambda_cube", &tersoff_params::lambda_cube)
        .def_readwrite("ang_consts", &tersoff_params::ang_consts)
        .def_readwrite("alpha", &tersoff_params::alpha)
        ;

    m.def("make_tersoff_params", &make_tersoff_params);
}

//! Helper function for converting python wall group structure to wall_type
wall_type make_wall_field_params(py::object walls, std::shared_ptr<const ExecutionConfiguration> m_exec_conf)
    {
    wall_type w;
    py::list walls_spheres = walls.attr("spheres").cast<py::list>();
    py::list walls_cylinders = walls.attr("cylinders").cast<py::list>();
    py::list walls_planes = walls.attr("planes").cast<py::list>();
    w.numSpheres = py::len(walls_spheres);
    w.numCylinders = py::len(walls_cylinders);
    w.numPlanes = py::len(walls_planes);

    if (w.numSpheres>MAX_N_SWALLS || w.numCylinders>MAX_N_CWALLS || w.numPlanes>MAX_N_PWALLS)
        {
        m_exec_conf->msg->error() << "A number of walls greater than the maximum number allowed was specified in a wall force." << std::endl;
        throw std::runtime_error("Error loading wall group.");
        }
    else
        {

        for(unsigned int i = 0; i < w.numSpheres; i++)
            {
            Scalar     r = py::cast<Scalar>(py::object(walls_spheres[i]).attr("r"));
            Scalar3 origin =py::cast<Scalar3>(py::object(walls_spheres[i]).attr("_origin"));
            bool     inside =py::cast<bool>(py::object(walls_spheres[i]).attr("inside"));
            w.Spheres[i] = SphereWall(r, origin, inside);
            }
        for(unsigned int i = 0; i < w.numCylinders; i++)
            {
            Scalar     r = py::cast<Scalar>(py::object(walls_cylinders[i]).attr("r"));
            Scalar3 origin =py::cast<Scalar3>(py::object(walls_cylinders[i]).attr("_origin"));
            Scalar3 axis =py::cast<Scalar3>(py::object(walls_cylinders[i]).attr("_axis"));
            bool     inside =py::cast<bool>(py::object(walls_cylinders[i]).attr("inside"));
            w.Cylinders[i] = CylinderWall(r, origin, axis, inside);
            }
        for(unsigned int i = 0; i < w.numPlanes; i++)
            {
            Scalar3 origin =py::cast<Scalar3>(py::object(walls_planes[i]).attr("_origin"));
            Scalar3 normal =py::cast<Scalar3>(py::object(walls_planes[i]).attr("_normal"));
            bool    inside =py::cast<bool>(py::object(walls_planes[i]).attr("inside"));
            w.Planes[i] = PlaneWall(origin, normal, inside);
            }
        return w;
        }
    }

//! Exports helper function for parameters based on standard evaluators
template< class evaluator >
void export_wall_params_helpers(py::module& m)
    {
    py::class_<typename EvaluatorWalls<evaluator>::param_type , std::shared_ptr<typename EvaluatorWalls<evaluator>::param_type> >(m, (EvaluatorWalls<evaluator>::getName()+"_params").c_str())
        .def(py::init<>())
        .def_readwrite("params", &EvaluatorWalls<evaluator>::param_type::params)
        .def_readwrite("rextrap", &EvaluatorWalls<evaluator>::param_type::rextrap)
        .def_readwrite("rcutsq", &EvaluatorWalls<evaluator>::param_type::rcutsq)
        ;
    m.def(std::string("make_"+EvaluatorWalls<evaluator>::getName()+"_params").c_str(), &make_wall_params<evaluator>);
    }

//! Combines exports of evaluators and parameter helper functions
template < class evaluator >
void export_PotentialExternalWall(py::module& m, const std::string& name)
    {
    export_PotentialExternal< PotentialExternal<EvaluatorWalls<evaluator> > >(m, name);
    export_wall_params_helpers<evaluator>(m);
    }


//! Create the python module
/*! each class setup their own python exports in a function export_ClassName
    create the hoomd python module and define the exports here.
*/
PYBIND11_PLUGIN(_md)
    {
    pybind11::module m("_md");

    export_ActiveForceCompute(m);
    export_ConstExternalFieldDipoleForceCompute(m);
    export_HarmonicAngleForceCompute(m);
    export_TableAngleForceCompute(m);
    export_HarmonicDihedralForceCompute(m);
    export_OPLSDihedralForceCompute(m);
    export_TableDihedralForceCompute(m);
    export_HarmonicImproperForceCompute(m);
    export_TablePotential(m);
    export_BondTablePotential(m);
    export_PotentialPair<PotentialPairLJ>(m, "PotentialPairLJ");
    export_PotentialPair<PotentialPairGauss>(m, "PotentialPairGauss");
    export_PotentialPair<PotentialPairSLJ>(m, "PotentialPairSLJ");
    export_PotentialPair<PotentialPairYukawa>(m, "PotentialPairYukawa");
    export_PotentialPair<PotentialPairEwald>(m, "PotentialPairEwald");
    export_PotentialPair<PotentialPairMorse>(m, "PotentialPairMorse");
    export_PotentialPair<PotentialPairDPD>(m, "PotentialPairDPD");
    export_PotentialPair<PotentialPairMoliere>(m, "PotentialPairMoliere");
    export_PotentialPair<PotentialPairZBL>(m, "PotentialPairZBL");
    export_PotentialTersoff<PotentialTripletTersoff>(m, "PotentialTersoff");
    export_PotentialPair<PotentialPairMie>(m, "PotentialPairMie");
    export_PotentialPair<PotentialPairReactionField>(m, "PotentialPairReactionField");
    export_tersoff_params(m);
    export_AnisoPotentialPair<AnisoPotentialPairGB>(m, "AnisoPotentialPairGB");
    export_AnisoPotentialPair<AnisoPotentialPairDipole>(m, "AnisoPotentialPairDipole");
    export_PotentialPair<PotentialPairForceShiftedLJ>(m, "PotentialPairForceShiftedLJ");
    export_PotentialPairDPDThermo<PotentialPairDPDThermoDPD, PotentialPairDPD>(m, "PotentialPairDPDThermoDPD");
    export_PotentialPair<PotentialPairDPDLJ>(m, "PotentialPairDPDLJ");
    export_PotentialPairDPDThermo<PotentialPairDPDLJThermoDPD, PotentialPairDPDLJ>(m, "PotentialPairDPDLJThermoDPD");
    export_PotentialBond<PotentialBondHarmonic>(m, "PotentialBondHarmonic");
    export_PotentialBond<PotentialBondFENE>(m, "PotentialBondFENE");
    export_NeighborList(m);
    export_NeighborListBinned(m);
    export_NeighborListStencil(m);
    export_NeighborListTree(m);
    export_ConstraintSphere(m);
    export_MolecularForceCompute(m);
    export_ForceDistanceConstraint(m);
    export_ForceComposite(m);
    export_PPPMForceCompute(m);
    py::class_< wall_type, std::shared_ptr<wall_type> >(m, "wall_type")
        .def(py::init<>());
    m.def("make_wall_field_params", &make_wall_field_params);
    export_PotentialExternal<PotentialExternalPeriodic>(m, "PotentialExternalPeriodic");
    export_PotentialExternal<PotentialExternalElectricField>(m, "PotentialExternalElectricField");
    export_PotentialExternalWall<EvaluatorPairLJ>(m, "WallsPotentialLJ");
    export_PotentialExternalWall<EvaluatorPairYukawa>(m, "WallsPotentialYukawa");
    export_PotentialExternalWall<EvaluatorPairSLJ>(m, "WallsPotentialSLJ");
    export_PotentialExternalWall<EvaluatorPairForceShiftedLJ>(m, "WallsPotentialForceShiftedLJ");
    export_PotentialExternalWall<EvaluatorPairMie>(m, "WallsPotentialMie");
    export_PotentialExternalWall<EvaluatorPairGauss>(m, "WallsPotentialGauss");
    export_PotentialExternalWall<EvaluatorPairMorse>(m, "WallsPotentialMorse");

#ifdef ENABLE_CUDA
    export_NeighborListGPU(m);
    export_NeighborListGPUBinned(m);
    export_NeighborListGPUStencil(m);
    export_NeighborListGPUTree(m);
    export_ForceCompositeGPU(m);
    export_PotentialPairGPU<PotentialPairLJGPU, PotentialPairLJ>(m, "PotentialPairLJGPU");
    export_PotentialPairGPU<PotentialPairGaussGPU, PotentialPairGauss>(m, "PotentialPairGaussGPU");
    export_PotentialPairGPU<PotentialPairSLJGPU, PotentialPairSLJ>(m, "PotentialPairSLJGPU");
    export_PotentialPairGPU<PotentialPairYukawaGPU, PotentialPairYukawa>(m, "PotentialPairYukawaGPU");
    export_PotentialPairGPU<PotentialPairReactionFieldGPU, PotentialPairReactionField>(m, "PotentialPairReactionFieldGPU");
    export_PotentialPairGPU<PotentialPairEwaldGPU, PotentialPairEwald>(m, "PotentialPairEwaldGPU");
    export_PotentialPairGPU<PotentialPairMorseGPU, PotentialPairMorse>(m, "PotentialPairMorseGPU");
    export_PotentialPairGPU<PotentialPairDPDGPU, PotentialPairDPD>(m, "PotentialPairDPDGPU");
    export_PotentialPairGPU<PotentialPairMoliereGPU, PotentialPairMoliere>(m, "PotentialPairMoliereGPU");
    export_PotentialPairGPU<PotentialPairZBLGPU, PotentialPairZBL>(m, "PotentialPairZBLGPU");
    export_PotentialTersoffGPU<PotentialTripletTersoffGPU, PotentialTripletTersoff>(m, "PotentialTersoffGPU");
    export_PotentialPairGPU<PotentialPairForceShiftedLJGPU, PotentialPairForceShiftedLJ>(m, "PotentialPairForceShiftedLJGPU");
    export_PotentialPairGPU<PotentialPairMieGPU, PotentialPairMie>(m, "PotentialPairMieGPU");
    export_PotentialPairDPDThermoGPU<PotentialPairDPDThermoDPDGPU, PotentialPairDPDThermoDPD >(m, "PotentialPairDPDThermoDPDGPU");
    export_PotentialPairGPU<PotentialPairDPDLJGPU, PotentialPairDPDLJ>(m, "PotentialPairDPDLJGPU");
    export_PotentialPairDPDThermoGPU<PotentialPairDPDLJThermoDPDGPU, PotentialPairDPDLJThermoDPD >(m, "PotentialPairDPDLJThermoDPDGPU");
    export_AnisoPotentialPairGPU<AnisoPotentialPairGBGPU, AnisoPotentialPairGB>(m, "AnisoPotentialPairGBGPU");
    export_AnisoPotentialPairGPU<AnisoPotentialPairDipoleGPU, AnisoPotentialPairDipole>(m, "AnisoPotentialPairDipoleGPU");
    export_PotentialBondGPU<PotentialBondHarmonicGPU, PotentialBondHarmonic>(m, "PotentialBondHarmonicGPU");
    export_PotentialBondGPU<PotentialBondFENEGPU, PotentialBondFENE>(m, "PotentialBondFENEGPU");
    export_BondTablePotentialGPU(m);
    export_TablePotentialGPU(m);
    export_HarmonicAngleForceComputeGPU(m);
    export_TableAngleForceComputeGPU(m);
    export_HarmonicDihedralForceComputeGPU(m);
    export_OPLSDihedralForceComputeGPU(m);
    export_TableDihedralForceComputeGPU(m);
    export_HarmonicImproperForceComputeGPU(m);
    export_ConstraintSphereGPU(m);
    export_ForceDistanceConstraintGPU(m);
    // export_ConstExternalFieldDipoleForceComputeGPU(m);
    export_PPPMForceComputeGPU(m);
    export_ActiveForceComputeGPU(m);
    export_PotentialExternalGPU<PotentialExternalPeriodicGPU, PotentialExternalPeriodic>(m, "PotentialExternalPeriodicGPU");
    export_PotentialExternalGPU<PotentialExternalElectricFieldGPU, PotentialExternalElectricField>(m, "PotentialExternalElectricFieldGPU");
    export_PotentialExternalGPU<WallsPotentialLJGPU, WallsPotentialLJ>(m, "WallsPotentialLJGPU");
    export_PotentialExternalGPU<WallsPotentialYukawaGPU, WallsPotentialYukawa>(m, "WallsPotentialYukawaGPU");
    export_PotentialExternalGPU<WallsPotentialSLJGPU, WallsPotentialSLJ>(m, "WallsPotentialSLJGPU");
    export_PotentialExternalGPU<WallsPotentialForceShiftedLJGPU, WallsPotentialForceShiftedLJ>(m, "WallsPotentialForceShiftedLJGPU");
    export_PotentialExternalGPU<WallsPotentialMieGPU, WallsPotentialMie>(m, "WallsPotentialMieGPU");
    export_PotentialExternalGPU<WallsPotentialGaussGPU, WallsPotentialGauss>(m, "WallsPotentialGaussGPU");
    export_PotentialExternalGPU<WallsPotentialMorseGPU, WallsPotentialMorse>(m, "WallsPotentialMorseGPU");
#endif

    // updaters
<<<<<<< HEAD
    export_IntegratorTwoStep();
    export_IntegrationMethodTwoStep();
    export_TempRescaleUpdater();
    export_ZeroMomentumUpdater();
    export_TwoStepNVE();
    export_TwoStepNVTMTK();
    export_TwoStepLangevinBase();
    export_TwoStepLangevin();
    export_TwoStepBD();
    export_TwoStepNPTMTK();
    export_Berendsen();
    export_Enforce2DUpdater();
    export_ConstraintEllipsoid();
    export_FIREEnergyMinimizer();
    export_MuellerPlatheFlow();

#ifdef ENABLE_CUDA
    export_TwoStepNVEGPU();
    export_TwoStepNVTMTKGPU();
    export_TwoStepLangevinGPU();
    export_TwoStepBDGPU();
    export_TwoStepNPTMTKGPU();
    export_BerendsenGPU();
    export_Enforce2DUpdaterGPU();
    export_FIREEnergyMinimizerGPU();
    export_ConstraintEllipsoidGPU();
    export_MuellerPlatheFlowGPU();
=======
    export_IntegratorTwoStep(m);
    export_IntegrationMethodTwoStep(m);
    export_TempRescaleUpdater(m);
    export_ZeroMomentumUpdater(m);
    export_TwoStepNVE(m);
    export_TwoStepNVTMTK(m);
    export_TwoStepLangevinBase(m);
    export_TwoStepLangevin(m);
    export_TwoStepBD(m);
    export_TwoStepNPTMTK(m);
    export_Berendsen(m);
    export_Enforce2DUpdater(m);
    export_ConstraintEllipsoid(m);
    export_FIREEnergyMinimizer(m);

#ifdef ENABLE_CUDA
    export_TwoStepNVEGPU(m);
    export_TwoStepNVTMTKGPU(m);
    export_TwoStepLangevinGPU(m);
    export_TwoStepBDGPU(m);
    export_TwoStepNPTMTKGPU(m);
    export_BerendsenGPU(m);
    export_Enforce2DUpdaterGPU(m);
    export_FIREEnergyMinimizerGPU(m);
    export_ConstraintEllipsoidGPU(m);
>>>>>>> 28dd309b
#endif

    return m.ptr();
    }<|MERGE_RESOLUTION|>--- conflicted
+++ resolved
@@ -295,35 +295,6 @@
 #endif
 
     // updaters
-<<<<<<< HEAD
-    export_IntegratorTwoStep();
-    export_IntegrationMethodTwoStep();
-    export_TempRescaleUpdater();
-    export_ZeroMomentumUpdater();
-    export_TwoStepNVE();
-    export_TwoStepNVTMTK();
-    export_TwoStepLangevinBase();
-    export_TwoStepLangevin();
-    export_TwoStepBD();
-    export_TwoStepNPTMTK();
-    export_Berendsen();
-    export_Enforce2DUpdater();
-    export_ConstraintEllipsoid();
-    export_FIREEnergyMinimizer();
-    export_MuellerPlatheFlow();
-
-#ifdef ENABLE_CUDA
-    export_TwoStepNVEGPU();
-    export_TwoStepNVTMTKGPU();
-    export_TwoStepLangevinGPU();
-    export_TwoStepBDGPU();
-    export_TwoStepNPTMTKGPU();
-    export_BerendsenGPU();
-    export_Enforce2DUpdaterGPU();
-    export_FIREEnergyMinimizerGPU();
-    export_ConstraintEllipsoidGPU();
-    export_MuellerPlatheFlowGPU();
-=======
     export_IntegratorTwoStep(m);
     export_IntegrationMethodTwoStep(m);
     export_TempRescaleUpdater(m);
@@ -338,6 +309,7 @@
     export_Enforce2DUpdater(m);
     export_ConstraintEllipsoid(m);
     export_FIREEnergyMinimizer(m);
+    export_MuellerPlatheFlow(m);
 
 #ifdef ENABLE_CUDA
     export_TwoStepNVEGPU(m);
@@ -349,7 +321,7 @@
     export_Enforce2DUpdaterGPU(m);
     export_FIREEnergyMinimizerGPU(m);
     export_ConstraintEllipsoidGPU(m);
->>>>>>> 28dd309b
+    export_MuellerPlatheFlowGPU(m);
 #endif
 
     return m.ptr();
