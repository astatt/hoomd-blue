--- conflicted
+++ resolved
@@ -76,10 +76,7 @@
             }
 
         #ifdef ENABLE_MPI
-<<<<<<< HEAD
-=======
 
->>>>>>> b93186c2
         virtual void setCommunicator(std::shared_ptr<Communicator> comm)
             {
             // call base class method
@@ -88,10 +85,7 @@
             // set the communicator on the internal cell lists
             m_cl->setCommunicator(comm);
             }
-<<<<<<< HEAD
-=======
 
->>>>>>> b93186c2
         #endif
 
     protected:
