// Copyright (c) 2009-2021 The Regents of the University of Michigan
// This file is part of the HOOMD-blue project, released under the BSD 3-Clause License.

// Maintainer: jglaser

#ifndef __ANISO_POTENTIAL_PAIR_H__
#define __ANISO_POTENTIAL_PAIR_H__

#include <iostream>
#include <memory>
#include <sstream>
#include <stdexcept>

#ifdef ENABLE_HIP
#include <hip/hip_runtime.h>
#endif

#include "NeighborList.h"
#include "hoomd/ForceCompute.h"
#include "hoomd/GSDShapeSpecWriter.h"

#include "hoomd/ManagedArray.h"
#include "hoomd/VectorMath.h"

/*! \file AnisoPotentialPair.h
    \brief Defines the template class for anisotropic pair potentials
    \details The heart of the code that computes anisotropic pair potentials is in this file.
    \note This header cannot be compiled by nvcc
*/

#ifdef __HIPCC__
#error This header cannot be compiled by nvcc
#endif

#include <pybind11/pybind11.h>

//! Template class for computing pair potentials
/*! <b>Overview:</b>
    AnisoPotentialPair computes standard pair potentials (and forces) between all particle pairs in
   the simulation. It employs the use of a neighbor list to limit the number of computations done to
   only those particles with the cutoff radius of each other. The computation of the actual V(r) is
   not performed directly by this class, but by an aniso_evaluator class (e.g. EvaluatorPairLJ)
   which is passed in as a template parameter so the computations are performed as efficiently as
   possible.

    AnisoPotentialPair handles most of the gory internal details common to all standard pair
   potentials.
     - A cutoff radius to be specified per particle type pair
     - The energy can be globally shifted to 0 at the cutoff
     - Per type pair parameters are stored and a set method is provided
     - And all the details about looping through the particles, computing dr, computing the virial,
   etc. are handled

    \note XPLOR switching is not supported

    <b>Implementation details</b>

    rcutsq and the params are stored per particle type pair. It wastes a little bit of space, but
   benchmarks show that storing the symmetric type pairs and indexing with Index2D is faster than
   not storing redundant pairs and indexing with Index2DUpperTriangular. All of these values are
   stored in GlobalArray for easy access on the GPU by a derived class. The type of the parameters
   is defined by \a param_type in the potential aniso_evaluator class passed in. See the appropriate
   documentation for the aniso_evaluator for the definition of each element of the parameters.

    For profiling AnisoPotentialPair needs to know the name of the potential. For now, that will be
   queried from the aniso_evaluator. \sa export_AnisoAnisoPotentialPair()
*/

template<class aniso_evaluator> class AnisoPotentialPair : public ForceCompute
    {
    public:
    //! Param type from aniso_evaluator
    typedef typename aniso_evaluator::param_type param_type;

    //! Shape param type from aniso_evaluator
    typedef typename aniso_evaluator::shape_type shape_type;

    //! Construct the pair potential
    AnisoPotentialPair(std::shared_ptr<SystemDefinition> sysdef,
                       std::shared_ptr<NeighborList> nlist);
    //! Destructor
    virtual ~AnisoPotentialPair();

    //! Set the pair parameters for a single type pair
    virtual void setParams(unsigned int typ1, unsigned int typ2, const param_type& param);

    virtual void setParamsPython(pybind11::tuple typ, pybind11::object params);

    /// Get params for a single type pair using a tuple of strings
    virtual pybind11::object getParamsPython(pybind11::tuple typ);

    //! Set the rcut for a single type pair
    virtual void setRcut(unsigned int typ1, unsigned int typ2, Scalar rcut);

    /// Get the r_cut for a single type pair
    Scalar getRCut(pybind11::tuple types);

    /// Set the rcut for a single type pair using a tuple of strings
    virtual void setRCutPython(pybind11::tuple types, Scalar r_cut);

    //! Method that is called whenever the GSD file is written if connected to a GSD file.
    int slotWriteGSDShapeSpec(gsd_handle&) const;

    /// Validate that types are within Ntypes
    virtual void validateTypes(unsigned int typ1, unsigned int typ2, std::string action);
    //! Method that is called to connect to the gsd write state signal
    void connectGSDShapeSpec(std::shared_ptr<GSDDumpWriter> writer);

    //! Set the shape parameters for a single type
    virtual void setShape(unsigned int typ, const shape_type& shape_param);

    virtual pybind11::object getShapePython(std::string typ);

    //! Set the shape parameters for a single type through Python
    virtual void setShapePython(std::string typ, const pybind11::object shape_param);

    std::vector<std::string> getTypeShapeMapping(
        const std::vector<param_type, managed_allocator<param_type>>& params,
        const std::vector<shape_type, managed_allocator<shape_type>>& shape_params) const
        {
        std::vector<std::string> type_shape_mapping(m_pdata->getNTypes());
        Scalar4 q = make_scalar4(1, 0, 0, 0);
        Scalar3 dr = make_scalar3(0, 0, 0);
        Scalar rcut = Scalar(0.0);
        for (unsigned int i = 0; i < type_shape_mapping.size(); i++)
            {
            aniso_evaluator evaluator(dr, q, q, rcut, m_params[m_typpair_idx(i, i)]);
            if (aniso_evaluator::needsShape())
                {
                evaluator.setShape(&shape_params[i], &shape_params[i]);
                }
            type_shape_mapping[i] = evaluator.getShapeSpec();
            }
        return type_shape_mapping;
        }

    pybind11::list getTypeShapesPy()
        {
        std::vector<std::string> type_shape_mapping
            = this->getTypeShapeMapping(m_params, m_shape_params);
        pybind11::list type_shapes;
        for (unsigned int i = 0; i < type_shape_mapping.size(); i++)
            type_shapes.append(type_shape_mapping[i]);
        return type_shapes;
        }

    //! Shifting modes that can be applied to the energy
    enum energyShiftMode
        {
        no_shift = 0,
        shift,
        };

    //! Set the mode to use for shifting the energy
    void setShiftMode(energyShiftMode mode)
        {
        m_shift_mode = mode;
        }

    void setShiftModePython(std::string mode)
        {
        if (mode == "none")
            {
            m_shift_mode = no_shift;
            }
        else if (mode == "shift")
            {
            m_shift_mode = shift;
            }
        else
            {
            throw std::runtime_error("Invalid energy shift mode.");
            }
        }

    /// Get the mod eused for the energy shifting
    std::string getShiftMode()
        {
        switch (m_shift_mode)
            {
        case no_shift:
            return "none";
        case shift:
            return "shift";
        default:
            return "";
            }
        }

    virtual void notifyDetach()
        {
        if (m_attached)
            {
            m_nlist->removeRCutMatrix(m_r_cut_nlist);
            }
        m_attached = false;
        }

#ifdef ENABLE_MPI
    //! Get ghost particle fields requested by this pair potential
    virtual CommFlags getRequestedCommFlags(uint64_t timestep);
#endif

    //! Returns true because we compute the torque
    virtual bool isAnisotropic()
        {
        return true;
        }

    protected:
    std::shared_ptr<NeighborList> m_nlist; //!< The neighborlist to use for the computation
    energyShiftMode m_shift_mode; //!< Store the mode with which to handle the energy shift at r_cut
    Index2D m_typpair_idx;        //!< Helper class for indexing per type pair arrays
    GlobalArray<Scalar> m_rcutsq; //!< Cutoff radius squared per type pair
    std::vector<param_type, managed_allocator<param_type>>
        m_params; //!< Pair parameters per type pair
    std::vector<shape_type, managed_allocator<shape_type>>
        m_shape_params;      //!< Pair shapeeters per type pair
    std::string m_prof_name; //!< Cached profiler name

    /// Track whether we have attached to the Simulation object
    bool m_attached = true;

    /// r_cut (not squared) given to the neighbor list
    std::shared_ptr<GlobalArray<Scalar>> m_r_cut_nlist;

    //! Actually compute the forces
    virtual void computeForces(uint64_t timestep);
<<<<<<< HEAD

    //! Method to be called when number of types changes
    void slotNumTypesChange()
        {
        // if the number of types is different, build a new indexer and reallocate memory
        Index2D new_type_pair_idx = Index2D(m_pdata->getNTypes());

        // allocate new parameter arrays
        GlobalArray<Scalar> new_rcutsq(new_type_pair_idx.getNumElements(), m_exec_conf);
        GlobalArray<Scalar> new_r_cut_nlist(new_type_pair_idx.getNumElements(), m_exec_conf);
        GlobalArray<Scalar> new_ronsq(new_type_pair_idx.getNumElements(), m_exec_conf);
        std::vector<param_type, managed_allocator<param_type>> new_params(
            static_cast<size_t>(new_type_pair_idx.getNumElements()),
            param_type(),
            managed_allocator<param_type>(m_exec_conf->isCUDAEnabled()));

            {
            // copy existing data into them
            ArrayHandle<Scalar> h_new_rcutsq(new_rcutsq,
                                             access_location::host,
                                             access_mode::overwrite);
            ArrayHandle<Scalar> h_rcutsq(m_rcutsq, access_location::host, access_mode::overwrite);
            ArrayHandle<Scalar> h_new_r_cut_nlist(new_r_cut_nlist,
                                                  access_location::host,
                                                  access_mode::overwrite);
            ArrayHandle<Scalar> h_r_cut_nlist(*m_r_cut_nlist,
                                              access_location::host,
                                              access_mode::overwrite);
            ArrayHandle<Scalar> h_new_ronsq(new_ronsq,
                                            access_location::host,
                                            access_mode::overwrite);
            for (unsigned int i = 0; i < new_type_pair_idx.getW(); i++)
                {
                for (unsigned int j = 0; j < new_type_pair_idx.getH(); j++)
                    {
                    h_new_rcutsq.data[new_type_pair_idx(i, j)] = h_rcutsq.data[m_typpair_idx(i, j)];
                    h_new_r_cut_nlist.data[new_type_pair_idx(i, j)]
                        = h_r_cut_nlist.data[m_typpair_idx(i, j)];
                    new_params[new_type_pair_idx(i, j)] = m_params[m_typpair_idx(i, j)];
                    }
                }
            }

        // swap the new arrays in
        m_rcutsq.swap(new_rcutsq);
        m_params.swap(new_params);

        // except for the r_cut_nlist which the nlist also refers to, copy the new data over
        *m_r_cut_nlist = new_r_cut_nlist;

        // set the new type pair indexer
        m_typpair_idx = new_type_pair_idx;

        // resize the shape params
        m_shape_params.resize(m_pdata->getNTypes());

#if defined(ENABLE_HIP) && defined(__HIP_PLATFORM_NVCC__)
        if (m_pdata->getExecConf()->isCUDAEnabled() && m_exec_conf->allConcurrentManagedAccess())
            {
            cudaMemAdvise(m_rcutsq.get(),
                          m_rcutsq.getNumElements() * sizeof(Scalar),
                          cudaMemAdviseSetReadMostly,
                          0);
            cudaMemAdvise(m_params.data(),
                          m_params.size() * sizeof(param_type),
                          cudaMemAdviseSetReadMostly,
                          0);
            cudaMemAdvise(m_shape_params.data(),
                          m_shape_params.size() * sizeof(param_type),
                          cudaMemAdviseSetReadMostly,
                          0);

            // prefetch
            auto& gpu_map = m_exec_conf->getGPUIds();

            for (unsigned int idev = 0; idev < m_exec_conf->getNumActiveGPUs(); ++idev)
                {
                // prefetch data on all GPUs
                cudaMemPrefetchAsync(m_rcutsq.get(),
                                     sizeof(Scalar) * m_rcutsq.getNumElements(),
                                     gpu_map[idev]);
                cudaMemPrefetchAsync(m_params.data(),
                                     sizeof(param_type) * m_params.size(),
                                     gpu_map[idev]);
                cudaMemPrefetchAsync(m_shape_params.data(),
                                     sizeof(param_type) * m_shape_params.size(),
                                     gpu_map[idev]);
                }
            CHECK_CUDA_ERROR();
            }
#endif

        // notify the neighbor list that we have changed r_cut values
        m_nlist->notifyRCutMatrixChange();
        }
=======
>>>>>>> ff0ef001
    };

template<class aniso_evaluator>
void AnisoPotentialPair<aniso_evaluator>::connectGSDShapeSpec(std::shared_ptr<GSDDumpWriter> writer)
    {
    typedef hoomd::detail::SharedSignalSlot<int(gsd_handle&)> SlotType;
    auto func = std::bind(&AnisoPotentialPair<aniso_evaluator>::slotWriteGSDShapeSpec,
                          this,
                          std::placeholders::_1);
    std::shared_ptr<hoomd::detail::SignalSlot> pslot(new SlotType(writer->getWriteSignal(), func));
    addSlot(pslot);
    }

template<class aniso_evaluator>
int AnisoPotentialPair<aniso_evaluator>::slotWriteGSDShapeSpec(gsd_handle& handle) const
    {
    GSDShapeSpecWriter shapespec(m_exec_conf);
    m_exec_conf->msg->notice(10) << "AnisoPotentialPair writing to GSD File to name: "
                                 << shapespec.getName() << std::endl;
    int retval = shapespec.write(handle, this->getTypeShapeMapping(m_params, m_shape_params));
    return retval;
    }

/*! \param sysdef System to compute forces on
    \param nlist Neighborlist to use for computing the forces
*/
template<class aniso_evaluator>
AnisoPotentialPair<aniso_evaluator>::AnisoPotentialPair(std::shared_ptr<SystemDefinition> sysdef,
                                                        std::shared_ptr<NeighborList> nlist)
    : ForceCompute(sysdef), m_nlist(nlist), m_shift_mode(no_shift),
      m_typpair_idx(m_pdata->getNTypes())
    {
    m_exec_conf->msg->notice(5) << "Constructing AnisoPotentialPair<" << aniso_evaluator::getName()
                                << ">" << std::endl;
    assert(m_pdata);
    assert(m_nlist);

    GlobalArray<Scalar> rcutsq(m_typpair_idx.getNumElements(), m_exec_conf);
    m_rcutsq.swap(rcutsq);
    GlobalArray<Scalar> ronsq(m_typpair_idx.getNumElements(), m_exec_conf);
    std::vector<param_type, managed_allocator<param_type>> params(
        static_cast<size_t>(m_typpair_idx.getNumElements()),
        param_type(),
        managed_allocator<param_type>(m_exec_conf->isCUDAEnabled()));
    m_params.swap(params);

    std::vector<shape_type, managed_allocator<shape_type>> shape_params(
        static_cast<size_t>(m_pdata->getNTypes()),
        shape_type(),
        managed_allocator<shape_type>(m_exec_conf->isCUDAEnabled()));
    m_shape_params.swap(shape_params);

    m_r_cut_nlist
        = std::make_shared<GlobalArray<Scalar>>(m_typpair_idx.getNumElements(), m_exec_conf);
    nlist->addRCutMatrix(m_r_cut_nlist);

#if defined(ENABLE_HIP) && defined(__HIP_PLATFORM_NVCC__)
    if (m_exec_conf->isCUDAEnabled() && m_exec_conf->allConcurrentManagedAccess())
        {
        cudaMemAdvise(m_rcutsq.get(),
                      m_rcutsq.getNumElements() * sizeof(Scalar),
                      cudaMemAdviseSetReadMostly,
                      0);
        cudaMemAdvise(m_params.data(),
                      m_params.size() * sizeof(param_type),
                      cudaMemAdviseSetReadMostly,
                      0);
        cudaMemAdvise(m_shape_params.data(),
                      m_shape_params.size() * sizeof(shape_type),
                      cudaMemAdviseSetReadMostly,
                      0);

        // prefetch
        auto& gpu_map = m_exec_conf->getGPUIds();

        for (unsigned int idev = 0; idev < m_exec_conf->getNumActiveGPUs(); ++idev)
            {
            // prefetch data on all GPUs
            cudaMemPrefetchAsync(m_rcutsq.get(),
                                 sizeof(Scalar) * m_rcutsq.getNumElements(),
                                 gpu_map[idev]);
            cudaMemPrefetchAsync(m_params.data(),
                                 sizeof(param_type) * m_params.size(),
                                 gpu_map[idev]);
            cudaMemPrefetchAsync(m_shape_params.data(),
                                 sizeof(shape_type) * m_shape_params.size(),
                                 gpu_map[idev]);
            }
        }
#endif

    // initialize name
    m_prof_name = std::string("Aniso_Pair ") + aniso_evaluator::getName();
    }

template<class aniso_evaluator> AnisoPotentialPair<aniso_evaluator>::~AnisoPotentialPair()
    {
    m_exec_conf->msg->notice(5) << "Destroying AnisoPotentialPair<" << aniso_evaluator::getName()
                                << ">" << std::endl;

    if (m_attached)
        {
        m_nlist->removeRCutMatrix(m_r_cut_nlist);
        }
    }

/*! \param typ1 First type index in the pair
    \param typ2 Second type index in the pair
    \param param Parameter to set
    \note When setting the value for (\a typ1, \a typ2), the parameter for (\a typ2, \a typ1) is
   automatically set.
*/
template<class aniso_evaluator>
void AnisoPotentialPair<aniso_evaluator>::setParams(unsigned int typ1,
                                                    unsigned int typ2,
                                                    const param_type& param)
    {
    validateTypes(typ1, typ2, "setting params");
    m_params[m_typpair_idx(typ1, typ2)] = param;
    m_params[m_typpair_idx(typ2, typ1)] = param;
    }

template<class aniso_evaluator>
void AnisoPotentialPair<aniso_evaluator>::setParamsPython(pybind11::tuple typ,
                                                          pybind11::object params)
    {
    auto typ1 = m_pdata->getTypeByName(typ[0].cast<std::string>());
    auto typ2 = m_pdata->getTypeByName(typ[1].cast<std::string>());
    setParams(typ1, typ2, param_type(params, m_exec_conf->isCUDAEnabled()));
    }

template<class aniso_evaluator>
pybind11::object AnisoPotentialPair<aniso_evaluator>::getParamsPython(pybind11::tuple typ)
    {
    auto typ1 = m_pdata->getTypeByName(typ[0].cast<std::string>());
    auto typ2 = m_pdata->getTypeByName(typ[1].cast<std::string>());
    validateTypes(typ1, typ2, "getting params");

    return m_params[m_typpair_idx(typ1, typ2)].toPython();
    }

template<class aniso_evaluator>
void AnisoPotentialPair<aniso_evaluator>::validateTypes(unsigned int typ1,
                                                        unsigned int typ2,
                                                        std::string action)
    {
    // TODO change logic to just throw an exception
    auto n_types = this->m_pdata->getNTypes();
    if (typ1 >= n_types || typ2 >= n_types)
        {
        throw std::runtime_error("Error in" + action + " for pair potential. Invalid type");
        }
    }

/*! \param typ The type index.
    \param param Shape parameter to set
          set.
*/
template<class aniso_evaluator>
void AnisoPotentialPair<aniso_evaluator>::setShape(unsigned int typ, const shape_type& shape_param)
    {
    if (typ >= m_pdata->getNTypes())
        {
        throw std::runtime_error("Error setting shape parameters in AnisoPotentialPair");
        }

    m_shape_params[typ] = shape_param;
    }

/*! \param typ The type index.
    \param param Shape parameter to set
          set.
*/
template<class aniso_evaluator>
void AnisoPotentialPair<aniso_evaluator>::setShapePython(std::string typ,
                                                         pybind11::object shape_param)
    {
    auto typ_ = m_pdata->getTypeByName(typ);
    setShape(typ_, shape_type(shape_param, m_exec_conf->isCUDAEnabled()));
    }

/*! \param typ The type index.
    \param param Shape parameter to set
          set.
*/
template<class aniso_evaluator>
pybind11::object AnisoPotentialPair<aniso_evaluator>::getShapePython(std::string typ)
    {
    auto typ_ = m_pdata->getTypeByName(typ);
    if (typ_ >= m_pdata->getNTypes())
        {
        throw std::runtime_error("Error getting shape parameters in AnisoPotentialPair");
        }

    return m_shape_params[typ_].toPython();
    }

/*! \param typ1 First type index in the pair
    \param typ2 Second type index in the pair
    \param rcut Cutoff radius to set
    \note When setting the value for (\a typ1, \a typ2), the parameter for (\a typ2, \a typ1) is
   automatically set.
*/
template<class aniso_evaluator>
void AnisoPotentialPair<aniso_evaluator>::setRcut(unsigned int typ1, unsigned int typ2, Scalar rcut)
    {
    validateTypes(typ1, typ2, "setting r_cut");
        {
        // store r_cut**2 for use internally
        ArrayHandle<Scalar> h_rcutsq(m_rcutsq, access_location::host, access_mode::readwrite);
        h_rcutsq.data[m_typpair_idx(typ1, typ2)] = rcut * rcut;
        h_rcutsq.data[m_typpair_idx(typ2, typ1)] = rcut * rcut;

        // store r_cut unmodified for so the neighbor list knows what particles to include
        ArrayHandle<Scalar> h_r_cut_nlist(*m_r_cut_nlist,
                                          access_location::host,
                                          access_mode::readwrite);
        h_r_cut_nlist.data[m_typpair_idx(typ1, typ2)] = rcut;
        h_r_cut_nlist.data[m_typpair_idx(typ2, typ1)] = rcut;
        }

    // notify the neighbor list that we have changed r_cut values
    m_nlist->notifyRCutMatrixChange();
    }

template<class aniso_evaluator>
void AnisoPotentialPair<aniso_evaluator>::setRCutPython(pybind11::tuple types, Scalar r_cut)
    {
    auto typ1 = m_pdata->getTypeByName(types[0].cast<std::string>());
    auto typ2 = m_pdata->getTypeByName(types[1].cast<std::string>());
    setRcut(typ1, typ2, r_cut);
    }

template<class aniso_evaluator>
Scalar AnisoPotentialPair<aniso_evaluator>::getRCut(pybind11::tuple types)
    {
    auto typ1 = m_pdata->getTypeByName(types[0].cast<std::string>());
    auto typ2 = m_pdata->getTypeByName(types[1].cast<std::string>());
    validateTypes(typ1, typ2, "getting r_cut.");
    ArrayHandle<Scalar> h_rcutsq(m_rcutsq, access_location::host, access_mode::read);
    return sqrt(h_rcutsq.data[m_typpair_idx(typ1, typ2)]);
    }

/*! \post The pair forces are computed for the given timestep. The neighborlist's compute method is
   called to ensure that it is up to date before proceeding.

    \param timestep specifies the current time step of the simulation
*/
template<class aniso_evaluator>
void AnisoPotentialPair<aniso_evaluator>::computeForces(uint64_t timestep)
    {
    // start by updating the neighborlist
    m_nlist->compute(timestep);

    // start the profile for this compute
    if (m_prof)
        m_prof->push(m_prof_name);

    // depending on the neighborlist settings, we can take advantage of newton's third law
    // to reduce computations at the cost of memory access complexity: set that flag now
    bool third_law = m_nlist->getStorageMode() == NeighborList::half;

    // access the neighbor list, particle data, and system box
    ArrayHandle<unsigned int> h_n_neigh(m_nlist->getNNeighArray(),
                                        access_location::host,
                                        access_mode::read);
    ArrayHandle<unsigned int> h_nlist(m_nlist->getNListArray(),
                                      access_location::host,
                                      access_mode::read);
    ArrayHandle<unsigned int> h_head_list(m_nlist->getHeadList(),
                                          access_location::host,
                                          access_mode::read);

    ArrayHandle<Scalar4> h_pos(m_pdata->getPositions(), access_location::host, access_mode::read);
    ArrayHandle<Scalar> h_diameter(m_pdata->getDiameters(),
                                   access_location::host,
                                   access_mode::read);
    ArrayHandle<Scalar> h_charge(m_pdata->getCharges(), access_location::host, access_mode::read);
    ArrayHandle<Scalar4> h_orientation(m_pdata->getOrientationArray(),
                                       access_location::host,
                                       access_mode::read);
    ArrayHandle<unsigned int> h_tag(m_pdata->getTags(), access_location::host, access_mode::read);

    // force arrays
    ArrayHandle<Scalar4> h_force(m_force, access_location::host, access_mode::overwrite);
    ArrayHandle<Scalar4> h_torque(m_torque, access_location::host, access_mode::overwrite);
    ArrayHandle<Scalar> h_virial(m_virial, access_location::host, access_mode::overwrite);

    const BoxDim& box = m_pdata->getBox();
    ArrayHandle<Scalar> h_rcutsq(m_rcutsq, access_location::host, access_mode::read);
        {
        // need to start from a zero force, energy and virial
        memset(&h_force.data[0], 0, sizeof(Scalar4) * m_pdata->getN());
        memset(&h_torque.data[0], 0, sizeof(Scalar4) * m_pdata->getN());
        memset(&h_virial.data[0], 0, sizeof(Scalar) * m_virial.getNumElements());

        PDataFlags flags = this->m_pdata->getFlags();
        bool compute_virial = flags[pdata_flag::pressure_tensor];

        // for each particle
        for (int i = 0; i < (int)m_pdata->getN(); i++)
            {
            // access the particle's position and type (MEM TRANSFER: 4 scalars)
            Scalar3 pi = make_scalar3(h_pos.data[i].x, h_pos.data[i].y, h_pos.data[i].z);
            unsigned int typei = __scalar_as_int(h_pos.data[i].w);
            Scalar4 quat_i = h_orientation.data[i];

            // sanity check
            assert(typei < m_pdata->getNTypes());

            // access diameter and charge (if needed)
            Scalar di = Scalar(0.0);
            Scalar qi = Scalar(0.0);
            if (aniso_evaluator::needsDiameter())
                di = h_diameter.data[i];
            if (aniso_evaluator::needsCharge())
                qi = h_charge.data[i];

            // initialize current particle force, torque, potential energy, and virial to 0
            Scalar fxi = Scalar(0.0);
            Scalar fyi = Scalar(0.0);
            Scalar fzi = Scalar(0.0);
            Scalar txi = Scalar(0.0);
            Scalar tyi = Scalar(0.0);
            Scalar tzi = Scalar(0.0);
            Scalar pei = Scalar(0.0);
            Scalar virialxxi = 0.0;
            Scalar virialxyi = 0.0;
            Scalar virialxzi = 0.0;
            Scalar virialyyi = 0.0;
            Scalar virialyzi = 0.0;
            Scalar virialzzi = 0.0;

            // loop over all of the neighbors of this particle
            const unsigned int myHead = h_head_list.data[i];
            const unsigned int size = (unsigned int)h_n_neigh.data[i];
            for (unsigned int k = 0; k < size; k++)
                {
                // access the index of this neighbor (MEM TRANSFER: 1 scalar)
                unsigned int j = h_nlist.data[myHead + k];
                assert(j < m_pdata->getN() + m_pdata->getNGhosts());

                // calculate dr_ji (MEM TRANSFER: 3 scalars / FLOPS: 3)
                Scalar3 pj = make_scalar3(h_pos.data[j].x, h_pos.data[j].y, h_pos.data[j].z);
                Scalar3 dx = pi - pj;
                Scalar4 quat_j = h_orientation.data[j];

                // access the type of the neighbor particle (MEM TRANSFER: 1 scalar)
                unsigned int typej = __scalar_as_int(h_pos.data[j].w);
                assert(typej < m_pdata->getNTypes());

                // access diameter and charge (if needed)
                Scalar dj = Scalar(0.0);
                Scalar qj = Scalar(0.0);
                if (aniso_evaluator::needsDiameter())
                    dj = h_diameter.data[j];
                if (aniso_evaluator::needsCharge())
                    qj = h_charge.data[j];

                // apply periodic boundary conditions
                dx = box.minImage(dx);

                // get parameters for this type pair
                unsigned int typpair_idx = m_typpair_idx(typei, typej);
                const param_type& param = m_params[typpair_idx];
                Scalar rcutsq = h_rcutsq.data[typpair_idx];

                // design specifies that energies are shifted if
                // shift mode is set to shift
                bool energy_shift = false;
                if (m_shift_mode == shift)
                    energy_shift = true;

                // compute the force and potential energy
                Scalar3 force = make_scalar3(0.0, 0.0, 0.0);
                Scalar3 torque_i = make_scalar3(0.0, 0.0, 0.0);
                Scalar3 torque_j = make_scalar3(0.0, 0.0, 0.0);

                Scalar pair_eng = Scalar(0.0);

                aniso_evaluator eval(dx, quat_i, quat_j, rcutsq, param);

                if (aniso_evaluator::needsDiameter())
                    eval.setDiameter(di, dj);
                if (aniso_evaluator::needsCharge())
                    eval.setCharge(qi, qj);
                if (aniso_evaluator::needsShape())
                    eval.setShape(&m_shape_params[typei], &m_shape_params[typej]);
                if (aniso_evaluator::needsTags())
                    eval.setTags(h_tag.data[i], h_tag.data[j]);

                bool evaluated = eval.evaluate(force, pair_eng, energy_shift, torque_i, torque_j);

                if (evaluated)
                    {
                    Scalar3 force2 = Scalar(0.5) * force;

                    // add the force, potential energy and virial to the particle i
                    // (FLOPS: 8)
                    fxi += force.x;
                    fyi += force.y;
                    fzi += force.z;
                    txi += torque_i.x;
                    tyi += torque_i.y;
                    tzi += torque_i.z;
                    pei += pair_eng * Scalar(0.5);

                    if (compute_virial)
                        {
                        virialxxi += dx.x * force2.x;
                        virialxyi += dx.y * force2.x;
                        virialxzi += dx.z * force2.x;
                        virialyyi += dx.y * force2.y;
                        virialyzi += dx.z * force2.y;
                        virialzzi += dx.z * force2.z;
                        }

                    // add the force to particle j if we are using the third law (MEM TRANSFER: 10
                    // scalars / FLOPS: 8)
                    if (third_law)
                        {
                        h_force.data[j].x -= force.x;
                        h_force.data[j].y -= force.y;
                        h_force.data[j].z -= force.z;
                        h_torque.data[j].x += torque_j.x;
                        h_torque.data[j].y += torque_j.y;
                        h_torque.data[j].z += torque_j.z;
                        h_force.data[j].w += pair_eng * Scalar(0.5);
                        if (compute_virial)
                            {
                            h_virial.data[0 * m_virial_pitch + j] += dx.x * force2.x;
                            h_virial.data[1 * m_virial_pitch + j] += dx.y * force2.x;
                            h_virial.data[2 * m_virial_pitch + j] += dx.z * force2.x;
                            h_virial.data[3 * m_virial_pitch + j] += dx.y * force2.y;
                            h_virial.data[4 * m_virial_pitch + j] += dx.z * force2.y;
                            h_virial.data[5 * m_virial_pitch + j] += dx.z * force2.z;
                            }
                        }
                    }
                }

            // finally, increment the force, potential energy and virial for particle i
            h_force.data[i].x += fxi;
            h_force.data[i].y += fyi;
            h_force.data[i].z += fzi;
            h_torque.data[i].x += txi;
            h_torque.data[i].y += tyi;
            h_torque.data[i].z += tzi;
            h_force.data[i].w += pei;
            if (compute_virial)
                {
                h_virial.data[0 * m_virial_pitch + i] += virialxxi;
                h_virial.data[1 * m_virial_pitch + i] += virialxyi;
                h_virial.data[2 * m_virial_pitch + i] += virialxzi;
                h_virial.data[3 * m_virial_pitch + i] += virialyyi;
                h_virial.data[4 * m_virial_pitch + i] += virialyzi;
                h_virial.data[5 * m_virial_pitch + i] += virialzzi;
                }
            }
        }

    if (m_prof)
        m_prof->pop();
    }

#ifdef ENABLE_MPI
/*! \param timestep Current time step
 */
template<class aniso_evaluator>
CommFlags AnisoPotentialPair<aniso_evaluator>::getRequestedCommFlags(uint64_t timestep)
    {
    CommFlags flags = CommFlags(0);

    // we need orientations for anisotropic ptls
    flags[comm_flag::orientation] = 1;

    if (aniso_evaluator::needsCharge())
        flags[comm_flag::charge] = 1;

    if (aniso_evaluator::needsDiameter())
        flags[comm_flag::diameter] = 1;

    // with rigid bodies, include net torque
    flags[comm_flag::net_torque] = 1;

    flags |= ForceCompute::getRequestedCommFlags(timestep);

    return flags;
    }
#endif

//! Export this pair potential to python
/*! \param name Name of the class in the exported python module
    \tparam T Class type to export. \b Must be an instantiated AnisoPotentialPair class template.
*/
template<class T> void export_AnisoPotentialPair(pybind11::module& m, const std::string& name)
    {
    pybind11::class_<T, ForceCompute, std::shared_ptr<T>> anisopotentialpair(m, name.c_str());
    anisopotentialpair
        .def(pybind11::init<std::shared_ptr<SystemDefinition>, std::shared_ptr<NeighborList>>())
        .def("setParams", &T::setParamsPython)
        .def("getParams", &T::getParamsPython)
        .def("setShape", &T::setShapePython)
        .def("getShape", &T::getShapePython)
        .def("setRCut", &T::setRCutPython)
        .def("getRCut", &T::getRCut)
        .def_property("mode", &T::getShiftMode, &T::setShiftModePython)
        .def("slotWriteGSDShapeSpec", &T::slotWriteGSDShapeSpec)
        .def("connectGSDShapeSpec", &T::connectGSDShapeSpec)
        .def("getTypeShapesPy", &T::getTypeShapesPy);
    }

#endif // __ANISO_POTENTIAL_PAIR_H__<|MERGE_RESOLUTION|>--- conflicted
+++ resolved
@@ -226,104 +226,6 @@
 
     //! Actually compute the forces
     virtual void computeForces(uint64_t timestep);
-<<<<<<< HEAD
-
-    //! Method to be called when number of types changes
-    void slotNumTypesChange()
-        {
-        // if the number of types is different, build a new indexer and reallocate memory
-        Index2D new_type_pair_idx = Index2D(m_pdata->getNTypes());
-
-        // allocate new parameter arrays
-        GlobalArray<Scalar> new_rcutsq(new_type_pair_idx.getNumElements(), m_exec_conf);
-        GlobalArray<Scalar> new_r_cut_nlist(new_type_pair_idx.getNumElements(), m_exec_conf);
-        GlobalArray<Scalar> new_ronsq(new_type_pair_idx.getNumElements(), m_exec_conf);
-        std::vector<param_type, managed_allocator<param_type>> new_params(
-            static_cast<size_t>(new_type_pair_idx.getNumElements()),
-            param_type(),
-            managed_allocator<param_type>(m_exec_conf->isCUDAEnabled()));
-
-            {
-            // copy existing data into them
-            ArrayHandle<Scalar> h_new_rcutsq(new_rcutsq,
-                                             access_location::host,
-                                             access_mode::overwrite);
-            ArrayHandle<Scalar> h_rcutsq(m_rcutsq, access_location::host, access_mode::overwrite);
-            ArrayHandle<Scalar> h_new_r_cut_nlist(new_r_cut_nlist,
-                                                  access_location::host,
-                                                  access_mode::overwrite);
-            ArrayHandle<Scalar> h_r_cut_nlist(*m_r_cut_nlist,
-                                              access_location::host,
-                                              access_mode::overwrite);
-            ArrayHandle<Scalar> h_new_ronsq(new_ronsq,
-                                            access_location::host,
-                                            access_mode::overwrite);
-            for (unsigned int i = 0; i < new_type_pair_idx.getW(); i++)
-                {
-                for (unsigned int j = 0; j < new_type_pair_idx.getH(); j++)
-                    {
-                    h_new_rcutsq.data[new_type_pair_idx(i, j)] = h_rcutsq.data[m_typpair_idx(i, j)];
-                    h_new_r_cut_nlist.data[new_type_pair_idx(i, j)]
-                        = h_r_cut_nlist.data[m_typpair_idx(i, j)];
-                    new_params[new_type_pair_idx(i, j)] = m_params[m_typpair_idx(i, j)];
-                    }
-                }
-            }
-
-        // swap the new arrays in
-        m_rcutsq.swap(new_rcutsq);
-        m_params.swap(new_params);
-
-        // except for the r_cut_nlist which the nlist also refers to, copy the new data over
-        *m_r_cut_nlist = new_r_cut_nlist;
-
-        // set the new type pair indexer
-        m_typpair_idx = new_type_pair_idx;
-
-        // resize the shape params
-        m_shape_params.resize(m_pdata->getNTypes());
-
-#if defined(ENABLE_HIP) && defined(__HIP_PLATFORM_NVCC__)
-        if (m_pdata->getExecConf()->isCUDAEnabled() && m_exec_conf->allConcurrentManagedAccess())
-            {
-            cudaMemAdvise(m_rcutsq.get(),
-                          m_rcutsq.getNumElements() * sizeof(Scalar),
-                          cudaMemAdviseSetReadMostly,
-                          0);
-            cudaMemAdvise(m_params.data(),
-                          m_params.size() * sizeof(param_type),
-                          cudaMemAdviseSetReadMostly,
-                          0);
-            cudaMemAdvise(m_shape_params.data(),
-                          m_shape_params.size() * sizeof(param_type),
-                          cudaMemAdviseSetReadMostly,
-                          0);
-
-            // prefetch
-            auto& gpu_map = m_exec_conf->getGPUIds();
-
-            for (unsigned int idev = 0; idev < m_exec_conf->getNumActiveGPUs(); ++idev)
-                {
-                // prefetch data on all GPUs
-                cudaMemPrefetchAsync(m_rcutsq.get(),
-                                     sizeof(Scalar) * m_rcutsq.getNumElements(),
-                                     gpu_map[idev]);
-                cudaMemPrefetchAsync(m_params.data(),
-                                     sizeof(param_type) * m_params.size(),
-                                     gpu_map[idev]);
-                cudaMemPrefetchAsync(m_shape_params.data(),
-                                     sizeof(param_type) * m_shape_params.size(),
-                                     gpu_map[idev]);
-                }
-            CHECK_CUDA_ERROR();
-            }
-#endif
-
-        // notify the neighbor list that we have changed r_cut values
-        m_nlist->notifyRCutMatrixChange();
-        }
-=======
->>>>>>> ff0ef001
     };
 
 template<class aniso_evaluator>
