// Copyright (c) 2009-2021 The Regents of the University of Michigan
// This file is part of the HOOMD-blue project, released under the BSD 3-Clause License.

#include "IntegratorTwoStep.h"

namespace py = pybind11;

#ifdef ENABLE_MPI
#include "hoomd/Communicator.h"
#endif

#include <pybind11/stl_bind.h>
PYBIND11_MAKE_OPAQUE(std::vector<std::shared_ptr<IntegrationMethodTwoStep>>);

using namespace std;

IntegratorTwoStep::IntegratorTwoStep(std::shared_ptr<SystemDefinition> sysdef, Scalar deltaT)
    : Integrator(sysdef, deltaT), m_prepared(false), m_gave_warning(false), m_aniso_mode(Automatic)
    {
    m_exec_conf->msg->notice(5) << "Constructing IntegratorTwoStep" << endl;
    }

IntegratorTwoStep::~IntegratorTwoStep()
    {
    m_exec_conf->msg->notice(5) << "Destroying IntegratorTwoStep" << endl;

#ifdef ENABLE_MPI
    if (m_comm)
        {
        m_comm->getComputeCallbackSignal()
            .disconnect<IntegratorTwoStep, &IntegratorTwoStep::updateRigidBodies>(this);
        }
#endif
    }

/*! \param prof The profiler to set
    Sets the profiler both for this class and all of the contained integration methods
*/
void IntegratorTwoStep::setProfiler(std::shared_ptr<Profiler> prof)
    {
    Integrator::setProfiler(prof);

    for (auto& method : m_methods)
        method->setProfiler(prof);
    }

/*! \param timestep Current time step of the simulation
    \post All integration methods in m_methods are applied in order to move the system state
    variables forward to \a timestep+1.
    \post Internally, all forces present in the m_forces std::vector are evaluated at \a timestep+1
*/
void IntegratorTwoStep::update(uint64_t timestep)
    {
    Integrator::update(timestep);
    // issue a warning if no integration methods are set
    if (!m_gave_warning && m_methods.size() == 0)
        {
        m_exec_conf->msg->warning()
            << "integrate.mode_standard: No integration methods are set, continuing anyways."
            << endl;
        m_gave_warning = true;
        }

    // ensure that prepRun() has been called
    assert(m_prepared);

    if (m_prof)
        m_prof->push("Integrate");

    // perform the first step of the integration on all groups
    for (auto& method : m_methods)
        {
        // deltaT should probably be passed as an argument, but that would require modifying many
        // files. Work around this by calling setDeltaT every timestep.
        method->setDeltaT(m_deltaT);
        method->integrateStepOne(timestep);
        }

    if (m_prof)
        m_prof->pop();

#ifdef ENABLE_MPI
    if (m_comm)
        {
        // perform all necessary communication steps. This ensures
        // a) that particles have migrated to the correct domains
        // b) that forces are calculated correctly, if ghost atom positions are updated every time
        // step

        // also updates rigid bodies after ghost updating
        m_comm->communicate(timestep + 1);
        }
    else
#endif
        {
        updateRigidBodies(timestep + 1);
        }

    // compute the net force on all particles
#ifdef ENABLE_HIP
    if (m_exec_conf->isCUDAEnabled())
        computeNetForceGPU(timestep + 1);
    else
#endif
        computeNetForce(timestep + 1);

    // Call HalfStep hook
    if (m_half_step_hook)
        {
        m_half_step_hook->update(timestep + 1);
        }

    if (m_prof)
        m_prof->push("Integrate");

    // perform the second step of the integration on all groups
<<<<<<< HEAD
    // reversed for integrators so that the half steps will be performed symmetrically 
    // TODO: make sure this is valid for non-alchemical integrators
    for (auto method_ptr = m_methods.rbegin(); method_ptr != m_methods.rend(); method_ptr++)
        {
        auto method = (*method_ptr);
        method->integrateStepTwo(timestep);
        method->includeRATTLEForce(timestep+1);
        }
=======
    for (auto& method : m_methods)
        {
        method->integrateStepTwo(timestep);
        method->includeRATTLEForce(timestep + 1);
        }

>>>>>>> a7585d01
    /* NOTE: For composite particles, it is assumed that positions and orientations are not updated
       in the second step.

       Otherwise we would have to update ghost positions for central particles
       here in order to update the constituent particles.

       TODO: check this assumptions holds for all integrators
     */

    if (m_prof)
        m_prof->pop();
    }

/*! \param deltaT new deltaT to set
    \post \a deltaT is also set on all contained integration methods
*/
void IntegratorTwoStep::setDeltaT(Scalar deltaT)
    {
    Integrator::setDeltaT(deltaT);

    // set deltaT on all methods already added
    for (auto& method : m_methods)
        method->setDeltaT(deltaT);
    }

/*! \returns true If all added integration methods have valid restart information
 */
bool IntegratorTwoStep::isValidRestart()
    {
    bool res = true;

    // loop through all methods
    for (auto& method : m_methods)
        {
        // and them all together
        res = res && method->isValidRestart();
        }
    return res;
    }

/*! \returns true If all added integration methods have valid restart information
 */
void IntegratorTwoStep::initializeIntegrationMethods()
    {
    // loop through all methods
    for (auto& method : m_methods)
        {
        // initialize each of them
        method->initializeIntegratorVariables();
        }
    }

/*! \param group Group over which to count degrees of freedom.

    IntegratorTwoStep totals up the degrees of freedom that each integration method provide to the
    group.

    When the user has only one momentum conserving integration method applied to the all group,
    getNDOF subtracts n_dimensions degrees of freedom from the system to account for the pinned
    center of mass. When the query group is not the group of all particles, spread these these
    removed DOF proportionately so that the results given by one ComputeThermo on the all group are
    consitent with the average of many ComputeThermo's on disjoint subset groups.
*/
Scalar IntegratorTwoStep::getTranslationalDOF(std::shared_ptr<ParticleGroup> group)
    {
    // proportionately remove n_dimensions DOF when there is only one momentum conserving
    // integration method
    Scalar periodic_dof_removed = 0;
    if (group->getNumMembersGlobal() == m_pdata->getNGlobal() && m_methods.size() == 1
        && m_methods[0]->isMomentumConserving())
        {
        periodic_dof_removed
            = Scalar(m_sysdef->getNDimensions())
              * (Scalar(group->getNumMembersGlobal()) / Scalar(m_pdata->getNGlobal()));
        }

    // loop through all methods and add up the number of DOF They apply to the group
    Scalar total = 0;
    for (auto& method : m_methods)
        {
        total += method->getTranslationalDOF(group);
        }

    return total - periodic_dof_removed - getNDOFRemoved(group);
    }

/*! \param group Group over which to count degrees of freedom.
    IntegratorTwoStep totals up the rotational degrees of freedom that each integration method
   provide to the group.
*/
Scalar IntegratorTwoStep::getRotationalDOF(std::shared_ptr<ParticleGroup> group)
    {
    double res = 0;

    bool aniso = false;

    // This is called before prepRun, so we need to determine the anisotropic modes independently
    // here. It cannot be done earlier, as the integration methods were not in place. set
    // (an-)isotropic integration mode
    switch (m_aniso_mode)
        {
    case Anisotropic:
        aniso = true;
        break;
    case Automatic:
    default:
        aniso = getAnisotropic();
        break;
        }

    m_exec_conf->msg->notice(8) << "IntegratorTwoStep: Setting anisotropic mode = " << aniso
                                << std::endl;

    if (aniso)
        {
        // loop through all methods
        for (auto& method : m_methods)
            {
            // dd them all together
            res += method->getRotationalDOF(group);
            }
        }

    return res;
    }

/*!  \param mode Anisotropic integration mode to set
     Set the anisotropic integration mode
*/
void IntegratorTwoStep::setAnisotropicMode(const std::string& mode)
    {
    if (mode == "true")
        {
        m_aniso_mode = AnisotropicMode::Anisotropic;
        }
    else if (mode == "false")
        {
        m_aniso_mode = AnisotropicMode::Isotropic;
        }
    else if (mode == "auto")
        {
        m_aniso_mode = AnisotropicMode::Automatic;
        }
    else
        {
        throw std::invalid_argument("Invalid mode string");
        }
    }

const std::string IntegratorTwoStep::getAnisotropicMode()
    {
    if (m_aniso_mode == AnisotropicMode::Anisotropic)
        {
        return "true";
        }
    else if (m_aniso_mode == AnisotropicMode::Isotropic)
        {
        return "false";
        }
    else if (m_aniso_mode == AnisotropicMode::Automatic)
        {
        return "auto";
        }
    else
        {
        throw std::runtime_error("Invalid anisotropic mode");
        }
    }

/*! Compute accelerations if needed for the first step.
    If acceleration is available in the restart file, then just call computeNetForce so that
    net_force and net_virial are available in Python. This solves ticket #393
*/
void IntegratorTwoStep::prepRun(uint64_t timestep)
    {
    bool aniso = false;

    // set (an-)isotropic integration mode
    switch (m_aniso_mode)
        {
    case Anisotropic:
        aniso = true;
        if (!getAnisotropic())
            m_exec_conf->msg->warning() << "Forcing anisotropic integration mode"
                                           " with no forces coupling to orientation"
                                        << endl;
        break;
    case Isotropic:
        if (getAnisotropic())
            m_exec_conf->msg->warning() << "Forcing isotropic integration mode"
                                           " with anisotropic forces defined"
                                        << endl;
        break;
    case Automatic:
    default:
        aniso = getAnisotropic();
        break;
        }

    for (auto& method : m_methods)
        method->setAnisotropic(aniso);

#ifdef ENABLE_MPI
    if (m_comm)
        {
        // force particle migration and ghost exchange
        m_comm->forceMigrate();

        // perform communication
        m_comm->communicate(timestep);
        }
    else
#endif
        {
        updateRigidBodies(timestep);
        }

    // compute the net force on all particles
#ifdef ENABLE_HIP
    if (m_exec_conf->isCUDAEnabled())
        computeNetForceGPU(timestep);
    else
#endif
        computeNetForce(timestep);

    // accelerations only need to be calculated if the accelerations have not yet been set
    if (!m_pdata->isAccelSet())
        {
        computeAccelerations(timestep);
        m_pdata->notifyAccelSet();
        }

    for (auto& method : m_methods)
        method->includeRATTLEForce(timestep);

    m_prepared = true;
    }

/*! Return the combined flags of all integration methods.
 */
PDataFlags IntegratorTwoStep::getRequestedPDataFlags()
    {
    PDataFlags flags;

    // loop through all methods
    for (auto& method : m_methods)
        {
        // or them all together
        flags |= method->getRequestedPDataFlags();
        }

    return flags;
    }

#ifdef ENABLE_MPI
//! Set the communicator to use
void IntegratorTwoStep::setCommunicator(std::shared_ptr<Communicator> comm)
    {
    // set Communicator in all methods
    for (auto& method : m_methods)
        method->setCommunicator(comm);

    if (comm && !m_comm)
        {
        // on the first time setting the Communicator, connect our compute callback
        comm->getComputeCallbackSignal()
            .connect<IntegratorTwoStep, &IntegratorTwoStep::updateRigidBodies>(this);
        }

    Integrator::setCommunicator(comm);
    }
#endif

//! Updates the rigid body constituent particles
void IntegratorTwoStep::updateRigidBodies(uint64_t timestep)
    {
    // slave any constituents of local composite particles
    for (auto force_composite = m_composite_forces.begin();
         force_composite != m_composite_forces.end();
         ++force_composite)
        (*force_composite)->updateCompositeParticles(timestep);
    }

/*! \param enable Enable/disable autotuning
    \param period period (approximate) in time steps when returning occurs
*/
void IntegratorTwoStep::setAutotunerParams(bool enable, unsigned int period)
    {
    Integrator::setAutotunerParams(enable, period);
    // set params in all methods
    for (auto& method : m_methods)
        method->setAutotunerParams(enable, period);
    }

void export_IntegratorTwoStep(py::module& m)
    {
    py::bind_vector<std::vector<std::shared_ptr<IntegrationMethodTwoStep>>>(
        m,
        "IntegrationMethodList");

    py::class_<IntegratorTwoStep, Integrator, std::shared_ptr<IntegratorTwoStep>>(
        m,
        "IntegratorTwoStep")
        .def(py::init<std::shared_ptr<SystemDefinition>, Scalar>())
        .def_property_readonly("methods", &IntegratorTwoStep::getIntegrationMethods)
        .def_property("aniso",
                      &IntegratorTwoStep::getAnisotropicMode,
                      &IntegratorTwoStep::setAnisotropicMode)

        ;
    }<|MERGE_RESOLUTION|>--- conflicted
+++ resolved
@@ -114,23 +114,15 @@
         m_prof->push("Integrate");
 
     // perform the second step of the integration on all groups
-<<<<<<< HEAD
-    // reversed for integrators so that the half steps will be performed symmetrically 
+    // reversed for integrators so that the half steps will be performed symmetrically
     // TODO: make sure this is valid for non-alchemical integrators
     for (auto method_ptr = m_methods.rbegin(); method_ptr != m_methods.rend(); method_ptr++)
         {
         auto method = (*method_ptr);
         method->integrateStepTwo(timestep);
-        method->includeRATTLEForce(timestep+1);
-        }
-=======
-    for (auto& method : m_methods)
-        {
-        method->integrateStepTwo(timestep);
         method->includeRATTLEForce(timestep + 1);
         }
 
->>>>>>> a7585d01
     /* NOTE: For composite particles, it is assumed that positions and orientations are not updated
        in the second step.
 
@@ -232,11 +224,11 @@
     // (an-)isotropic integration mode
     switch (m_aniso_mode)
         {
-    case Anisotropic:
+        case Anisotropic:
         aniso = true;
         break;
-    case Automatic:
-    default:
+        case Automatic:
+        default:
         aniso = getAnisotropic();
         break;
         }
@@ -311,21 +303,21 @@
     // set (an-)isotropic integration mode
     switch (m_aniso_mode)
         {
-    case Anisotropic:
+        case Anisotropic:
         aniso = true;
         if (!getAnisotropic())
             m_exec_conf->msg->warning() << "Forcing anisotropic integration mode"
                                            " with no forces coupling to orientation"
                                         << endl;
         break;
-    case Isotropic:
+        case Isotropic:
         if (getAnisotropic())
             m_exec_conf->msg->warning() << "Forcing isotropic integration mode"
                                            " with anisotropic forces defined"
                                         << endl;
         break;
-    case Automatic:
-    default:
+        case Automatic:
+        default:
         aniso = getAnisotropic();
         break;
         }
