--- conflicted
+++ resolved
@@ -29,17 +29,7 @@
 
     \sa export_PotentialBondGPU()
 */
-<<<<<<< HEAD
-template<class evaluator,
-         class Bonds,
-         int group_size,
-         hipError_t gpu_cgbf(const kernel::bonds_args_t<group_size>& bond_args,
-                             const typename evaluator::param_type* d_params,
-                             unsigned int* d_flags)>
-class PotentialBondGPU : public PotentialBond<evaluator, Bonds>
-=======
-template<class evaluator> class PotentialBondGPU : public PotentialBond<evaluator>
->>>>>>> f789cc1c
+template<class evaluator, class Bonds> class PotentialBondGPU : public PotentialBond<evaluator, Bonds>
     {
     public:
     //! Construct the bond potential
@@ -69,21 +59,9 @@
     virtual void computeForces(uint64_t timestep);
     };
 
-<<<<<<< HEAD
-template<class evaluator,
-         class Bonds,
-         int group_size,
-         hipError_t gpu_cgbf(const kernel::bonds_args_t<group_size>& bond_args,
-                             const typename evaluator::param_type* d_params,
-                             unsigned int* d_flags)>
-PotentialBondGPU<evaluator, Bonds, group_size, gpu_cgbf>::PotentialBondGPU(
-    std::shared_ptr<SystemDefinition> sysdef)
+template<class evaluator, class Bonds>
+PotentialBondGPU<evaluator, Bonds>::PotentialBondGPU(std::shared_ptr<SystemDefinition> sysdef)
     : PotentialBond<evaluator, Bonds>(sysdef)
-=======
-template<class evaluator>
-PotentialBondGPU<evaluator>::PotentialBondGPU(std::shared_ptr<SystemDefinition> sysdef)
-    : PotentialBond<evaluator>(sysdef)
->>>>>>> f789cc1c
     {
     // can't run on the GPU if there aren't any GPUs in the execution configuration
     if (!this->m_exec_conf->isCUDAEnabled())
@@ -112,14 +90,8 @@
         new Autotuner(warp_size, 1024, warp_size, 5, 100000, "harmonic_bond", this->m_exec_conf));
     }
 
-<<<<<<< HEAD
-template<class evaluator,
-         class Bonds,
-         int group_size,
-         hipError_t gpu_cgbf(const kernel::bonds_args_t<group_size>& bond_args,
-                             const typename evaluator::param_type* d_params,
-                             unsigned int* d_flags)>
-PotentialBondGPU<evaluator, Bonds, group_size, gpu_cgbf>::PotentialBondGPU(
+template<class evaluator, class Bonds>
+PotentialBondGPU<evaluator, Bonds>::PotentialBondGPU(
     std::shared_ptr<SystemDefinition> sysdef,
     std::shared_ptr<MeshDefinition> meshdef)
     : PotentialBond<evaluator, Bonds>(sysdef, meshdef)
@@ -151,16 +123,7 @@
         new Autotuner(warp_size, 1024, warp_size, 5, 100000, "harmonic_bond", this->m_exec_conf));
     }
 
-template<class evaluator,
-         class Bonds,
-         int group_size,
-         hipError_t gpu_cgbf(const kernel::bonds_args_t<group_size>& bond_args,
-                             const typename evaluator::param_type* d_params,
-                             unsigned int* d_flags)>
-void PotentialBondGPU<evaluator, Bonds, group_size, gpu_cgbf>::computeForces(uint64_t timestep)
-=======
-template<class evaluator> void PotentialBondGPU<evaluator>::computeForces(uint64_t timestep)
->>>>>>> f789cc1c
+template<class evaluator, class Bonds> void PotentialBondGPU<evaluator, Bonds>::computeForces(uint64_t timestep)
     {
     // access the particle data
     ArrayHandle<Scalar4> d_pos(this->m_pdata->getPositions(),
@@ -202,26 +165,8 @@
         ArrayHandle<unsigned int> d_flags(m_flags, access_location::device, access_mode::readwrite);
 
         this->m_tuner->begin();
-<<<<<<< HEAD
-        gpu_cgbf(kernel::bonds_args_t<group_size>(d_force.data,
-                                                  d_virial.data,
-                                                  this->m_virial.getPitch(),
-                                                  this->m_pdata->getN(),
-                                                  this->m_pdata->getMaxN(),
-                                                  d_pos.data,
-                                                  d_charge.data,
-                                                  d_diameter.data,
-                                                  box,
-                                                  d_gpu_bondlist.data,
-                                                  gpu_table_indexer,
-                                                  d_gpu_n_bonds.data,
-                                                  this->m_bond_data->getNTypes(),
-                                                  this->m_tuner->getParam()),
-                 d_params.data,
-                 d_flags.data);
-=======
-        kernel::gpu_compute_bond_forces<evaluator>(
-            kernel::bond_args_t(d_force.data,
+        kernel::gpu_compute_bond_forces<evaluator, Bonds::size>(
+            kernel::bond_args_t<Bonds::size>(d_force.data,
                                 d_virial.data,
                                 this->m_virial.getPitch(),
                                 this->m_pdata->getN(),
@@ -237,7 +182,6 @@
                                 this->m_tuner->getParam()),
             d_params.data,
             d_flags.data);
->>>>>>> f789cc1c
         }
 
     if (this->m_exec_conf->isCUDAErrorCheckingEnabled())
@@ -267,16 +211,16 @@
 */
 template<class T> void export_PotentialBondGPU(pybind11::module& m, const std::string& name)
     {
-    pybind11::class_<PotentialBondGPU<T>, PotentialBond<T>, std::shared_ptr<PotentialBondGPU<T>>>(
+    pybind11::class_<PotentialBondGPU<T, BondData>, PotentialBond<T, BondData>, std::shared_ptr<PotentialBondGPU<T, BondData>>>(
         m,
         name.c_str())
         .def(pybind11::init<std::shared_ptr<SystemDefinition>>());
     }
 
-template<class T, class Base>
+template<class T>
 void export_PotentialMeshBondGPU(pybind11::module& m, const std::string& name)
     {
-    pybind11::class_<T, Base, std::shared_ptr<T>>(m, name.c_str())
+    pybind11::class_<PotentialBondGPU<T, MeshBondData>, PotentialBond<T, BondData>, std::shared_ptr<PotentialBondGPU<T, BondData>>>(m, name.c_str())
         .def(pybind11::init<std::shared_ptr<SystemDefinition>, std::shared_ptr<MeshDefinition>>());
     }
 
