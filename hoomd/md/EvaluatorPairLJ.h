// Copyright (c) 2009-2023 The Regents of the University of Michigan.
// Part of HOOMD-blue, released under the BSD 3-Clause License.

#ifndef __PAIR_EVALUATOR_LJ_H__
#define __PAIR_EVALUATOR_LJ_H__

#ifndef __HIPCC__
#include <string>
#endif

#include "hoomd/HOOMDMath.h"

/*! \file EvaluatorPairLJ.h
    \brief Defines the pair evaluator class for LJ potentials
    \details As the prototypical example of a MD pair potential, this also serves as the primary
   documentation and base reference for the implementation of pair evaluators.
*/

// need to declare these class methods with __device__ qualifiers when building in nvcc
// DEVICE is __host__ __device__ when included in nvcc and blank when included into the host
// compiler
#ifdef __HIPCC__
#define DEVICE __device__
#define HOSTDEVICE __host__ __device__
#else
#define DEVICE
#define HOSTDEVICE
#endif

namespace hoomd
    {
namespace md
    {
//! Class for evaluating the LJ pair potential
/*! <b>General Overview</b>

    EvaluatorPairLJ is a low level computation class that computes the LJ pair potential V(r). As
   the standard MD potential, it also serves as a well documented example of how to write additional
   pair potentials. "Standard" pair potentials in hoomd are all handled via the template class
   PotentialPair. PotentialPair takes a potential evaluator as a template argument. In this way, all
   the complicated data management and other details of computing the pair force and potential on
   every single particle is only written once in the template class and the different V(r)
   potentials that can be calculated are handled with various evaluator classes. Template
   instantiation is equivalent to inlining code, so there is no performance loss.

    In hoomd, a "standard" pair potential is defined as V(rsq, rcutsq, params, di, dj, qi, qj),
   where rsq is the squared distance between the two particles, rcutsq is the cutoff radius at which
   the potential goes to 0, params is any number of per type-pair parameters and qi, qj are the
   charges of particles i and j respectively.

    Charge are not always needed by a given pair evaluator, so it must provide the function
   needsCharge() which returns a boolean value signifying if they need those quantity or not. A
   false return value notifies PotentialPair that it need not even load those values from memory,
   boosting performance.

    When f needsCharge() returns true, a setCharge(Scalar qi, Scalar qj) method will be called to
   set the two charges.

    All other arguments are common among all pair potentials and passed into the constructor.
   Coefficients are handled in a special way: the pair evaluator class (and PotentialPair) manage
   only a single parameter variable for each type pair. Pair potentials that need more than 1
   parameter can specify that their param_type be a compound structure and reference that.

    The program flow will proceed like this: When a potential between a pair of particles is to be
   evaluated, a PairEvaluator is instantiated, passing the common parameters to the constructor and
   calling setCharge() if need be. Then, the evalForceAndEnergy() method is called to evaluate the
   force and energy (more on that later). Thus, the evaluator must save all of the values it needs
   to compute the force and energy in member variables.

    evalForceAndEnergy() makes the necessary computations and sets the out parameters with the
   computed values. Specifically after the method completes, \a force_divr must be set to the value
    \f$ -\frac{1}{r}\frac{\partial V}{\partial r}\f$ and \a pair_eng must be set to the value \f$
   V(r) \f$ if \a energy_shift is false or \f$ V(r) - V(r_{\mathrm{cut}}) \f$ if \a energy_shift is
   true.

    A pair potential evaluator class is also used on the GPU. So all of its members must be declared
   with the DEVICE keyword before them to mark them __device__ when compiling in nvcc and blank
   otherwise. If any other code needs to diverge between the host and device (i.e., to use a special
   math function like __powf on the device), it can similarly be put inside an ifdef __HIPCC__
   block.

    <b>LJ specifics</b>

    EvaluatorPairLJ evaluates the function:
    \f[ V_{\mathrm{LJ}}(r) = 4 \varepsilon \left[ \left( \frac{\sigma}{r} \right)^{12} -
                                            \left( \frac{\sigma}{r} \right)^{6} \right] \f]
    broken up as follows for efficiency
    \f[ V_{\mathrm{LJ}}(r) = r^{-6} \cdot \left( 4 \varepsilon \sigma^{12} \cdot r^{-6} -
                                            4 \varepsilon \sigma^{6} \right) \f]
    . Similarly,
    \f[ -\frac{1}{r} \frac{\partial V_{\mathrm{LJ}}}{\partial r} = r^{-2} \cdot r^{-6} \cdot
            \left( 12 \cdot 4 \varepsilon \sigma^{12} \cdot r^{-6} - 6 \cdot 4 \varepsilon
   \sigma^{6} \right) \f]
*/
class EvaluatorPairLJ
    {
    public:
    //! Define the parameter type used by this pair potential evaluator
    struct param_type
        {
        Scalar sigma_6;
        Scalar epsilon_x_4;

        DEVICE void load_shared(char*& ptr, unsigned int& available_bytes) { }

        HOSTDEVICE void allocate_shared(char*& ptr, unsigned int& available_bytes) const { }

#ifdef ENABLE_HIP
        //! Set CUDA memory hints
        void set_memory_hint() const
            {
            // default implementation does nothing
            }
#endif

#ifndef __HIPCC__
        param_type() : sigma_6(0), epsilon_x_4(0) { }

        param_type(pybind11::dict v, bool managed = false)
            {
            auto sigma(v["sigma"].cast<Scalar>());
            auto epsilon(v["epsilon"].cast<Scalar>());

            sigma_6 = sigma * sigma * sigma * sigma * sigma * sigma;
            epsilon_x_4 = Scalar(4.0) * epsilon;

            // parameters used in implementation
            // lj1 = 4.0 * epsilon * pow(sigma, 12.0);
            // - > lj1 = epsilon_x_4 * sigma_6 * sigma_6

            // lj2 = 4.0 * epsilon * pow(sigma, 6.0);
            // - > lj2 = epsilon_x_4 * sigma_6
            }

        // this constructor facilitates unit testing
        param_type(Scalar sigma, Scalar epsilon, bool managed = false)
            {
            sigma_6 = sigma * sigma * sigma * sigma * sigma * sigma;
            epsilon_x_4 = Scalar(4.0) * epsilon;
            }

        pybind11::dict asDict()
            {
            pybind11::dict v;
            v["sigma"] = pow(sigma_6, 1. / 6.);
            v["epsilon"] = epsilon_x_4 / 4.0;
            return v;
            }
#endif
        }
#if HOOMD_LONGREAL_SIZE == 32
        __attribute__((aligned(8)));
#else
        __attribute__((aligned(16)));
#endif

    //! Constructs the pair potential evaluator
    /*! \param _rsq Squared distance between the particles
        \param _rcutsq Squared distance at which the potential goes to 0
        \param _params Per type pair parameters of this potential
    */
    DEVICE EvaluatorPairLJ(Scalar _rsq, Scalar _rcutsq, const param_type& _params)
        : rsq(_rsq), rcutsq(_rcutsq), lj1(_params.epsilon_x_4 * _params.sigma_6 * _params.sigma_6),
          lj2(_params.epsilon_x_4 * _params.sigma_6)
        {
        }

    //! LJ doesn't use charge
    DEVICE static bool needsCharge()
        {
        return false;
        }
<<<<<<< HEAD
    //! Accept the optional charge values
=======
    //! Accept the optional charge values.
>>>>>>> 4d39c3bf
    /*! \param qi Charge of particle i
        \param qj Charge of particle j
    */
    DEVICE void setCharge(Scalar qi, Scalar qj) { }

    //! LJ doesn't use tags
    DEVICE static bool needsTags()
        {
        return false;
        }


    //! Accept the optional tags
    /*! \param tag_i Tag of particle i
        \param tag_j Tag of particle j
    */
    HOSTDEVICE void setTags(unsigned int tagi, unsigned int tagj) { }

    //! Evaluate the force and energy
    /*! \param force_divr Output parameter to write the computed force divided by r.
        \param pair_eng Output parameter to write the computed pair energy
        \param energy_shift If true, the potential must be shifted so that
        V(r) is continuous at the cutoff
        \note There is no need to check if rsq < rcutsq in this method.
        Cutoff tests are performed in PotentialPair.

        \return True if they are evaluated or false if they are not because
        we are beyond the cutoff
    */
    DEVICE bool evalForceAndEnergy(Scalar& force_divr, Scalar& pair_eng, bool energy_shift)
        {
        // compute the force divided by r in force_divr
        if (rsq < rcutsq && lj1 != 0)
            {
            Scalar r2inv = Scalar(1.0) / rsq;
            Scalar r6inv = r2inv * r2inv * r2inv;
            force_divr = r2inv * r6inv * (Scalar(12.0) * lj1 * r6inv - Scalar(6.0) * lj2);

            pair_eng = r6inv * (lj1 * r6inv - lj2);

            if (energy_shift)
                {
                Scalar rcut2inv = Scalar(1.0) / rcutsq;
                Scalar rcut6inv = rcut2inv * rcut2inv * rcut2inv;
                pair_eng -= rcut6inv * (lj1 * rcut6inv - lj2);
                }
            return true;
            }
        else
            return false;
        }

    DEVICE Scalar evalPressureLRCIntegral()
        {
        if (rcutsq == 0)
            {
            return Scalar(0.0);
            }
        // lj1 = 4.0 * epsilon * pow(sigma,12.0)
        // lj2 = 4.0 * epsilon * pow(sigma,6.0);
        // The complete integral is as follows
        // -\int_{r_{c}}^{\infty} g_{ij}(r) r \frac{d}{dr}\bigg(E_{ij}(r)\bigg) r^{2} dr
        // which evaluates to
        // 4 \varepsilon \sigma^{12} (\frac{4}{3 r_{c}^{9}}) - ...
        // 4 \varepsilon \sigma^{6} (\frac{2}{r_{c}^{3}})
        Scalar rcut3inv = Scalar(1.0) / pow(rcutsq, 1.5);
        Scalar rcut9inv = rcut3inv * rcut3inv * rcut3inv;
        return lj1 * Scalar(4.0) / Scalar(3.0) * rcut9inv - lj2 * Scalar(2.0) * rcut3inv;
        }

    DEVICE Scalar evalEnergyLRCIntegral()
        {
        if (rcutsq == 0)
            {
            return Scalar(0.0);
            }
        // Note that lj1 and lj2 are defined above.
        // lj1 = 4.0 * epsilon * pow(sigma,12.0)
        // lj2 = 4.0 * epsilon * pow(sigma,6.0);
        // The complete integral is as follows
        // \int_{r_{c}}^{\infty} g_{ij}(r) E_{ij}(r) r^{2} dr
        // which evaluates to
        // 4 \varepsilon \sigma^{12} (\frac{1}{9 r_{c}^{9}}) - ...
        // 4 \varepsilon \sigma^{6} (\frac{1}{3 r_{c}^{3}})
        Scalar rcut3inv = Scalar(1.0) / pow(rcutsq, 1.5);
        Scalar rcut9inv = rcut3inv * rcut3inv * rcut3inv;
        return lj1 / Scalar(9.0) * rcut9inv - lj2 / Scalar(3.0) * rcut3inv;
        }

#ifndef __HIPCC__
    //! Get the name of this potential
    /*! \returns The potential name.
     */
    static std::string getName()
        {
        return std::string("lj");
        }

    std::string getShapeSpec() const
        {
        throw std::runtime_error("Shape definition not supported for this pair potential.");
        }
#endif

    protected:
    Scalar rsq;    //!< Stored rsq from the constructor
    Scalar rcutsq; //!< Stored rcutsq from the constructor
    Scalar lj1;    //!< lj1 parameter extracted from the params passed to the constructor
    Scalar lj2;    //!< lj2 parameter extracted from the params passed to the constructor
    };

    }  // end namespace md
    }  // end namespace hoomd

#endif // __PAIR_EVALUATOR_LJ_H__<|MERGE_RESOLUTION|>--- conflicted
+++ resolved
@@ -170,11 +170,7 @@
         {
         return false;
         }
-<<<<<<< HEAD
-    //! Accept the optional charge values
-=======
     //! Accept the optional charge values.
->>>>>>> 4d39c3bf
     /*! \param qi Charge of particle i
         \param qj Charge of particle j
     */
