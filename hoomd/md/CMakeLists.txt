--- conflicted
+++ resolved
@@ -190,17 +190,12 @@
                 TwoStepRATTLENVEGPU.h
                 TwoStepRATTLENVEGPU.cuh
                 TwoStepRATTLENVE.h
-<<<<<<< HEAD
                 TwoStepNVEGPU.h
                 TwoStepNVE.h
-                TwoStepNVTMTKGPU.h
-                TwoStepNVTMTK.h
-=======
                 TwoStepConstantVolume.h
                 TwoStepConstantVolumeGPU.h
                 TwoStepConstantPressure.h
                 AlchemostatTwoStep.h
->>>>>>> d8438129
                 TwoStepNVTAlchemy.h
 		VolumeConservationMeshForceCompute.h
 		VolumeConservationMeshForceComputeGPU.h
@@ -237,15 +232,11 @@
                            TableDihedralForceComputeGPU.cc
                            TwoStepBDGPU.cc
                            TwoStepLangevinGPU.cc
-<<<<<<< HEAD
                            TwoStepNPTMTKGPU.cc
                            TwoStepNVEGPU.cc
-                           TwoStepNVTMTKGPU.cc
 			   VolumeConservationMeshForceComputeGPU.cc
-=======
                            TwoStepConstantVolumeGPU.cc
                            TwoStepConstantPressureGPU.cc
->>>>>>> d8438129
                            MuellerPlatheFlowGPU.cc
                            CosineSqAngleForceComputeGPU.cc
                            )
@@ -283,11 +274,7 @@
                       TwoStepConstantVolumeGPU.cu
                       TwoStepNVEGPU.cu
                       TwoStepRATTLENVEGPU.cu
-<<<<<<< HEAD
-                      TwoStepNVTMTKGPU.cu
 		      VolumeConservationMeshForceComputeGPU.cu
-=======
->>>>>>> d8438129
                       MuellerPlatheFlowGPU.cu
                       CosineSqAngleForceGPU.cu
                       )
