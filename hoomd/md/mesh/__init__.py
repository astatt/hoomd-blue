# Copyright (c) 2009-2022 The Regents of the University of Michigan.
# Part of HOOMD-blue, released under the BSD 3-Clause License.

"""Mesh potentials for molecular dynamics."""

from .potential import MeshPotential
<<<<<<< HEAD
from . import bond, conservation
=======
from . import bond, surfacetension
>>>>>>> ca49636a
<|MERGE_RESOLUTION|>--- conflicted
+++ resolved
@@ -4,8 +4,4 @@
 """Mesh potentials for molecular dynamics."""
 
 from .potential import MeshPotential
-<<<<<<< HEAD
-from . import bond, conservation
-=======
-from . import bond, surfacetension
->>>>>>> ca49636a
+from . import bond, conservation, surfacetension