set(files __init__.py
          bending.py
          bond.py
          conservation.py
<<<<<<< HEAD
=======
          potential.py
>>>>>>> 3d46eb33
   )

install(FILES ${files}
        DESTINATION ${PYTHON_SITE_INSTALL_DIR}/md/mesh
       )

copy_files_to_build("${files}" "md-mesh" "*.py")<|MERGE_RESOLUTION|>--- conflicted
+++ resolved
@@ -2,10 +2,7 @@
           bending.py
           bond.py
           conservation.py
-<<<<<<< HEAD
-=======
           potential.py
->>>>>>> 3d46eb33
    )
 
 install(FILES ${files}
