--- conflicted
+++ resolved
@@ -14,10 +14,8 @@
 import math
 import json
 
-
-class pair(force._force):
+class pair(force.Force):
     pass
-
 
 validate_nlist = OnlyType(_NList)
 
@@ -30,105 +28,8 @@
         raise ValueError("{} not found in {}".format(value, acceptable))
 
 
-<<<<<<< HEAD
-class _NBody(force._Force):
-    R""" Common pair potential documentation.
-
-    Users should not invoke :py:class:`_NBody` directly. It is a base command that
-    provides common features to all standard pair forces. Common documentation
-    for all pair potentials is documented here.
-=======
-class Pair(force.Force):
-    """Common pair potential documentation.
-
-    Users should not invoke :py:class:`Pair` directly. It is a base command
-    that provides common features to all standard pair forces. Common
-    documentation for all pair potentials is documented here.
->>>>>>> 67be63b9
-
-    All pair force commands specify that a given potential energy and force be
-    computed on all non-excluded particle pairs in the system within a short
-    range cutoff distance :math:`r_{\\mathrm{cut}}`.
-
-    The force :math:`\\vec{F}` applied between each pair of particles is:
-
-    .. math::
-        :nowrap:
-
-        \\begin{eqnarray*}
-        \\vec{F}  = & -\\nabla V(r) & r < r_{\\mathrm{cut}} \\\\
-                  = & 0           & r \\ge r_{\\mathrm{cut}} \\\\
-        \\end{eqnarray*}
-
-    where :math:`\\vec{r}` is the vector pointing from one particle to the other
-    in the pair, and :math:`V(r)` is chosen by a mode switch (see
-    ``set_params()``):
-
-    .. math::
-        :nowrap:
-
-        \\begin{eqnarray*}
-        V(r)  = & V_{\\mathrm{pair}}(r) & \\mathrm{mode\\ is\\ no\\_shift} \\\\
-              = & V_{\\mathrm{pair}}(r) - V_{\\mathrm{pair}}(r_{\\mathrm{cut}})
-              & \\mathrm{mode\\ is\\ shift} \\\\
-              = & S(r) \\cdot V_{\\mathrm{pair}}(r) & \\mathrm{mode\\ is\\
-              xplor\\ and\\ } r_{\\mathrm{on}} < r_{\\mathrm{cut}} \\\\
-              = & V_{\\mathrm{pair}}(r) - V_{\\mathrm{pair}}(r_{\\mathrm{cut}})
-              & \\mathrm{mode\\ is\\ xplor\\ and\\ } r_{\\mathrm{on}} \\ge
-              r_{\\mathrm{cut}}
-        \\end{eqnarray*}
-
-    :math:`S(r)` is the XPLOR smoothing function:
-
-    .. math::
-        :nowrap:
-
-        \\begin{eqnarray*}
-        S(r) = & 1 & r < r_{\\mathrm{on}} \\\\
-             = & \\frac{(r_{\\mathrm{cut}}^2 - r^2)^2 \\cdot
-             (r_{\\mathrm{cut}}^2 + 2r^2 -
-             3r_{\\mathrm{on}}^2)}{(r_{\\mathrm{cut}}^2 -
-             r_{\\mathrm{on}}^2)^3}
-               & r_{\\mathrm{on}} \\le r \\le r_{\\mathrm{cut}} \\\\
-             = & 0 & r > r_{\\mathrm{cut}} \\\\
-         \\end{eqnarray*}
-
-    and :math:`V_{\\mathrm{pair}}(r)` is the specific pair potential chosen by
-    the respective command.
-
-    Enabling the XPLOR smoothing function :math:`S(r)` results in both the
-    potential energy and the force going smoothly to 0 at :math:`r =
-    r_{\\mathrm{cut}}`, reducing the rate of energy drift in long simulations.
-    :math:`r_{\\mathrm{on}}` controls the point at which the smoothing starts,
-    so it can be set to only slightly modify the tail of the potential. It is
-    suggested that you plot your potentials with various values of
-    :math:`r_{\\mathrm{on}}` in order to find a good balance between a smooth
-    potential function and minimal modification of the original
-    :math:`V_{\\mathrm{pair}}(r)`. A good value for the LJ potential is
-    :math:`r_{\\mathrm{on}} = 2 \\cdot \\sigma`.
-
-    The split smoothing / shifting of the potential when the mode is ``xplor``
-    is designed for use in mixed WCA / LJ systems. The WCA potential and it's
-    first derivative already go smoothly to 0 at the cutoff, so there is no need
-    to apply the smoothing function. In such mixed systems, set
-    :math:`r_{\\mathrm{on}}` to a value greater than :math:`r_{\\mathrm{cut}}`
-    for those pairs that interact via WCA in order to enable shifting of the WCA
-    potential to 0 at the cutoff.
-
-    The following coefficients must be set per unique pair of particle types.
-    See :py:mod:`hoomd.md.pair` for information on how to set coefficients.
-
-    Attributes:
-        r_cut (`TypeParameter` [\
-          `tuple` [``particle_type``, ``particle_type``],\
-          `float`]): *r_cut* (in distance units), *optional*: defaults to the
-          value ``r_cut`` specificied on construction
-
-        r_on (`TypeParameter` [\
-          `tuple` [``particle_type``, ``particle_type``],\
-          `float`]): *r_on* (in distance units),  *optional*: defaults to the
-          value ``r_on`` specified on construction
-    """
+class _NBody(force.Force):
+    """Base class for all N-Body Potentials."""
 
     def __init__(self, nlist, r_cut=None, r_on=0., mode='none'):
         self._nlist = validate_nlist(nlist)
@@ -225,13 +126,103 @@
         return [self.nlist]
 
 
-<<<<<<< HEAD
-class LJ(_NBody):
-    R""" Lennard-Jones pair potential.
-=======
+class Pair(_NBody):
+    """Common pair potential documentation.
+
+    Users should not invoke :py:class:`Pair` directly. It is a base command
+    that provides common features to all standard pair forces. Common
+    documentation for all pair potentials is documented here.
+
+    All pair force commands specify that a given potential energy and force be
+    computed on all non-excluded particle pairs in the system within a short
+    range cutoff distance :math:`r_{\\mathrm{cut}}`.
+
+    The force :math:`\\vec{F}` applied between each pair of particles is:
+
+    .. math::
+        :nowrap:
+
+        \\begin{eqnarray*}
+        \\vec{F}  = & -\\nabla V(r) & r < r_{\\mathrm{cut}} \\\\
+                  = & 0           & r \\ge r_{\\mathrm{cut}} \\\\
+        \\end{eqnarray*}
+
+    where :math:`\\vec{r}` is the vector pointing from one particle to the other
+    in the pair, and :math:`V(r)` is chosen by a mode switch (see
+    ``set_params()``):
+
+    .. math::
+        :nowrap:
+
+        \\begin{eqnarray*}
+        V(r)  = & V_{\\mathrm{pair}}(r) & \\mathrm{mode\\ is\\ no\\_shift} \\\\
+              = & V_{\\mathrm{pair}}(r) - V_{\\mathrm{pair}}(r_{\\mathrm{cut}})
+              & \\mathrm{mode\\ is\\ shift} \\\\
+              = & S(r) \\cdot V_{\\mathrm{pair}}(r) & \\mathrm{mode\\ is\\
+              xplor\\ and\\ } r_{\\mathrm{on}} < r_{\\mathrm{cut}} \\\\
+              = & V_{\\mathrm{pair}}(r) - V_{\\mathrm{pair}}(r_{\\mathrm{cut}})
+              & \\mathrm{mode\\ is\\ xplor\\ and\\ } r_{\\mathrm{on}} \\ge
+              r_{\\mathrm{cut}}
+        \\end{eqnarray*}
+
+    :math:`S(r)` is the XPLOR smoothing function:
+
+    .. math::
+        :nowrap:
+
+        \\begin{eqnarray*}
+        S(r) = & 1 & r < r_{\\mathrm{on}} \\\\
+             = & \\frac{(r_{\\mathrm{cut}}^2 - r^2)^2 \\cdot
+             (r_{\\mathrm{cut}}^2 + 2r^2 -
+             3r_{\\mathrm{on}}^2)}{(r_{\\mathrm{cut}}^2 -
+             r_{\\mathrm{on}}^2)^3}
+               & r_{\\mathrm{on}} \\le r \\le r_{\\mathrm{cut}} \\\\
+             = & 0 & r > r_{\\mathrm{cut}} \\\\
+         \\end{eqnarray*}
+
+    and :math:`V_{\\mathrm{pair}}(r)` is the specific pair potential chosen by
+    the respective command.
+
+    Enabling the XPLOR smoothing function :math:`S(r)` results in both the
+    potential energy and the force going smoothly to 0 at :math:`r =
+    r_{\\mathrm{cut}}`, reducing the rate of energy drift in long simulations.
+    :math:`r_{\\mathrm{on}}` controls the point at which the smoothing starts,
+    so it can be set to only slightly modify the tail of the potential. It is
+    suggested that you plot your potentials with various values of
+    :math:`r_{\\mathrm{on}}` in order to find a good balance between a smooth
+    potential function and minimal modification of the original
+    :math:`V_{\\mathrm{pair}}(r)`. A good value for the LJ potential is
+    :math:`r_{\\mathrm{on}} = 2 \\cdot \\sigma`.
+
+    The split smoothing / shifting of the potential when the mode is ``xplor``
+    is designed for use in mixed WCA / LJ systems. The WCA potential and it's
+    first derivative already go smoothly to 0 at the cutoff, so there is no need
+    to apply the smoothing function. In such mixed systems, set
+    :math:`r_{\\mathrm{on}}` to a value greater than :math:`r_{\\mathrm{cut}}`
+    for those pairs that interact via WCA in order to enable shifting of the WCA
+    potential to 0 at the cutoff.
+
+    The following coefficients must be set per unique pair of particle types.
+    See :py:mod:`hoomd.md.pair` for information on how to set coefficients.
+
+    Attributes:
+        r_cut (`TypeParameter` [\
+          `tuple` [``particle_type``, ``particle_type``],\
+          `float`]): *r_cut* (in distance units), *optional*: defaults to the
+          value ``r_cut`` specificied on construction
+
+        r_on (`TypeParameter` [\
+          `tuple` [``particle_type``, ``particle_type``],\
+          `float`]): *r_on* (in distance units),  *optional*: defaults to the
+          value ``r_on`` specified on construction
+    """
+
+    def __init__(self, *args, **kwargs):
+        super().__init__(*args, **kwargs)
+
+
 class LJ(Pair):
     """ Lennard-Jones pair potential.
->>>>>>> 67be63b9
 
     Args:
         nlist (:py:mod:`hoomd.md.nlist._NList`): Neighbor list
@@ -252,16 +243,10 @@
         = & 0 & r \\ge r_{\\mathrm{cut}} \\\\
         \\end{eqnarray*}
 
-<<<<<<< HEAD
-    See :py:class:`_NBody` for details on how forces are calculated and the
-    available energy shifting and smoothing modes.  Use ``params`` dictionary
-    to set potential coefficients.
-=======
     See :py:class:`Pair` for details on how forces are calculated and the
     available energy shifting and smoothing modes.  Use `params` dictionary
     to set potential coefficients. The coefficients must be set per
     unique pair of particle types.
->>>>>>> 67be63b9
 
     Attributes:
         params (`TypeParameter` [\
@@ -291,13 +276,8 @@
                                )
         self._add_typeparam(params)
 
-<<<<<<< HEAD
-class Gauss(_NBody):
-    R""" Gaussian pair potential.
-=======
 class Gauss(Pair):
     """ Gaussian pair potential.
->>>>>>> 67be63b9
 
     Args:
         nlist (:py:mod:`hoomd.md.nlist._NList`): Neighbor list
@@ -318,15 +298,10 @@
                                  = & 0 & r \\ge r_{\\mathrm{cut}} \\\\
         \\end{eqnarray*}
 
-<<<<<<< HEAD
-    See :py:class:`_NBody` for details on how forces are calculated and the available energy shifting and smoothing modes.
-    Use ``params`` dictionary to set potential coefficients.
-=======
     See :py:class:`Pair` for details on how forces are calculated and the
     available energy shifting and smoothing modes. Use `params` dictionary to
     set potential coefficients. The coefficients must be set per unique pair of
     particle types.
->>>>>>> 67be63b9
 
     Attributes:
         params (`TypeParameter` [\
@@ -356,13 +331,8 @@
                                                  len_keys=2))
         self._add_typeparam(params)
 
-<<<<<<< HEAD
-class SLJ(_NBody):
-    R""" Shifted Lennard-Jones pair potential.
-=======
 class SLJ(Pair):
     """Shifted Lennard-Jones pair potential.
->>>>>>> 67be63b9
 
     Args:
         nlist (:py:mod:`hoomd.md.nlist._NList`): Neighbor list
@@ -389,15 +359,10 @@
     where :math:`\\Delta = (d_i + d_j)/2 - 1` and :math:`d_i` is the diameter of
     particle :math:`i`.
 
-<<<<<<< HEAD
-    See :py:class:`_NBody` for details on how forces are calculated and the available energy shifting and smoothing modes.
-    Use ``params`` dictionary to set potential coefficients.
-=======
     See :py:class:`Pair` for details on how forces are calculated and the
     available energy shifting and smoothing modes. Use `params` dictionary to
     set potential coefficients. The coefficients must be set per unique pair of
     particle types.
->>>>>>> 67be63b9
 
     Attention:
         Due to the way that `SLJ` modifies the cutoff criteria, a shift_mode
@@ -454,13 +419,8 @@
         # NOTE do we need something to automatically set the max_diameter correctly?
 
 
-<<<<<<< HEAD
-class Yukawa(_NBody):
-    R""" Yukawa pair potential.
-=======
 class Yukawa(Pair):
     """Yukawa pair potential.
->>>>>>> 67be63b9
 
     Args:
         nlist (:py:mod:`hoomd.md.nlist._NList`): Neighbor list
@@ -480,15 +440,10 @@
                                   = & 0 & r \\ge r_{\\mathrm{cut}} \\\\
         \\end{eqnarray*}
 
-<<<<<<< HEAD
-    See :py:class:`_NBody` for details on how forces are calculated and the available energy shifting and smoothing modes.
-    Use ``params`` dictionary to set potential coefficients.
-=======
     See `Pair` for details on how forces are calculated and the available
     energy shifting and smoothing modes. Use `params` dictionary to set
     potential coefficients. The coefficients must be set per unique pair of
     particle types.
->>>>>>> 67be63b9
 
     Attributes:
         params (`TypeParameter` [\
@@ -518,13 +473,8 @@
                                                  len_keys=2))
         self._add_typeparam(params)
 
-<<<<<<< HEAD
-class Ewald(_NBody):
-    R""" Ewald pair potential.
-=======
 class Ewald(Pair):
     """Ewald pair potential.
->>>>>>> 67be63b9
 
     Args:
         nlist (:py:mod:`hoomd.md.nlist._NList`): Neighbor list
@@ -551,15 +501,10 @@
 
     The Ewald potential is designed to be used in conjunction with PPPM.
 
-<<<<<<< HEAD
-    See :py:class:`_NBody` for details on how forces are calculated and the available energy shifting and smoothing modes.
-    Use ``params`` dictionary to set potential coefficients.
-=======
     See `Pair` for details on how forces are calculated and the available
     energy shifting and smoothing modes. Use the `params` dictionary to set
     potential coefficients. The coefficients must be set per unique pair of
     particle types.
->>>>>>> 67be63b9
 
     Attributes:
         params (`TypeParameter` [\
@@ -854,13 +799,8 @@
 
         self.pair_coeff.set(a, b, func=_table_eval, rmin=rmin_table, rmax=rmax_table, coeff=dict(V=V_table, F=F_table, width=self.width))
 
-<<<<<<< HEAD
-class Morse(_NBody):
-    R""" Morse pair potential.
-=======
 class Morse(Pair):
     """Morse pair potential.
->>>>>>> 67be63b9
 
     Args:
         nlist (:py:mod:`hoomd.md.nlist._NList`): Neighbor list
@@ -881,15 +821,10 @@
             = & 0 & r \\ge r_{\\mathrm{cut}} \\\\
         \\end{eqnarray*}
 
-<<<<<<< HEAD
-    See :py:class:`_NBody` for details on how forces are calculated and the available energy shifting and smoothing modes.
-    Use ``coeff.set`` to set potential coefficients.
-=======
     See `Pair` for details on how forces are calculated and the available
     energy shifting and smoothing modes. Use `params` dictionary to set
     potential coefficients. The coefficients must be set per unique pair of
     particle types.
->>>>>>> 67be63b9
 
     Attributes:
         params (`TypeParameter` [\
@@ -922,13 +857,8 @@
                                              len_keys=2))
         self._add_typeparam(params)
 
-<<<<<<< HEAD
-class DPD(_NBody):
-    R""" Dissipative Particle Dynamics.
-=======
 class DPD(Pair):
     """Dissipative Particle Dynamics.
->>>>>>> 67be63b9
 
     Args:
         nlist (:py:mod:`hoomd.md.nlist._NList`): Neighbor list
@@ -1036,13 +966,8 @@
         self.kT = kT
         self.seed = seed
 
-<<<<<<< HEAD
-class DPDConservative(_NBody):
-    R""" DPD Conservative pair force.
-=======
 class DPDConservative(Pair):
     """DPD Conservative pair force.
->>>>>>> 67be63b9
 
     Args:
         nlist (:py:mod:`hoomd.md.nlist._NList`): Neighbor list
@@ -1096,13 +1021,8 @@
         self._add_typeparam(params)
 
 
-<<<<<<< HEAD
-class DPDLJ(_NBody):
-    R""" Dissipative Particle Dynamics with a LJ conservative force
-=======
 class DPDLJ(Pair):
     """Dissipative Particle Dynamics with a LJ conservative force.
->>>>>>> 67be63b9
 
     Args:
         nlist (:py:mod:`hoomd.md.nlist._NList`): Neighbor list
@@ -1216,13 +1136,8 @@
         self.seed = seed
         self.mode = mode
 
-<<<<<<< HEAD
-class ForceShiftedLJ(_NBody):
-    R""" Force-shifted Lennard-Jones pair potential.
-=======
 class ForceShiftedLJ(Pair):
     """Force-shifted Lennard-Jones pair potential.
->>>>>>> 67be63b9
 
     Args:
         nlist (:py:mod:`hoomd.md.nlist._NList`): Neighbor list
@@ -1256,15 +1171,10 @@
         \\Delta V(r) = -(r - r_{\\mathrm{cut}}) \\frac{\\partial
           V_{\\mathrm{LJ}}}{\\partial r}(r_{\\mathrm{cut}})
 
-<<<<<<< HEAD
-    See :py:class:`_NBody` for details on how forces are calculated and the available energy shifting and smoothing modes.
-    Use ``coeff.set`` to set potential coefficients.
-=======
     See :py:class:`Pair` for details on how forces are calculated and the
     available energy shifting and smoothing modes. Use `params` dictionary to
     set potential coefficients. The coefficients must be set per unique pair of
     particle types.
->>>>>>> 67be63b9
 
     Attributes:
         params (`TypeParameter` [\
@@ -1297,13 +1207,8 @@
                                                  len_keys=2))
         self._add_typeparam(params)
 
-<<<<<<< HEAD
-class Moliere(_NBody):
-    R""" Moliere pair potential.
-=======
 class Moliere(Pair):
     """Moliere pair potential.
->>>>>>> 67be63b9
 
     Args:
         nlist (:py:mod:`hoomd.md.nlist._NList`): Neighbor list
@@ -1335,15 +1240,10 @@
     - :math:`a_F = \\frac{0.8853 a_0}{\\left( \\sqrt{Z_i} + \\sqrt{Z_j}
       \\right)^{2/3}}`, where :math:`a_0` is the Bohr radius (in distance units)
 
-<<<<<<< HEAD
-    See :py:class:`_NBody` for details on how forces are calculated and the available energy shifting and smoothing modes.
-    Use ``params`` property to set potential coefficients.
-=======
     See `Pair` for details on how forces are calculated and the available
     energy shifting and smoothing modes. Use `params` dictionary to set
     potential coefficients. The coefficients must be set per unique pair of
     particle types.
->>>>>>> 67be63b9
 
     Attributes:
         params (`TypeParameter` [\
@@ -1384,13 +1284,8 @@
                                                  len_keys=2))
         self._add_typeparam(params)
 
-<<<<<<< HEAD
-class ZBL(_NBody):
-    R""" ZBL pair potential.
-=======
 class ZBL(Pair):
     """ZBL pair potential.
->>>>>>> 67be63b9
 
     Args:
         nlist (:py:mod:`hoomd.md.nlist._NList`): Neighbor list
@@ -1424,14 +1319,9 @@
     - :math:`a_F = \\frac{0.8853 a_0}{ Z_i^{0.23} + Z_j^{0.23} }`, where
       :math:`a_0` is the Bohr radius (in distance units)
 
-<<<<<<< HEAD
-    See :py:class:`_NBody` for details on how forces are calculated and the available energy shifting and smoothing modes.
-    Use ``params`` property to set potential coefficients.
-=======
     See `Pair` for details on how forces are calculated and the available
     energy shifting and smoothing modes. Use `params` dictionary to set
     potential coefficients.
->>>>>>> 67be63b9
 
     Attributes:
         params (`TypeParameter` [\
@@ -1470,234 +1360,9 @@
                                                  len_keys=2))
         self._add_typeparam(params)
 
-<<<<<<< HEAD
-class Mie(_NBody):
-    R""" Mie pair potential.
-=======
-class tersoff(pair):
-    R""" Tersoff Potential.
-
-    Args:
-        r_cut (float): Default cutoff radius (in distance units).
-        nlist (:py:mod:`hoomd.md.nlist._NList`): Neighbor list
-        name (str): Name of the force instance.
-
-    :py:class:`tersoff` specifies that the Tersoff three-body potential should be applied to every
-    non-bonded particle pair in the simulation.  Despite the fact that the Tersoff potential accounts
-    for the effects of third bodies, it is included in the pair potentials because the species of the
-    third body is irrelevant. It can thus use type-pair parameters similar to those of the pair potentials.
-
-    The Tersoff potential is a bond-order potential based on the Morse potential that accounts for the weakening of
-    individual bonds with increasing coordination number. It does this by computing a modifier to the
-    attractive term of the potential. The modifier contains the effects of third-bodies on the bond
-    energies. The potential also includes a smoothing function around the cutoff. The smoothing function
-    used in this work is exponential in nature as opposed to the sinusoid used by Tersoff. The exponential
-    function provides continuity up (I believe) the second derivative.
-
-    """
-    def __init__(self, r_cut, nlist, name=None):
-
-        # tell the base class how we operate
-
-        # initialize the base class
-        pair.__init__(self, r_cut, nlist, name);
-
-        # this potential cannot handle a half neighbor list
-        self.nlist.cpp_nlist.setStorageMode(_md.NeighborList.storageMode.full);
-
-        # create the c++ mirror class
-        if not hoomd.context.current.device.cpp_exec_conf.isCUDAEnabled():
-            self.cpp_force = _md.PotentialTersoff(hoomd.context.current.system_definition, self.nlist.cpp_nlist, self.name);
-            self.cpp_class = _md.PotentialTersoff;
-        else:
-            self.cpp_force = _md.PotentialTersoffGPU(hoomd.context.current.system_definition, self.nlist.cpp_nlist, self.name);
-            self.cpp_class = _md.PotentialTersoffGPU;
-
-        hoomd.context.current.system.addCompute(self.cpp_force, self.force_name);
-
-        # setup the coefficients
-        self.required_coeffs = ['cutoff_thickness', 'C1', 'C2', 'lambda1', 'lambda2', 'dimer_r', 'n', 'gamma', 'lambda3', 'c', 'd', 'm', 'alpha']
-        self.pair_coeff.set_default_coeff('cutoff_thickness', 0.2);
-        self.pair_coeff.set_default_coeff('dimer_r', 1.5);
-        self.pair_coeff.set_default_coeff('C1', 1.0);
-        self.pair_coeff.set_default_coeff('C2', 1.0);
-        self.pair_coeff.set_default_coeff('lambda1', 2.0);
-        self.pair_coeff.set_default_coeff('lambda2', 1.0);
-        self.pair_coeff.set_default_coeff('lambda3', 0.0);
-        self.pair_coeff.set_default_coeff('n', 0.0);
-        self.pair_coeff.set_default_coeff('m', 0.0);
-        self.pair_coeff.set_default_coeff('c', 0.0);
-        self.pair_coeff.set_default_coeff('d', 1.0);
-        self.pair_coeff.set_default_coeff('gamma', 0.0);
-        self.pair_coeff.set_default_coeff('alpha', 3.0);
-
-    def process_coeff(self, coeff):
-        cutoff_d = coeff['cutoff_thickness'];
-        C1 = coeff['C1'];
-        C2 = coeff['C2'];
-        lambda1 = coeff['lambda1'];
-        lambda2 = coeff['lambda2'];
-        dimer_r = coeff['dimer_r'];
-        n = coeff['n'];
-        gamma = coeff['gamma'];
-        lambda3 = coeff['lambda3'];
-        c = coeff['c'];
-        d = coeff['d'];
-        m = coeff['m'];
-        alpha = coeff['alpha'];
-
-        gamman = math.pow(gamma, n);
-        c2 = c * c;
-        d2 = d * d;
-        lambda3_cube = lambda3 * lambda3 * lambda3;
-
-        tersoff_coeffs = _hoomd.make_scalar2(C1, C2);
-        exp_consts = _hoomd.make_scalar2(lambda1, lambda2);
-        ang_consts = _hoomd.make_scalar3(c2, d2, m);
-
-        return _md.make_tersoff_params(cutoff_d, tersoff_coeffs, exp_consts, dimer_r, n, gamman, lambda3_cube, ang_consts, alpha);
-
-
-class revcross(pair):
-    R""" Reversible crosslinker three-body potential to model bond swaps.
-
-    Warning: The code hasn yet to be updated with current API
-
-    Args:
-        nlist (:py:mod:`hoomd.md.nlist._NList`): Neighbor list
-        r_cut (float): Default cutoff radius (in distance units).
-        r_on (float): Default turn-on radius (in distance units).
-        mode (str): energy shifting/smoothing mode.
-
-    :py:class:`revcross` specifies that the revcross three-body potential should be applied to every
-    non-bonded particle pair in the simulation.  Despite the fact that the revcross potential accounts
-    for the effects of third bodies, it is included in the pair potentials because its is actually just a
-    combination of two body potential terms. It can thus use type-pair parameters similar to those of the pair potentials.
-
-    The revcross potential has been described in detail in `S. Ciarella and W.G. Ellenbroek 2019 <https://arxiv.org/abs/1912.08569>`_. It is based on a generalized-Lennard-Jones pairwise
-    attraction to form bonds between interacting particless:
-
-    .. math::
-        :nowrap:
-
-        \begin{eqnarray*}
-        V_{ij}(r)  =  4 \varepsilon \left[ \left( \dfrac{ \sigma}{r_{ij}} \right) ^{2n}- \left( \dfrac{ \sigma}{r_{ij}} \right)^{n} \right] \qquad r<r_{cut}
-        \end{eqnarray*}
-
-    with the following coefficients:
-
-    - :math:`\varepsilon` - *epsilon* (in energy units)
-    - :math:`\sigma` - *sigma* (in distance units)
-    - :math:`n` - *n* (unitless)
-    - :math:`m` - *m* (unitless)
-    - :math:`r_{\mathrm{cut}}` - *r_cut* (in distance units)
-      - *optional*: defaults to the global r_cut specified in the pair command
-
-    Then an additional three-body repulsion is evaluated to compensate the bond energies imposing single bond per particle condition:
-
-    .. math::
-        :nowrap:
-
-            \begin{eqnarray*}
-            v^{\left( 3b \right)}_{ijk}=\lambda \epsilon\,\hat{v}^{ \left( 2b \right)}_{ij}\left(\vec{r}_{ij}\right) \cdot \hat{v}^{ \left( 2b \right)}_{ik}\left(\vec{r}_{ik}\right)~,\\
-            \end{eqnarray*}
-
-    where the two body potential is rewritten as:
-
-    .. math::
-        :nowrap:
-
-            \begin{eqnarray*}
-            \hat{v}^{ \left( 2b \right)}_{ij}\left(\vec{r}_{ij}\right) =
-            \begin{cases}
-            & 1 \qquad \qquad \; \; \qquad r\le r_{min}\\
-            & - \dfrac{v_{ij}\left(\vec{r}_{ij}\right)}{\epsilon} \qquad r > r_{min}~.\\
-            \end{cases}
-            \end{eqnarray*}
-
-    .. attention::
-
-        The revcross potential models an asymmetric interaction between two different chemical moieties that can form a reversible bond.
-	This requires the definition of (at least) two different types of particles.
-	A reversible bond is only possible between two different species, otherwise :math:`v^{\left( 3b \right)}_{ijk}`, would prevent any bond.
-	In our example we then set the interactions for types A and B with ``potRevC.pair_coeff.set(['A','B'],['A','B'],sigma=0.0,n=0,epsilon=0,lambda3=0)``
-        and the only non-zero energy only between the different types ``potRevC.pair_coeff.set('A','B',sigma=1,n=100,epsilon=100,lambda3=1)``.
-	Notice that the number of the minoritary species corresponds to the maximum number of bonds.
-
-
-    This three-body term also tunes the energy required for a bond swap through the coefficient:
-    - :math:`\lambda` - *lambda3* (unitless)
-    in `S. Ciarella and W.G. Ellenbroek 2019 <https://arxiv.org/abs/1912.08569>`_ is explained that setting :math:`\lambda=1` corresponds to no energy requirement to initiate bond swap, while this
-    energy barrier scales roughly as :math:`\beta \Delta E_\text{sw} =\beta \varepsilon(\lambda-1)`.
-
-    Note:
-
-        Choosing :math:`\lambda=1` pushes the system towards clusterization because the three-body term is not enough to
-        compensate the energy of multiple bonds, so it may cause unphysical situations.
-
-    Use ``params`` dictionary to set potential coefficients. The coefficients must be set per unique pair of particle types.
-
-    Attributes:
-        params (TypeParameter[tuple[``particle_type``, ``particle_type``], dict]):
-            The revcross potential parameters. The dictionary has the following keys:
-
-            * ``epsilon`` (`float`, **required**) - :math:`\varepsilon` (in units of energy)
-
-            * ``sigma`` (`float`, **required**) - :math:`\sigma` - (in distance units)
-
-            * ``n`` (`float`, **required**) - *n* - (unitless)
-
-            * ``lambda3`` (`float`, **required**) - *lambda3`* - (unitless)
-
-    Example::
-
-        nl = md.nlist.Cell()
-        potBondSwap = md.pair.revcross(nlist=nl, r_cut=1.3)
-        potBondSwap.params[(['A','B'],['A','B'])] = dict(sigma=0, n=0, epsilon=0, lambda3=0)
-	# a bond can be made only between A-B and not A-A or B-B
-        potBondSwap.params[('A','B')] = dict(sigma=1, n=100, epsilon=10, lambda3=1)
-
-    """
-    def __init__(self, r_cut, nlist, name=None):
-
-        # tell the base class how we operate
-
-        # initialize the base class
-        pair.__init__(self, r_cut, nlist, name);
-
-        # this potential cannot handle a half neighbor list
-        self.nlist.cpp_nlist.setStorageMode(_md.NeighborList.storageMode.full);
-
-        # create the c++ mirror class
-        if not hoomd.context.current.device.cpp_exec_conf.isCUDAEnabled():
-            self.cpp_force = _md.PotentialRevCross(hoomd.context.current.system_definition, self.nlist.cpp_nlist, self.name);
-            self.cpp_class = _md.PotentialRevCross;
-        else:
-            self.cpp_force = _md.PotentialRevCrossGPU(hoomd.context.current.system_definition, self.nlist.cpp_nlist, self.name);
-            self.cpp_class = _md.PotentialRevCrossGPU;
-
-        hoomd.context.current.system.addCompute(self.cpp_force, self.force_name);
-
-        # setup the coefficients
-        self.required_coeffs = ['sigma', 'n', 'epsilon', 'lambda3']
-        self.pair_coeff.set_default_coeff('sigma', 2.);
-        self.pair_coeff.set_default_coeff('n', 1.0);
-        self.pair_coeff.set_default_coeff('epsilon', 1.0);
-        self.pair_coeff.set_default_coeff('lambda3', 1.0);
-
-    def process_coeff(self, coeff):
-        sigma = coeff['sigma'];
-        n = coeff['n'];
-        epsilon = coeff['epsilon'];
-        lambda3 = coeff['lambda3'];
-
-        return _md.make_revcross_params(sigma, n, epsilon, lambda3);
-
-
 
 class Mie(Pair):
     """Mie pair potential.
->>>>>>> 67be63b9
 
     Args:
         nlist (:py:mod:`hoomd.md.nlist._NList`): Neighbor list
@@ -1720,15 +1385,10 @@
           = & 0 & r \\ge r_{\\mathrm{cut}} \\\\
         \\end{eqnarray*}
 
-<<<<<<< HEAD
-    See :py:class:`_NBody` for details on how forces are calculated and the available energy shifting and smoothing modes.
-    Use ``coeff.set`` to set potential coefficients.
-=======
     `Pair` for details on how forces are calculated and the available energy
     shifting and smoothing modes. Use the `params` dictionary to set potential
     coefficients. The coefficients must be set per unique pair of particle
     types.
->>>>>>> 67be63b9
 
     Attributes:
         params (`TypeParameter` [\
@@ -2078,13 +1738,8 @@
         return;
 
 
-<<<<<<< HEAD
-class ReactionField(_NBody):
-    R""" Onsager reaction field pair potential.
-=======
 class ReactionField(Pair):
     """Onsager reaction field pair potential.
->>>>>>> 67be63b9
 
     Args:
         nlist (:py:mod:`hoomd.md.nlist._NList`): Neighbor list
@@ -2121,15 +1776,10 @@
 
     where :math:`q_i` and :math:`q_j` are the charges of the particle pair.
 
-<<<<<<< HEAD
-    See :py:class:`_NBody` for details on how forces are calculated and the available energy shifting and smoothing modes.
-    Use ``coeff.set`` to set potential coefficients.
-=======
     See `Pair` for details on how forces are calculated and the available
     energy shifting and smoothing modes.  Use the `params` dictionary to set
     potential coefficients. The coefficients must be set per unique pair of
     particle types.
->>>>>>> 67be63b9
 
     Attributes:
         params (`TypeParameter` [\
@@ -2163,16 +1813,8 @@
         self._add_typeparam(params)
 
 
-<<<<<<< HEAD
-class DLVO(_NBody):
-    R""" DLVO colloidal interaction
-
-    :py:class:`DLVO` specifies that a DLVO dispersion and electrostatic interaction should be
-    applied between every non-excluded particle pair in the simulation.
-=======
 class DLVO(Pair):
     """DLVO colloidal interaction
->>>>>>> 67be63b9
 
     Args:
         r_cut (float): Default cutoff radius (in distance units).
@@ -2216,17 +1858,11 @@
     how forces are calculated and the available energy shifting and smoothing
     modes.
 
-<<<<<<< HEAD
-    Due to the way that DLVO modifies the cutoff condition, it will not function properly with the
-    xplor shifting mode. See :py:class:`_NBody` for details on how forces are calculated and the available energy
-    shifting and smoothing modes.
-=======
     Attributes:
         params (`TypeParameter` [\
           `tuple` [``particle_type``, ``particle_type``],\
           `dict`]):
           The potential parameters. The dictionary has the following keys:
->>>>>>> 67be63b9
 
           * ``epsilon`` (`float`, **required**) - :math:`\\varepsilon` (in units
             of energy)
@@ -2265,15 +1901,9 @@
         # this potential needs diameter shifting on
         self._nlist.diameter_shift = True
 
-<<<<<<< HEAD
-class Buckingham(_NBody):
-    R""" Buckingham pair potential.
-=======
-
-class square_density(pair):
-    R""" Soft potential for simulating a van-der-Waals liquid
-
-    Warning: The code has yet to be updated to the current API.
+
+class Buckingham(Pair):
+    """Buckingham pair potential.
 
     Args:
         nlist (:py:mod:`hoomd.md.nlist._NList`): Neighbor list
@@ -2281,91 +1911,6 @@
         r_on (float): Default turn-on radius (in distance units).
         mode (str): energy shifting/smoothing mode
 
-    :py:class:`square_density` specifies that the three-body potential should be applied to every
-    non-bonded particle pair in the simulation, that is harmonic in the local density.
-
-    The self energy per particle takes the form
-
-    .. math:: \Psi^{ex} = B (\rho - A)^2
-
-    which gives a pair-wise additive, three-body force
-
-    .. math:: \vec{f}_{ij} = \left( B (n_i - A) + B (n_j - A) \right) w'_{ij} \vec{e}_{ij}
-
-    Here, :math:`w_{ij}` is a quadratic, normalized weighting function,
-
-    .. math:: w(x) = \frac{15}{2 \pi r_{c,\mathrm{weight}}^3} (1-r/r_{c,\mathrm{weight}})^2
-
-    The local density at the location of particle *i* is defined as
-
-    .. math:: n_i = \sum\limits_{j\neq i} w_{ij}\left(\big| \vec r_i - \vec r_j \big|\right)
-
-    Use `params` dictionary to set potential coefficients. The coefficients must be set per unique pair of particle types.
-
-    Attributes:
-        params (TypeParameter[tuple[``particle_type``, ``particle_type``], dict]):
-            The square_density potential parameters. The dictionary has the following keys:
-
-            * ``A`` (`float`, **required**) - :math:`A` - mean density (in units of volume^-1, *default*:0)
-
-            * ``B`` (`float`, **required**) - :math:`B` - mcoefficient of the harmonic density term (in units of energy*volume^2)
-
-    Example::
-
-        nl = nlist.Cell()
-        sqd = pair.square_density(nl, r_cut=3.0)
-        sqd.params[('A', 'B')] = dict(A=1.0, B=2.0)
-        sqd.params[('B', 'B')] = dict(A=2.0, B=2.0, r_on=1.0)
-
-    For further details regarding this multibody potential, see
-
-    Warning:
-        Currently HOOMD does not support reverse force communication between MPI domains on the GPU.
-        Since reverse force communication is required for the calculation of multi-body potentials, attempting to use the
-        square_density potential on the GPU with MPI will result in an error.
-
-    [1] P. B. Warren, "Vapor-liquid coexistence in many-body dissipative particle dynamics"
-    Phys. Rev. E. Stat. Nonlin. Soft Matter Phys., vol. 68, no. 6 Pt 2, p. 066702, 2003.
-
-    """
-    def __init__(self, r_cut, nlist, name=None):
-
-        # tell the base class how we operate
-
-        # initialize the base class
-        pair.__init__(self, r_cut, nlist, name);
-
-        # this potential cannot handle a half neighbor list
-        self.nlist.cpp_nlist.setStorageMode(_md.NeighborList.storageMode.full);
-
-        # create the c++ mirror class
-        if not hoomd.context.current.device.cpp_exec_conf.isCUDAEnabled():
-            self.cpp_force = _md.PotentialSquareDensity(hoomd.context.current.system_definition, self.nlist.cpp_nlist, self.name);
-            self.cpp_class = _md.PotentialSquareDensity;
-        else:
-            self.cpp_force = _md.PotentialSquareDensityGPU(hoomd.context.current.system_definition, self.nlist.cpp_nlist, self.name);
-            self.cpp_class = _md.PotentialSquareDensityGPU;
-
-        hoomd.context.current.system.addCompute(self.cpp_force, self.force_name);
-
-        # setup the coefficients
-        self.required_coeffs = ['A','B']
-        self.pair_coeff.set_default_coeff('A', 0.0)
-
-    def process_coeff(self, coeff):
-        return _hoomd.make_scalar2(coeff['A'],coeff['B'])
-
-
-class Buckingham(Pair):
-    """Buckingham pair potential.
->>>>>>> 67be63b9
-
-    Args:
-        nlist (:py:mod:`hoomd.md.nlist._NList`): Neighbor list
-        r_cut (float): Default cutoff radius (in distance units).
-        r_on (float): Default turn-on radius (in distance units).
-        mode (str): energy shifting/smoothing mode
-
     `Buckingham` specifies that a Buckingham pair potential should be applied
     between every non-excluded particle pair in the simulation.
 
@@ -2378,14 +1923,9 @@
           = & 0 & r \\ge r_{\\mathrm{cut}} \\\\
         \\end{eqnarray*}
 
-<<<<<<< HEAD
-    See :py:class:`_NBody` for details on how forces are calculated and the available energy shifting and smoothing modes.
-    Use ``coeff.set`` to set potential coefficients.
-=======
     See `Pair` for details on how forces are calculated and the available
     energy shifting and smoothing modes.  Use the `params` dictionary to set
     potential coefficients.
->>>>>>> 67be63b9
 
     Attributes:
         params (`TypeParameter` [\
@@ -2417,13 +1957,8 @@
         self._add_typeparam(params)
 
 
-<<<<<<< HEAD
-class LJ1208(_NBody):
-    R""" Lennard-Jones 12-8 pair potential.
-=======
 class LJ1208(Pair):
     """Lennard-Jones 12-8 pair potential.
->>>>>>> 67be63b9
 
     Args:
         nlist (:py:mod:`hoomd.md.nlist._NList`): Neighbor list
@@ -2445,14 +1980,9 @@
           = & 0 & r \\ge r_{\\mathrm{cut}} \\\\
         \\end{eqnarray*}
 
-<<<<<<< HEAD
-    See :py:class:`_NBody` for details on how forces are calculated and the available energy shifting and smoothing modes.
-    Use ``coeff.set`` to set potential coefficients.
-=======
     See `Pair` for details on how forces are calculated and the available
     energy shifting and smoothing modes.  Use the `params` dictionary to set
     potential coefficients.
->>>>>>> 67be63b9
 
     Attributes:
         params (`TypeParameter` [\
@@ -2482,13 +2012,8 @@
         self._add_typeparam(params)
 
 
-<<<<<<< HEAD
-class Fourier(_NBody):
-    R""" Fourier pair potential.
-=======
 class Fourier(Pair):
     """Fourier pair potential.
->>>>>>> 67be63b9
 
     Args:
         nlist (:py:mod:`hoomd.md.nlist._NList`): Neighbor list
@@ -2522,15 +2047,10 @@
 
         is calculated to enforce close to zero value at r_cut.
 
-<<<<<<< HEAD
-    See :py:class:`_NBody` for details on how forces are calculated and the available energy shifting and smoothing modes.
-    Use ``coeff.set`` to set potential coefficients.
-=======
     See `Pair` for details on how forces are calculated and the available
     energy shifting and smoothing modes. Use `params` dictionary to set
     potential coefficients. The coefficients must be set per unique pair of
     particle types.
->>>>>>> 67be63b9
 
     Attributes:
         params (`TypeParameter` [\
