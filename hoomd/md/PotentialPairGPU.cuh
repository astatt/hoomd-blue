// Copyright (c) 2009-2018 The Regents of the University of Michigan
// This file is part of the HOOMD-blue project, released under the BSD 3-Clause License.


// Maintainer: joaander

#include "hoomd/HOOMDMath.h"
#include "hoomd/TextureTools.h"
#include "hoomd/ParticleData.cuh"
#include "hoomd/Index1D.h"

#include "hoomd/GPUPartition.cuh"

#ifdef NVCC
#include "hoomd/WarpTools.cuh"
#endif // NVCC

#include <assert.h>
#include <type_traits>

/*! \file PotentialPairGPU.cuh
    \brief Defines templated GPU kernel code for calculating the pair forces.
*/

#ifndef __POTENTIAL_PAIR_GPU_CUH__
#define __POTENTIAL_PAIR_GPU_CUH__

//! Maximum number of threads (width of a warp)
const int gpu_pair_force_max_tpp = 32;


//! Wraps arguments to gpu_cgpf
struct pair_args_t
    {
    //! Construct a pair_args_t
    pair_args_t(Scalar4 *_d_force,
              Scalar *_d_virial,
              const unsigned int _virial_pitch,
              const unsigned int _N,
              const unsigned int _n_max,
              const Scalar4 *_d_pos,
              const Scalar *_d_diameter,
              const Scalar *_d_charge,
              const BoxDim& _box,
              const unsigned int *_d_n_neigh,
              const unsigned int *_d_nlist,
              const unsigned int *_d_head_list,
              const Scalar *_d_rcutsq,
              const Scalar *_d_ronsq,
              const unsigned int _size_neigh_list,
              const unsigned int _ntypes,
              const unsigned int _block_size,
              const unsigned int _shift_mode,
              const unsigned int _compute_virial,
              const unsigned int _threads_per_particle,
              const unsigned int _compute_capability,
              const unsigned int _max_tex1d_width,
              const GPUPartition& _gpu_partition)
                : d_force(_d_force),
                  d_virial(_d_virial),
                  virial_pitch(_virial_pitch),
                  N(_N),
                  n_max(_n_max),
                  d_pos(_d_pos),
                  d_diameter(_d_diameter),
                  d_charge(_d_charge),
                  box(_box),
                  d_n_neigh(_d_n_neigh),
                  d_nlist(_d_nlist),
                  d_head_list(_d_head_list),
                  d_rcutsq(_d_rcutsq),
                  d_ronsq(_d_ronsq),
                  size_neigh_list(_size_neigh_list),
                  ntypes(_ntypes),
                  block_size(_block_size),
                  shift_mode(_shift_mode),
                  compute_virial(_compute_virial),
                  threads_per_particle(_threads_per_particle),
                  compute_capability(_compute_capability),
                  max_tex1d_width(_max_tex1d_width),
                  gpu_partition(_gpu_partition)
        {
        };

    Scalar4 *d_force;                //!< Force to write out
    Scalar *d_virial;                //!< Virial to write out
    const unsigned int virial_pitch; //!< The pitch of the 2D array of virial matrix elements
    const unsigned int N;           //!< number of particles
    const unsigned int n_max;       //!< Max size of pdata arrays
    const Scalar4 *d_pos;           //!< particle positions
    const Scalar *d_diameter;       //!< particle diameters
    const Scalar *d_charge;         //!< particle charges
    const BoxDim& box;         //!< Simulation box in GPU format
    const unsigned int *d_n_neigh;  //!< Device array listing the number of neighbors on each particle
    const unsigned int *d_nlist;    //!< Device array listing the neighbors of each particle
    const unsigned int *d_head_list;//!< Head list indexes for accessing d_nlist
    const Scalar *d_rcutsq;          //!< Device array listing r_cut squared per particle type pair
    const Scalar *d_ronsq;           //!< Device array listing r_on squared per particle type pair
    const unsigned int size_neigh_list; //!< Size of the neighbor list for texture binding
    const unsigned int ntypes;      //!< Number of particle types in the simulation
    const unsigned int block_size;  //!< Block size to execute
    const unsigned int shift_mode;  //!< The potential energy shift mode
    const unsigned int compute_virial;  //!< Flag to indicate if virials should be computed
    const unsigned int threads_per_particle; //!< Number of threads per particle (maximum: 1 warp)
    const unsigned int compute_capability;  //!< Compute capability (20 30 35, ...)
    const unsigned int max_tex1d_width;     //!< Maximum width of a linear 1D texture
    const GPUPartition& gpu_partition;      //!< The load balancing partition of particles between GPUs
    };

#ifdef NVCC
//! Texture for reading particle positions
scalar4_tex_t pdata_pos_tex;

//! Texture for reading particle diameters
scalar_tex_t pdata_diam_tex;

//! Texture for reading particle charges
scalar_tex_t pdata_charge_tex;

// there is some naming conflict between the DPD pair force and PotentialPair because
// the DPD does not extend PotentialPair, and so we need to choose a different name for this texture
//! Texture for reading neighbor list
texture<unsigned int, 1, cudaReadModeElementType> pair_nlist_tex;

//! Kernel for calculating pair forces
/*! This kernel is called to calculate the pair forces on all N particles. Actual evaluation of the potentials and
    forces for each pair is handled via the template class \a evaluator.

    \param d_force Device memory to write computed forces
    \param d_virial Device memory to write computed virials
    \param virial_pitch pitch of 2D virial array
    \param N number of particles in system
    \param d_pos particle positions
    \param d_diameter particle diameters
    \param d_charge particle charges
    \param box Box dimensions used to implement periodic boundary conditions
    \param d_n_neigh Device memory array listing the number of neighbors for each particle
    \param d_nlist Device memory array containing the neighbor list contents
    \param d_head_list Indexes for reading \a d_nlist
    \param d_params Parameters for the potential, stored per type pair
    \param d_rcutsq rcut squared, stored per type pair
    \param d_ronsq ron squared, stored per type pair
    \param ntypes Number of types in the simulation
    \param offset Offset of first particle

    \a d_params, \a d_rcutsq, and \a d_ronsq must be indexed with an Index2DUpperTriangular(typei, typej) to access the
    unique value for that type pair. These values are all cached into shared memory for quick access, so a dynamic
    amount of shared memory must be allocated for this kernel launch. The amount is
    (2*sizeof(Scalar) + sizeof(typename evaluator::param_type)) * typpair_idx.getNumElements()

    Certain options are controlled via template parameters to avoid the performance hit when they are not enabled.
    \tparam evaluator EvaluatorPair class to evaluate V(r) and -delta V(r)/r
    \tparam shift_mode 0: No energy shifting is done. 1: V(r) is shifted to be 0 at rcut. 2: XPLOR switching is enabled
                       (See PotentialPair for a discussion on what that entails)
    \tparam compute_virial When non-zero, the virial tensor is computed. When zero, the virial tensor is not computed.
    \tparam use_gmem_nlist When non-zero, the neighbor list is read out of global memory. When zero, textures or __ldg
                           is used depending on architecture.
    \tparam tpp Number of threads to use per particle, must be power of 2 and smaller than warp size

    <b>Implementation details</b>
    Each block will calculate the forces on a block of particles.
    Each group of \a tpp threads will calculate the total force on one particle.
    The neighborlist is arranged in columns so that reads are fully coalesced when doing this.
*/
template< class evaluator, unsigned int shift_mode, unsigned int compute_virial, unsigned int use_gmem_nlist, int tpp>
__global__ void gpu_compute_pair_forces_shared_kernel(Scalar4 *d_force,
                                               Scalar *d_virial,
                                               const unsigned int virial_pitch,
                                               const unsigned int N,
                                               const Scalar4 *d_pos,
                                               const Scalar *d_diameter,
                                               const Scalar *d_charge,
                                               const BoxDim box,
                                               const unsigned int *d_n_neigh,
                                               const unsigned int *d_nlist,
                                               const unsigned int *d_head_list,
                                               const typename evaluator::param_type *d_params,
                                               const Scalar *d_rcutsq,
                                               const Scalar *d_ronsq,
                                               const unsigned int ntypes,
                                               const unsigned int offset)
    {
    Index2D typpair_idx(ntypes);
    const unsigned int num_typ_parameters = typpair_idx.getNumElements();

    // shared arrays for per type pair parameters
    extern __shared__ char s_data[];
    typename evaluator::param_type *s_params =
        (typename evaluator::param_type *)(&s_data[0]);
    Scalar *s_rcutsq = (Scalar *)(&s_data[num_typ_parameters*sizeof(evaluator::param_type)]);
    Scalar *s_ronsq = (Scalar *)(&s_data[num_typ_parameters*(sizeof(evaluator::param_type) + sizeof(Scalar))]);

    // load in the per type pair parameters
    for (unsigned int cur_offset = 0; cur_offset < num_typ_parameters; cur_offset += blockDim.x)
        {
        if (cur_offset + threadIdx.x < num_typ_parameters)
            {
            s_rcutsq[cur_offset + threadIdx.x] = d_rcutsq[cur_offset + threadIdx.x];
            s_params[cur_offset + threadIdx.x] = d_params[cur_offset + threadIdx.x];
            if (shift_mode == 2)
                s_ronsq[cur_offset + threadIdx.x] = d_ronsq[cur_offset + threadIdx.x];
            }
        }
    __syncthreads();

    // start by identifying which particle we are to handle
    unsigned int idx = blockIdx.x * (blockDim.x/tpp) + threadIdx.x/tpp;
    bool active = true;
    if (idx >= N)
        {
        // need to mask this thread, but still participate in warp-level reduction
        active = false;
        }

    // add offset to get actual particle index
    idx += offset;

    // initialize the force to 0
    Scalar4 force = make_scalar4(Scalar(0.0), Scalar(0.0), Scalar(0.0), Scalar(0.0));
    Scalar virialxx = Scalar(0.0);
    Scalar virialxy = Scalar(0.0);
    Scalar virialxz = Scalar(0.0);
    Scalar virialyy = Scalar(0.0);
    Scalar virialyz = Scalar(0.0);
    Scalar virialzz = Scalar(0.0);

    if (active)
        {
        // load in the length of the neighbor list (MEM_TRANSFER: 4 bytes)
        unsigned int n_neigh = d_n_neigh[idx];

        // read in the position of our particle.
        // (MEM TRANSFER: 16 bytes)
        Scalar4 postypei = texFetchScalar4(d_pos, pdata_pos_tex, idx);
        Scalar3 posi = make_scalar3(postypei.x, postypei.y, postypei.z);

        Scalar di;
        if (evaluator::needsDiameter())
            di = texFetchScalar(d_diameter, pdata_diam_tex, idx);
        else
            di += Scalar(1.0); // shut up compiler warning
        Scalar qi;
        if (evaluator::needsCharge())
            qi = texFetchScalar(d_charge, pdata_charge_tex, idx);
        else
            qi += Scalar(1.0); // shut up compiler warning

        unsigned int my_head = d_head_list[idx];
        unsigned int cur_j = 0;

        unsigned int next_j(0);
        if (use_gmem_nlist)
            {
            next_j = (threadIdx.x%tpp < n_neigh) ? d_nlist[my_head + threadIdx.x%tpp] : 0;
            }
        else
            {
            next_j = threadIdx.x%tpp < n_neigh ? texFetchUint(d_nlist, pair_nlist_tex, my_head + threadIdx.x%tpp) : 0;
            }

        // loop over neighbors
        for (int neigh_idx = threadIdx.x%tpp; neigh_idx < n_neigh; neigh_idx+=tpp)
            {
                {
                // read the current neighbor index (MEM TRANSFER: 4 bytes)
                cur_j = next_j;
                if (neigh_idx+tpp < n_neigh)
                    {
                    if (use_gmem_nlist)
                        {
                        next_j = d_nlist[my_head + neigh_idx + tpp];
                        }
                    else
                        {
                        next_j = texFetchUint(d_nlist, pair_nlist_tex, my_head + neigh_idx+tpp);
                        }
                    }
                // get the neighbor's position (MEM TRANSFER: 16 bytes)
                Scalar4 postypej = texFetchScalar4(d_pos, pdata_pos_tex, cur_j);
                Scalar3 posj = make_scalar3(postypej.x, postypej.y, postypej.z);

                Scalar dj = Scalar(0.0);
                if (evaluator::needsDiameter())
                    dj = texFetchScalar(d_diameter, pdata_diam_tex, cur_j);
                else
                    dj += Scalar(1.0); // shut up compiler warning

                Scalar qj = Scalar(0.0);
                if (evaluator::needsCharge())
                    qj = texFetchScalar(d_charge, pdata_charge_tex, cur_j);
                else
                    qj += Scalar(1.0); // shut up compiler warning

                // calculate dr (with periodic boundary conditions) (FLOPS: 3)
                Scalar3 dx = posi - posj;

                // apply periodic boundary conditions: (FLOPS 12)
                dx = box.minImage(dx);

                // calculate r squared (FLOPS: 5)
                Scalar rsq = dot(dx, dx);

                // access the per type pair parameters
                unsigned int typpair = typpair_idx(__scalar_as_int(postypei.w), __scalar_as_int(postypej.w));
                Scalar rcutsq = s_rcutsq[typpair];
                typename evaluator::param_type param = s_params[typpair];
                Scalar ronsq = Scalar(0.0);
                if (shift_mode == 2)
                    ronsq = s_ronsq[typpair];

                // design specifies that energies are shifted if
                // 1) shift mode is set to shift
                // or 2) shift mode is explor and ron > rcut
                bool energy_shift = false;
                if (shift_mode == 1)
                    energy_shift = true;
                else if (shift_mode == 2)
                    {
                    if (ronsq > rcutsq)
                        energy_shift = true;
                    }

                // evaluate the potential
                Scalar force_divr = Scalar(0.0);
                Scalar pair_eng = Scalar(0.0);

                evaluator eval(rsq, rcutsq, param);
                if (evaluator::needsDiameter())
                    eval.setDiameter(di, dj);
                if (evaluator::needsCharge())
                    eval.setCharge(qi, qj);

                eval.evalForceAndEnergy(force_divr, pair_eng, energy_shift);

                if (shift_mode == 2)
                    {
                    if (rsq >= ronsq && rsq < rcutsq)
                        {
                        // Implement XPLOR smoothing (FLOPS: 16)
                        Scalar old_pair_eng = pair_eng;
                        Scalar old_force_divr = force_divr;

                        // calculate 1.0 / (xplor denominator)
                        Scalar xplor_denom_inv =
                            Scalar(1.0) / ((rcutsq - ronsq) * (rcutsq - ronsq) * (rcutsq - ronsq));

                        Scalar rsq_minus_r_cut_sq = rsq - rcutsq;
                        Scalar s = rsq_minus_r_cut_sq * rsq_minus_r_cut_sq *
                                   (rcutsq + Scalar(2.0) * rsq - Scalar(3.0) * ronsq) * xplor_denom_inv;
                        Scalar ds_dr_divr = Scalar(12.0) * (rsq - ronsq) * rsq_minus_r_cut_sq * xplor_denom_inv;

                        // make modifications to the old pair energy and force
                        pair_eng = old_pair_eng * s;
                        force_divr = s * old_force_divr - ds_dr_divr * old_pair_eng;
                        }
                    }
                // calculate the virial
                if (compute_virial)
                    {
                    Scalar force_div2r = Scalar(0.5) * force_divr;
                    virialxx +=  dx.x * dx.x * force_div2r;
                    virialxy +=  dx.x * dx.y * force_div2r;
                    virialxz +=  dx.x * dx.z * force_div2r;
                    virialyy +=  dx.y * dx.y * force_div2r;
                    virialyz +=  dx.y * dx.z * force_div2r;
                    virialzz +=  dx.z * dx.z * force_div2r;
                    }

                // add up the force vector components (FLOPS: 7)
                force.x += dx.x * force_divr;
                force.y += dx.y * force_divr;
                force.z += dx.z * force_divr;

                force.w += pair_eng;
                }
            }

        // potential energy per particle must be halved
        force.w *= Scalar(0.5);
        }

    // reduce force over threads in cta
    hoomd::detail::WarpReduce<Scalar, tpp> reducer;
    force.x = reducer.Sum(force.x);
    force.y = reducer.Sum(force.y);
    force.z = reducer.Sum(force.z);
    force.w = reducer.Sum(force.w);

    // now that the force calculation is complete, write out the result (MEM TRANSFER: 20 bytes)
    if (active && threadIdx.x % tpp == 0)
        d_force[idx] = force;

    if (compute_virial)
        {
        virialxx = reducer.Sum(virialxx);
        virialxy = reducer.Sum(virialxy);
        virialxz = reducer.Sum(virialxz);
        virialyy = reducer.Sum(virialyy);
        virialyz = reducer.Sum(virialyz);
        virialzz = reducer.Sum(virialzz);

        // if we are the first thread in the cta, write out virial to global mem
        if (active && threadIdx.x %tpp == 0)
            {
            d_virial[0*virial_pitch+idx] = virialxx;
            d_virial[1*virial_pitch+idx] = virialxy;
            d_virial[2*virial_pitch+idx] = virialxz;
            d_virial[3*virial_pitch+idx] = virialyy;
            d_virial[4*virial_pitch+idx] = virialyz;
            d_virial[5*virial_pitch+idx] = virialzz;
            }
        }
    }

template<typename T>
int get_max_block_size(T func)
    {
    cudaFuncAttributes attr;
    cudaFuncGetAttributes(&attr, (const void *)func);
    int max_threads = attr.maxThreadsPerBlock;
    // number of threads has to be multiple of warp size
    max_threads -= max_threads % gpu_pair_force_max_tpp;
    return max_threads;
    }

inline void gpu_pair_force_bind_textures(const pair_args_t pair_args)
    {
    // bind the position texture
    pdata_pos_tex.normalized = false;
    pdata_pos_tex.filterMode = cudaFilterModePoint;
    cudaBindTexture(0, pdata_pos_tex, pair_args.d_pos, sizeof(Scalar4)*pair_args.n_max);

    // bind the diameter texture
    pdata_diam_tex.normalized = false;
    pdata_diam_tex.filterMode = cudaFilterModePoint;
    cudaBindTexture(0, pdata_diam_tex, pair_args.d_diameter, sizeof(Scalar) * pair_args.n_max);

    pdata_charge_tex.normalized = false;
    pdata_charge_tex.filterMode = cudaFilterModePoint;
    cudaBindTexture(0, pdata_charge_tex, pair_args.d_charge, sizeof(Scalar) * pair_args.n_max);

    // bind the neighborlist texture if it will fit
    if (pair_args.size_neigh_list <= pair_args.max_tex1d_width)
        {
        pair_nlist_tex.normalized = false;
        pair_nlist_tex.filterMode = cudaFilterModePoint;
        cudaBindTexture(0, pair_nlist_tex, pair_args.d_nlist, sizeof(unsigned int) * pair_args.size_neigh_list);
        }
    }

inline void gpu_pair_force_unbind_textures(const pair_args_t pair_args)
    {
    cudaUnbindTexture(pdata_pos_tex);
    cudaUnbindTexture(pdata_diam_tex);
    cudaUnbindTexture(pdata_charge_tex);

    if (pair_args.size_neigh_list <= pair_args.max_tex1d_width)
        {
        cudaUnbindTexture(pair_nlist_tex);
        }
    }

//! Pair force compute kernel launcher
/*!
 * \tparam evaluator EvaluatorPair class to evaluate V(r) and -delta V(r)/r
 * \tparam shift_mode 0: No energy shifting is done. 1: V(r) is shifted to be 0 at rcut. 2: XPLOR switching is enabled
 *                       (See PotentialPair for a discussion on what that entails)
 * \tparam compute_virial When non-zero, the virial tensor is computed. When zero, the virial tensor is not computed.
 * \tparam use_gmem_nlist When non-zero, the neighbor list is read out of global memory. When zero, textures or __ldg
 *                        is used depending on architecture.
 * \tparam tpp Number of threads to use per particle, must be power of 2 and smaller than warp size
 *
 * Partial function template specialization is not allowed in C++, so instead we have to wrap this with a struct that
 * we are allowed to partially specialize.
 */
template<class evaluator, unsigned int shift_mode, unsigned int compute_virial, unsigned int use_gmem_nlist, int tpp>
struct PairForceComputeKernel
    {
    //! Launcher for the pair force kernel
    /*!
<<<<<<< HEAD
     * \param pair_args Other arugments to pass onto the kernel
=======
     * \param pair_args Other arguments to pass onto the kernel
>>>>>>> 8324e6e2
     * \param range Range of particle indices this GPU operates on
     * \param d_params Parameters for the potential, stored per type pair
     */

    static void launch(const pair_args_t& pair_args,
        std::pair<unsigned int, unsigned int> range,
        const typename evaluator::param_type *d_params)
        {
        unsigned int N = range.second - range.first;
        unsigned int offset = range.first;


        if (tpp == pair_args.threads_per_particle)
            {
            unsigned int block_size = pair_args.block_size;

            Index2D typpair_idx(pair_args.ntypes);
            unsigned int shared_bytes = (2*sizeof(Scalar) + sizeof(typename evaluator::param_type))
                                        * typpair_idx.getNumElements();

            static unsigned int max_block_size = UINT_MAX;
            if (max_block_size == UINT_MAX)
                max_block_size = get_max_block_size(gpu_compute_pair_forces_shared_kernel<evaluator, shift_mode, compute_virial, use_gmem_nlist, tpp>);

            if (pair_args.compute_capability < 35) gpu_pair_force_bind_textures(pair_args);

            block_size = block_size < max_block_size ? block_size : max_block_size;
            dim3 grid(N / (block_size/tpp) + 1, 1, 1);

            gpu_compute_pair_forces_shared_kernel<evaluator, shift_mode, compute_virial, use_gmem_nlist, tpp>
              <<<grid, block_size, shared_bytes>>>(pair_args.d_force, pair_args.d_virial,
              pair_args.virial_pitch, N, pair_args.d_pos, pair_args.d_diameter,
              pair_args.d_charge, pair_args.box, pair_args.d_n_neigh, pair_args.d_nlist,
              pair_args.d_head_list, d_params, pair_args.d_rcutsq, pair_args.d_ronsq, pair_args.ntypes, offset);

            if (pair_args.compute_capability < 35) gpu_pair_force_unbind_textures(pair_args);
            }
        else
            {
            PairForceComputeKernel<evaluator, shift_mode, compute_virial, use_gmem_nlist, tpp/2>::launch(pair_args, range, d_params);
            }
        }
    };

//! Template specialization to do nothing for the tpp = 0 case
template<class evaluator, unsigned int shift_mode, unsigned int compute_virial, unsigned int use_gmem_nlist>
struct PairForceComputeKernel<evaluator, shift_mode, compute_virial, use_gmem_nlist, 0>
    {
    static void launch(const pair_args_t& pair_args, std::pair<unsigned int, unsigned int> range, const typename evaluator::param_type *d_params)
        {
        // do nothing
        }
    };

//! Kernel driver that computes lj forces on the GPU for LJForceComputeGPU
/*! \param pair_args Other arguments to pass onto the kernel
    \param d_params Parameters for the potential, stored per type pair

    This is just a driver function for gpu_compute_pair_forces_shared_kernel(), see it for details.
*/
template< class evaluator >
cudaError_t gpu_compute_pair_forces(const pair_args_t& pair_args,
                                    const typename evaluator::param_type *d_params)
    {
    assert(d_params);
    assert(pair_args.d_rcutsq);
    assert(pair_args.d_ronsq);
    assert(pair_args.ntypes > 0);

    // iterate over active GPUs in reverse, to end up on first GPU when returning from this function
    for (int idev = pair_args.gpu_partition.getNumActiveGPUs() - 1; idev >= 0; --idev)
        {
        auto range = pair_args.gpu_partition.getRangeAndSetGPU(idev);

        // Launch kernel
        if (pair_args.compute_capability < 35 && pair_args.size_neigh_list > pair_args.max_tex1d_width)
            { // fall back to slow global loads when the neighbor list is too big for texture memory
            if (pair_args.compute_virial)
                {
                switch (pair_args.shift_mode)
                    {
                    case 0:
                        {
                        PairForceComputeKernel<evaluator, 0, 1, 1, gpu_pair_force_max_tpp>::launch(pair_args, range, d_params);
                        break;
                        }
                    case 1:
                        {
                        PairForceComputeKernel<evaluator, 1, 1, 1, gpu_pair_force_max_tpp>::launch(pair_args, range, d_params);
                        break;
                        }
                    case 2:
                        {
                        PairForceComputeKernel<evaluator, 2, 1, 1, gpu_pair_force_max_tpp>::launch(pair_args, range, d_params);
                        break;
                        }
                    default:
                        break;
                    }
                }
            else
                {
                switch (pair_args.shift_mode)
                    {
                    case 0:
                        {
                        PairForceComputeKernel<evaluator, 0, 0, 1, gpu_pair_force_max_tpp>::launch(pair_args, range, d_params);
                        break;
                        }
                    case 1:
                        {
                        PairForceComputeKernel<evaluator, 1, 0, 1, gpu_pair_force_max_tpp>::launch(pair_args, range, d_params);
                        break;
                        }
                    case 2:
                        {
                        PairForceComputeKernel<evaluator, 2, 0, 1, gpu_pair_force_max_tpp>::launch(pair_args, range, d_params);
                        break;
                        }
                    default:
                        break;
                    }
                }
            }
        else
            {
            if (pair_args.compute_virial)
                {
                switch (pair_args.shift_mode)
                    {
                    case 0:
                        {
                        PairForceComputeKernel<evaluator, 0, 1, 0, gpu_pair_force_max_tpp>::launch(pair_args, range, d_params);
                        break;
                        }
                    case 1:
                        {
                        PairForceComputeKernel<evaluator, 1, 1, 0, gpu_pair_force_max_tpp>::launch(pair_args, range, d_params);
                        break;
                        }
                    case 2:
                        {
                        PairForceComputeKernel<evaluator, 2, 1, 0, gpu_pair_force_max_tpp>::launch(pair_args, range, d_params);
                        break;
                        }
                    default:
                        break;
                    }
                }
            else
                {
                switch (pair_args.shift_mode)
                    {
                    case 0:
                        {
                        PairForceComputeKernel<evaluator, 0, 0, 0, gpu_pair_force_max_tpp>::launch(pair_args, range, d_params);
                        break;
                        }
                    case 1:
                        {
                        PairForceComputeKernel<evaluator, 1, 0, 0, gpu_pair_force_max_tpp>::launch(pair_args, range, d_params);
                        break;
                        }
                    case 2:
                        {
                        PairForceComputeKernel<evaluator, 2, 0, 0, gpu_pair_force_max_tpp>::launch(pair_args, range, d_params);
                        break;
                        }
                    default:
                        break;
                    }
                }
            }
        }

    return cudaSuccess;
    }
#endif
#endif // __POTENTIAL_PAIR_GPU_CUH__<|MERGE_RESOLUTION|>--- conflicted
+++ resolved
@@ -478,11 +478,7 @@
     {
     //! Launcher for the pair force kernel
     /*!
-<<<<<<< HEAD
-     * \param pair_args Other arugments to pass onto the kernel
-=======
      * \param pair_args Other arguments to pass onto the kernel
->>>>>>> 8324e6e2
      * \param range Range of particle indices this GPU operates on
      * \param d_params Parameters for the potential, stored per type pair
      */
