// Copyright (c) 2009-2022 The Regents of the University of Michigan.
// Part of HOOMD-blue, released under the BSD 3-Clause License.

#include "AreaConservationMeshForceCompute.h"

#include <iostream>
#include <math.h>
#include <sstream>
#include <stdexcept>

using namespace std;

/*! \file AreaConservationMeshForceCompute.cc
    \brief Contains code for the AreaConservationMeshForceCompute class
*/

namespace hoomd
    {
namespace md
    {
/*! \param sysdef System to compute forces on
    \post Memory is allocated, and forces are zeroed.
*/
AreaConservationMeshForceCompute::AreaConservationMeshForceCompute(
    std::shared_ptr<SystemDefinition> sysdef,
    std::shared_ptr<MeshDefinition> meshdef)
    : ForceCompute(sysdef), m_K(NULL), m_Amesh(NULL), m_mesh_data(meshdef), m_area(0)
    {
    m_exec_conf->msg->notice(5) << "Constructing AreaConservationMeshForceCompute" << endl;

    // allocate the parameters
    m_K = new Scalar[m_pdata->getNTypes()];

    // allocate the parameters
    m_Amesh = new Scalar[m_pdata->getNTypes()];
    }

AreaConservationMeshForceCompute::~AreaConservationMeshForceCompute()
    {
    m_exec_conf->msg->notice(5) << "Destroying AreaConservationMeshForceCompute" << endl;

    delete[] m_K;
    delete[] m_Amesh;
    m_K = NULL;
    m_Amesh = NULL;
    }

/*! \param type Type of the angle to set parameters for
    \param K Stiffness parameter for the force computation

    Sets parameters for the potential of a particular angle type
*/
void AreaConservationMeshForceCompute::setParams(unsigned int type, Scalar K, Scalar A_mesh)
    {
    m_K[type] = K;
<<<<<<< HEAD
    m_A0[type] = A0 / m_mesh_data->getMeshTriangleData()->getN();
=======
    m_Amesh[type] = A_mesh;
>>>>>>> 65ff0c09

    // check for some silly errors a user could make
    if (K <= 0)
        m_exec_conf->msg->warning() << "area: specified K <= 0" << endl;
    if (A_mesh <= 0)
        m_exec_conf->msg->warning() << "area: specified A_mesh <= 0" << endl;
    }

void AreaConservationMeshForceCompute::setParamsPython(std::string type, pybind11::dict params)
    {
    auto typ = m_mesh_data->getMeshBondData()->getTypeByName(type);
    auto _params = aconstraint_params(params);
    setParams(typ, _params.k, _params.A_mesh);
    }

pybind11::dict AreaConservationMeshForceCompute::getParams(std::string type)
    {
    auto typ = m_mesh_data->getMeshBondData()->getTypeByName(type);
    if (typ >= m_mesh_data->getMeshBondData()->getNTypes())
        {
        m_exec_conf->msg->error() << "mesh.area: Invalid mesh type specified" << endl;
        throw runtime_error("Error setting parameters in AreaConservationMeshForceCompute");
        }
    pybind11::dict params;
    params["k"] = m_K[typ];
<<<<<<< HEAD
    params["A0"] = m_A0[typ] * m_mesh_data->getMeshTriangleData()->getN();
=======
    params["A_mesh"] = m_Amesh[typ];
>>>>>>> 65ff0c09
    return params;
    }

/*! Actually perform the force computation
    \param timestep Current time step
 */
void AreaConservationMeshForceCompute::computeForces(uint64_t timestep)
    {
    if (m_prof)
        m_prof->push("Harmonic Angle");

    precomputeParameter(); // precompute area

    assert(m_pdata);
    // access the particle data arrays
    ArrayHandle<Scalar4> h_pos(m_pdata->getPositions(), access_location::host, access_mode::read);

    ArrayHandle<unsigned int> h_rtag(m_pdata->getRTags(), access_location::host, access_mode::read);

    ArrayHandle<Scalar4> h_force(m_force, access_location::host, access_mode::overwrite);
    ArrayHandle<Scalar> h_virial(m_virial, access_location::host, access_mode::overwrite);
    size_t virial_pitch = m_virial.getPitch();

    ArrayHandle<typename MeshTriangle::members_t> h_triangles(
        m_mesh_data->getMeshTriangleData()->getMembersArray(),
        access_location::host,
        access_mode::read);

    // there are enough other checks on the input data: but it doesn't hurt to be safe
    assert(h_force.data);
    assert(h_virial.data);
    assert(h_pos.data);
    assert(h_rtag.data);
    assert(h_triangles.data);

    // Zero data for force calculation.
    memset((void*)h_force.data, 0, sizeof(Scalar4) * m_force.getNumElements());
    memset((void*)h_virial.data, 0, sizeof(Scalar) * m_virial.getNumElements());

    // get a local copy of the simulation box too
    const BoxDim& box = m_pdata->getGlobalBox();

    PDataFlags flags = m_pdata->getFlags();
    bool compute_virial = flags[pdata_flag::pressure_tensor];

    Scalar area_virial[6];
    for (unsigned int i = 0; i < 6; i++)
        area_virial[i] = Scalar(0.0);

    Scalar AreaDiff = m_area - m_Amesh[0];

<<<<<<< HEAD
    Scalar At = m_A0[0];
=======
    Scalar energy = m_K[0] * AreaDiff * AreaDiff / (2 * m_Amesh[0] * m_pdata->getN());
>>>>>>> 65ff0c09

    AreaDiff = -m_K[0] / m_Amesh[0] * AreaDiff / 2.0;

    // for each of the angles
    const unsigned int size = (unsigned int)m_mesh_data->getMeshTriangleData()->getN();
    for (unsigned int i = 0; i < size; i++)
        {
        // lookup the tag of each of the particles participating in the bond
        const typename MeshTriangle::members_t& triangle = h_triangles.data[i];

        unsigned int ttag_a = triangle.tag[0];
        assert(ttag_a < m_pdata->getMaximumTag() + 1);
        unsigned int ttag_b = triangle.tag[1];
        assert(ttag_b < m_pdata->getMaximumTag() + 1);
        unsigned int ttag_c = triangle.tag[2];
        assert(ttag_c < m_pdata->getMaximumTag() + 1);

        // transform a and b into indices into the particle data arrays
        // (MEM TRANSFER: 4 integers)
        unsigned int idx_a = h_rtag.data[ttag_a];
        unsigned int idx_b = h_rtag.data[ttag_b];
        unsigned int idx_c = h_rtag.data[ttag_c];

        assert(idx_a < m_pdata->getN() + m_pdata->getNGhosts());
        assert(idx_b < m_pdata->getN() + m_pdata->getNGhosts());
        assert(idx_c < m_pdata->getN() + m_pdata->getNGhosts());

        // calculate d\vec{r}
        Scalar3 dab;
        dab.x = h_pos.data[idx_b].x - h_pos.data[idx_a].x;
        dab.y = h_pos.data[idx_b].y - h_pos.data[idx_a].y;
        dab.z = h_pos.data[idx_b].z - h_pos.data[idx_a].z;

        Scalar3 dac;
        dac.x = h_pos.data[idx_c].x - h_pos.data[idx_a].x;
        dac.y = h_pos.data[idx_c].y - h_pos.data[idx_a].y;
        dac.z = h_pos.data[idx_c].z - h_pos.data[idx_a].z;

        // apply minimum image conventions to all 3 vectors
        dab = box.minImage(dab);
        dac = box.minImage(dac);

        // FLOPS: 14 / MEM TRANSFER: 2 Scalars

        // FLOPS: 42 / MEM TRANSFER: 6 Scalars
        Scalar rsqab = dab.x * dab.x + dab.y * dab.y + dab.z * dab.z;
        Scalar rab = sqrt(rsqab);
        Scalar rsqac = dac.x * dac.x + dac.y * dac.y + dac.z * dac.z;
        Scalar rac = sqrt(rsqac);

        Scalar3 nab, nac;
        nab = dab / rab;
        nac = dac / rac;

        Scalar c_baac = nab.x * nac.x + nab.y * nac.y + nab.z * nac.z;

        if (c_baac > 1.0)
            c_baac = 1.0;
        if (c_baac < -1.0)
            c_baac = -1.0;

        Scalar s_baac = sqrt(1.0 - c_baac * c_baac);
        Scalar inv_s_baac = 1.0 / s_baac;

        Scalar3 dc_dra, dc_drb, dc_drc; // dcos_baac / dr_a
        dc_dra = -nac / rab - nab / rac + c_baac / rab * nab + c_baac / rac * nac;
        dc_drb = nac / rab - c_baac / rab * nab;
        dc_drc = nab / rac - c_baac / rac * nac;

        Scalar3 ds_dra, ds_drb, ds_drc; // dsin_baac / dr_a
        ds_dra = -c_baac * inv_s_baac * dc_dra;
        ds_drb = -c_baac * inv_s_baac * dc_drb;
        ds_drc = -c_baac * inv_s_baac * dc_drc;

        Scalar3 Fa, Fb, Fc;

        Fa = AreaDiff * (-nab * rac * s_baac - nac * rab * s_baac + ds_dra * rab * rac);

        if (compute_virial)
            {
            area_virial[0] = Scalar(1. / 2.) * h_pos.data[idx_a].x * Fa.x; // xx
            area_virial[1] = Scalar(1. / 2.) * h_pos.data[idx_a].y * Fa.x; // xy
            area_virial[2] = Scalar(1. / 2.) * h_pos.data[idx_a].z * Fa.x; // xz
            area_virial[3] = Scalar(1. / 2.) * h_pos.data[idx_a].y * Fa.y; // yy
            area_virial[4] = Scalar(1. / 2.) * h_pos.data[idx_a].z * Fa.y; // yz
            area_virial[5] = Scalar(1. / 2.) * h_pos.data[idx_a].z * Fa.z; // zz
            }

        // Now, apply the force to each individual atom a,b,c, and accumulate the energy/virial
        // do not update ghost particles
        if (idx_a < m_pdata->getN())
            {
            h_force.data[idx_a].x += Fa.x;
            h_force.data[idx_a].y += Fa.y;
            h_force.data[idx_a].z += Fa.z;
            h_force.data[idx_a].w = energy;
            for (int j = 0; j < 6; j++)
                h_virial.data[j * virial_pitch + idx_a] += area_virial[j];
            }

        Fb = AreaDiff * (nab * rac * s_baac + ds_drb * rab * rac);

        if (compute_virial)
            {
            area_virial[0] = Scalar(1. / 2.) * h_pos.data[idx_b].x * Fb.x; // xx
            area_virial[1] = Scalar(1. / 2.) * h_pos.data[idx_b].y * Fb.x; // xy
            area_virial[2] = Scalar(1. / 2.) * h_pos.data[idx_b].z * Fb.x; // xz
            area_virial[3] = Scalar(1. / 2.) * h_pos.data[idx_b].y * Fb.y; // yy
            area_virial[4] = Scalar(1. / 2.) * h_pos.data[idx_b].z * Fb.y; // yz
            area_virial[5] = Scalar(1. / 2.) * h_pos.data[idx_b].z * Fb.z; // zz
            }

        if (idx_b < m_pdata->getN())
            {
            h_force.data[idx_b].x += Fb.x;
            h_force.data[idx_b].y += Fb.y;
            h_force.data[idx_b].z += Fb.z;
            h_force.data[idx_b].w = energy;
            for (int j = 0; j < 6; j++)
                h_virial.data[j * virial_pitch + idx_b] += area_virial[j];
            }

        Fc = AreaDiff * (nac * rab * s_baac + ds_drc * rab * rac);

        if (compute_virial)
            {
            area_virial[0] = Scalar(1. / 2.) * h_pos.data[idx_c].x * Fc.x; // xx
            area_virial[1] = Scalar(1. / 2.) * h_pos.data[idx_c].y * Fc.x; // xy
            area_virial[2] = Scalar(1. / 2.) * h_pos.data[idx_c].z * Fc.x; // xz
            area_virial[3] = Scalar(1. / 2.) * h_pos.data[idx_c].y * Fc.y; // yy
            area_virial[4] = Scalar(1. / 2.) * h_pos.data[idx_c].z * Fc.y; // yz
            area_virial[5] = Scalar(1. / 2.) * h_pos.data[idx_c].z * Fc.z; // zz
            }

        if (idx_c < m_pdata->getN())
            {
            h_force.data[idx_c].x += Fc.x;
            h_force.data[idx_c].y += Fc.y;
            h_force.data[idx_c].z += Fc.z;
            h_force.data[idx_c].w = energy;
            for (int j = 0; j < 6; j++)
                h_virial.data[j * virial_pitch + idx_c] += area_virial[j];
            }
        }

    if (m_prof)
        m_prof->pop();
    }

<<<<<<< HEAD
=======
void AreaConservationMeshForceCompute::precomputeParameter()
    {
    ArrayHandle<Scalar4> h_pos(m_pdata->getPositions(), access_location::host, access_mode::read);
    ArrayHandle<unsigned int> h_rtag(m_pdata->getRTags(), access_location::host, access_mode::read);

    ArrayHandle<typename MeshTriangle::members_t> h_triangles(
        m_mesh_data->getMeshTriangleData()->getMembersArray(),
        access_location::host,
        access_mode::read);

    // get a local copy of the simulation box too
    const BoxDim& box = m_pdata->getGlobalBox();
    m_area = 0;

    // for each of the angles
    const unsigned int size = (unsigned int)m_mesh_data->getMeshTriangleData()->getN();
    for (unsigned int i = 0; i < size; i++)
        {
        // lookup the tag of each of the particles participating in the bond
        const typename MeshTriangle::members_t& triangle = h_triangles.data[i];

        unsigned int ttag_a = triangle.tag[0];
        assert(ttag_a < m_pdata->getMaximumTag() + 1);
        unsigned int ttag_b = triangle.tag[1];
        assert(ttag_b < m_pdata->getMaximumTag() + 1);
        unsigned int ttag_c = triangle.tag[2];
        assert(ttag_c < m_pdata->getMaximumTag() + 1);

        // transform a and b into indices into the particle data arrays
        // (MEM TRANSFER: 4 integers)
        unsigned int idx_a = h_rtag.data[ttag_a];
        unsigned int idx_b = h_rtag.data[ttag_b];
        unsigned int idx_c = h_rtag.data[ttag_c];

        assert(idx_a < m_pdata->getN() + m_pdata->getNGhosts());
        assert(idx_b < m_pdata->getN() + m_pdata->getNGhosts());
        assert(idx_c < m_pdata->getN() + m_pdata->getNGhosts());

        Scalar3 dab;
        dab.x = h_pos.data[idx_b].x - h_pos.data[idx_a].x;
        dab.y = h_pos.data[idx_b].y - h_pos.data[idx_a].y;
        dab.z = h_pos.data[idx_b].z - h_pos.data[idx_a].z;

        Scalar3 dac;
        dac.x = h_pos.data[idx_c].x - h_pos.data[idx_a].x;
        dac.y = h_pos.data[idx_c].y - h_pos.data[idx_a].y;
        dac.z = h_pos.data[idx_c].z - h_pos.data[idx_a].z;

        dab = box.minImage(dab);
        dac = box.minImage(dac);

        // FLOPS: 42 / MEM TRANSFER: 6 Scalars
        Scalar rsqab = dab.x * dab.x + dab.y * dab.y + dab.z * dab.z;
        Scalar rab = sqrt(rsqab);
        Scalar rsqac = dac.x * dac.x + dac.y * dac.y + dac.z * dac.z;
        Scalar rac = sqrt(rsqac);

        Scalar3 nab, nac;
        nab = dab / rab;
        nac = dac / rac;

        Scalar c_baac = nab.x * nac.x + nab.y * nac.y + nab.z * nac.z;

        if (c_baac > 1.0)
            c_baac = 1.0;
        if (c_baac < -1.0)
            c_baac = -1.0;

        Scalar s_baac = sqrt(1.0 - c_baac * c_baac);
        Scalar area_tri = rab * rac * s_baac / 2.0;

        m_area += area_tri;
        }
    }

>>>>>>> 65ff0c09
Scalar AreaConservationMeshForceCompute::energyDiff(unsigned int idx_a,
                                                    unsigned int idx_b,
                                                    unsigned int idx_c,
                                                    unsigned int idx_d,
                                                    unsigned int type_id)
    {
    ArrayHandle<Scalar4> h_pos(m_pdata->getPositions(), access_location::host, access_mode::read);

    const BoxDim& box = m_pdata->getGlobalBox();

<<<<<<< HEAD
    // calculate d\vec{r}
=======
>>>>>>> 65ff0c09
    Scalar3 dab;
    dab.x = h_pos.data[idx_b].x - h_pos.data[idx_a].x;
    dab.y = h_pos.data[idx_b].y - h_pos.data[idx_a].y;
    dab.z = h_pos.data[idx_b].z - h_pos.data[idx_a].z;

    Scalar3 dac;
    dac.x = h_pos.data[idx_c].x - h_pos.data[idx_a].x;
    dac.y = h_pos.data[idx_c].y - h_pos.data[idx_a].y;
    dac.z = h_pos.data[idx_c].z - h_pos.data[idx_a].z;

<<<<<<< HEAD
    Scalar3 dbd;
    dbd.x = h_pos.data[idx_d].x - h_pos.data[idx_b].x;
    dbd.y = h_pos.data[idx_d].y - h_pos.data[idx_b].y;
    dbd.z = h_pos.data[idx_d].z - h_pos.data[idx_b].z;
=======
    Scalar3 dad;
    dad.x = h_pos.data[idx_d].x - h_pos.data[idx_a].x;
    dad.y = h_pos.data[idx_d].y - h_pos.data[idx_a].y;
    dad.z = h_pos.data[idx_d].z - h_pos.data[idx_a].z;
>>>>>>> 65ff0c09

    Scalar3 ddc;
    ddc.x = h_pos.data[idx_c].x - h_pos.data[idx_d].x;
    ddc.y = h_pos.data[idx_c].y - h_pos.data[idx_d].y;
    ddc.z = h_pos.data[idx_c].z - h_pos.data[idx_d].z;

<<<<<<< HEAD
    // apply minimum image conventions to all 3 vectors
    dab = box.minImage(dab);
    dac = box.minImage(dac);
    dbd = box.minImage(dbd);
    ddc = box.minImage(ddc);

    Scalar rab = sqrt(dab.x * dab.x + dab.y * dab.y + dab.z * dab.z);
    Scalar rac = sqrt(dac.x * dac.x + dac.y * dac.y + dac.z * dac.z);
    Scalar rbd = sqrt(dbd.x * dbd.x + dbd.y * dbd.y + dbd.z * dbd.z);
    Scalar rdc = sqrt(ddc.x * ddc.x + ddc.y * ddc.y + ddc.z * ddc.z);

    Scalar3 nab = dab / rab;
    Scalar3 nac = dac / rac;
    Scalar3 nbd = dbd / rbd;
    Scalar3 ndc = ddc / rdc;
=======
    Scalar3 dbc;
    dbc.x = h_pos.data[idx_c].x - h_pos.data[idx_b].x;
    dbc.y = h_pos.data[idx_c].y - h_pos.data[idx_b].y;
    dbc.z = h_pos.data[idx_c].z - h_pos.data[idx_b].z;

    dab = box.minImage(dab);
    dac = box.minImage(dac);
    dad = box.minImage(dad);
    ddc = box.minImage(ddc);
    dbc = box.minImage(dbc);

    // FLOPS: 42 / MEM TRANSFER: 6 Scalars
    Scalar rsqab = dab.x * dab.x + dab.y * dab.y + dab.z * dab.z;
    Scalar rab = sqrt(rsqab);
    Scalar rsqac = dac.x * dac.x + dac.y * dac.y + dac.z * dac.z;
    Scalar rac = sqrt(rsqac);

    Scalar rsqad = dad.x * dad.x + dad.y * dad.y + dad.z * dad.z;
    Scalar rad = sqrt(rsqad);

    Scalar rsqdc = ddc.x * ddc.x + ddc.y * ddc.y + ddc.z * ddc.z;
    Scalar rdc = sqrt(rsqdc);

    Scalar rsqbc = dbc.x * dbc.x + dbc.y * dbc.y + dbc.z * dbc.z;
    Scalar rbc = sqrt(rsqbc);

    Scalar3 nab, nac, nad, ndc, nbc;
    nab = dab / rab;
    nac = dac / rac;
    nad = dad / rad;
    ndc = ddc / rdc;
    nbc = dbc / rbc;
>>>>>>> 65ff0c09

    Scalar c_baac = nab.x * nac.x + nab.y * nac.y + nab.z * nac.z;
    if (c_baac > 1.0)
        c_baac = 1.0;
    if (c_baac < -1.0)
        c_baac = -1.0;
<<<<<<< HEAD

    Scalar c_abbd = -(nab.x * nbd.x + nab.y * nbd.y + nab.z * nbd.z);
    if (c_abbd > 1.0)
        c_abbd = 1.0;
    if (c_abbd < -1.0)
        c_abbd = -1.0;
=======
    Scalar s_baac = sqrt(1.0 - c_baac * c_baac);

    Scalar c_baad = nab.x * nad.x + nab.y * nad.y + nab.z * nad.z;
    if (c_baad > 1.0)
        c_baad = 1.0;
    if (c_baad < -1.0)
        c_baad = -1.0;
    Scalar s_baad = sqrt(1.0 - c_baad * c_baad);
>>>>>>> 65ff0c09

    Scalar c_dcca = ndc.x * nac.x + ndc.y * nac.y + ndc.z * nac.z;
    if (c_dcca > 1.0)
        c_dcca = 1.0;
    if (c_dcca < -1.0)
        c_dcca = -1.0;
<<<<<<< HEAD

    Scalar c_bddc = -(ndc.x * nbd.x + ndc.y * nbd.y + ndc.z * nbd.z);
    if (c_bddc > 1.0)
        c_bddc = 1.0;
    if (c_bddc < -1.0)
        c_bddc = -1.0;

    Scalar s_baac = sqrt(1.0 - c_baac * c_baac);
    Scalar s_abbd = sqrt(1.0 - c_abbd * c_abbd);
    Scalar s_dcca = sqrt(1.0 - c_dcca * c_dcca);
    Scalar s_bddc = sqrt(1.0 - c_bddc * c_bddc);

    Scalar energy_old1 = rab * rac * s_baac / 2.0 - m_A0[type_id];
    Scalar energy_old2 = rab * rbd * s_abbd / 2.0 - m_A0[type_id];

    Scalar energy_new1 = rac * rdc * s_dcca / 2.0 - m_A0[type_id];
    Scalar energy_new2 = rdc * rbd * s_bddc / 2.0 - m_A0[type_id];

    return m_K[type_id] / (2.0 * m_A0[type_id])
           * (energy_new1 * energy_new1 + energy_new2 * energy_new2 - energy_old1 * energy_old1
              - energy_old2 * energy_old2);
=======
    Scalar s_dcca = sqrt(1.0 - c_dcca * c_dcca);

    Scalar c_dccb = ndc.x * nbc.x + ndc.y * nbc.y + ndc.z * nbc.z;
    if (c_dccb > 1.0)
        c_dccb = 1.0;
    if (c_dccb < -1.0)
        c_dccb = -1.0;
    Scalar s_dccb = sqrt(1.0 - c_dccb * c_dccb);

    m_area_diff = rdc * (rac * s_dcca + rbc * s_dccb);
    m_area_diff -= rab * (rac * s_baac + rad * s_baad);

    m_area_diff /= 2.0;

    Scalar energy_old = m_area - m_Amesh[type_id];

    Scalar energy_new = energy_old + m_area_diff;

    energy_old = energy_old * energy_old;

    energy_new = energy_new * energy_new;

    return m_K[0] / (2.0 * m_Amesh[0]) * (energy_new - energy_old);
>>>>>>> 65ff0c09
    }

namespace detail
    {
void export_AreaConservationMeshForceCompute(pybind11::module& m)
    {
    pybind11::class_<AreaConservationMeshForceCompute,
                     ForceCompute,
                     std::shared_ptr<AreaConservationMeshForceCompute>>(
        m,
        "AreaConservationMeshForceCompute")
        .def(pybind11::init<std::shared_ptr<SystemDefinition>, std::shared_ptr<MeshDefinition>>())
        .def("setParams", &AreaConservationMeshForceCompute::setParamsPython)
        .def("getParams", &AreaConservationMeshForceCompute::getParams)
        .def("getArea", &AreaConservationMeshForceCompute::getArea);
    }

    } // end namespace detail
    } // end namespace md
    } // end namespace hoomd<|MERGE_RESOLUTION|>--- conflicted
+++ resolved
@@ -53,11 +53,7 @@
 void AreaConservationMeshForceCompute::setParams(unsigned int type, Scalar K, Scalar A_mesh)
     {
     m_K[type] = K;
-<<<<<<< HEAD
-    m_A0[type] = A0 / m_mesh_data->getMeshTriangleData()->getN();
-=======
     m_Amesh[type] = A_mesh;
->>>>>>> 65ff0c09
 
     // check for some silly errors a user could make
     if (K <= 0)
@@ -83,11 +79,7 @@
         }
     pybind11::dict params;
     params["k"] = m_K[typ];
-<<<<<<< HEAD
-    params["A0"] = m_A0[typ] * m_mesh_data->getMeshTriangleData()->getN();
-=======
     params["A_mesh"] = m_Amesh[typ];
->>>>>>> 65ff0c09
     return params;
     }
 
@@ -139,11 +131,7 @@
 
     Scalar AreaDiff = m_area - m_Amesh[0];
 
-<<<<<<< HEAD
-    Scalar At = m_A0[0];
-=======
     Scalar energy = m_K[0] * AreaDiff * AreaDiff / (2 * m_Amesh[0] * m_pdata->getN());
->>>>>>> 65ff0c09
 
     AreaDiff = -m_K[0] / m_Amesh[0] * AreaDiff / 2.0;
 
@@ -293,8 +281,6 @@
         m_prof->pop();
     }
 
-<<<<<<< HEAD
-=======
 void AreaConservationMeshForceCompute::precomputeParameter()
     {
     ArrayHandle<Scalar4> h_pos(m_pdata->getPositions(), access_location::host, access_mode::read);
@@ -370,7 +356,6 @@
         }
     }
 
->>>>>>> 65ff0c09
 Scalar AreaConservationMeshForceCompute::energyDiff(unsigned int idx_a,
                                                     unsigned int idx_b,
                                                     unsigned int idx_c,
@@ -381,10 +366,6 @@
 
     const BoxDim& box = m_pdata->getGlobalBox();
 
-<<<<<<< HEAD
-    // calculate d\vec{r}
-=======
->>>>>>> 65ff0c09
     Scalar3 dab;
     dab.x = h_pos.data[idx_b].x - h_pos.data[idx_a].x;
     dab.y = h_pos.data[idx_b].y - h_pos.data[idx_a].y;
@@ -395,40 +376,16 @@
     dac.y = h_pos.data[idx_c].y - h_pos.data[idx_a].y;
     dac.z = h_pos.data[idx_c].z - h_pos.data[idx_a].z;
 
-<<<<<<< HEAD
-    Scalar3 dbd;
-    dbd.x = h_pos.data[idx_d].x - h_pos.data[idx_b].x;
-    dbd.y = h_pos.data[idx_d].y - h_pos.data[idx_b].y;
-    dbd.z = h_pos.data[idx_d].z - h_pos.data[idx_b].z;
-=======
     Scalar3 dad;
     dad.x = h_pos.data[idx_d].x - h_pos.data[idx_a].x;
     dad.y = h_pos.data[idx_d].y - h_pos.data[idx_a].y;
     dad.z = h_pos.data[idx_d].z - h_pos.data[idx_a].z;
->>>>>>> 65ff0c09
 
     Scalar3 ddc;
     ddc.x = h_pos.data[idx_c].x - h_pos.data[idx_d].x;
     ddc.y = h_pos.data[idx_c].y - h_pos.data[idx_d].y;
     ddc.z = h_pos.data[idx_c].z - h_pos.data[idx_d].z;
 
-<<<<<<< HEAD
-    // apply minimum image conventions to all 3 vectors
-    dab = box.minImage(dab);
-    dac = box.minImage(dac);
-    dbd = box.minImage(dbd);
-    ddc = box.minImage(ddc);
-
-    Scalar rab = sqrt(dab.x * dab.x + dab.y * dab.y + dab.z * dab.z);
-    Scalar rac = sqrt(dac.x * dac.x + dac.y * dac.y + dac.z * dac.z);
-    Scalar rbd = sqrt(dbd.x * dbd.x + dbd.y * dbd.y + dbd.z * dbd.z);
-    Scalar rdc = sqrt(ddc.x * ddc.x + ddc.y * ddc.y + ddc.z * ddc.z);
-
-    Scalar3 nab = dab / rab;
-    Scalar3 nac = dac / rac;
-    Scalar3 nbd = dbd / rbd;
-    Scalar3 ndc = ddc / rdc;
-=======
     Scalar3 dbc;
     dbc.x = h_pos.data[idx_c].x - h_pos.data[idx_b].x;
     dbc.y = h_pos.data[idx_c].y - h_pos.data[idx_b].y;
@@ -461,21 +418,12 @@
     nad = dad / rad;
     ndc = ddc / rdc;
     nbc = dbc / rbc;
->>>>>>> 65ff0c09
 
     Scalar c_baac = nab.x * nac.x + nab.y * nac.y + nab.z * nac.z;
     if (c_baac > 1.0)
         c_baac = 1.0;
     if (c_baac < -1.0)
         c_baac = -1.0;
-<<<<<<< HEAD
-
-    Scalar c_abbd = -(nab.x * nbd.x + nab.y * nbd.y + nab.z * nbd.z);
-    if (c_abbd > 1.0)
-        c_abbd = 1.0;
-    if (c_abbd < -1.0)
-        c_abbd = -1.0;
-=======
     Scalar s_baac = sqrt(1.0 - c_baac * c_baac);
 
     Scalar c_baad = nab.x * nad.x + nab.y * nad.y + nab.z * nad.z;
@@ -484,36 +432,12 @@
     if (c_baad < -1.0)
         c_baad = -1.0;
     Scalar s_baad = sqrt(1.0 - c_baad * c_baad);
->>>>>>> 65ff0c09
 
     Scalar c_dcca = ndc.x * nac.x + ndc.y * nac.y + ndc.z * nac.z;
     if (c_dcca > 1.0)
         c_dcca = 1.0;
     if (c_dcca < -1.0)
         c_dcca = -1.0;
-<<<<<<< HEAD
-
-    Scalar c_bddc = -(ndc.x * nbd.x + ndc.y * nbd.y + ndc.z * nbd.z);
-    if (c_bddc > 1.0)
-        c_bddc = 1.0;
-    if (c_bddc < -1.0)
-        c_bddc = -1.0;
-
-    Scalar s_baac = sqrt(1.0 - c_baac * c_baac);
-    Scalar s_abbd = sqrt(1.0 - c_abbd * c_abbd);
-    Scalar s_dcca = sqrt(1.0 - c_dcca * c_dcca);
-    Scalar s_bddc = sqrt(1.0 - c_bddc * c_bddc);
-
-    Scalar energy_old1 = rab * rac * s_baac / 2.0 - m_A0[type_id];
-    Scalar energy_old2 = rab * rbd * s_abbd / 2.0 - m_A0[type_id];
-
-    Scalar energy_new1 = rac * rdc * s_dcca / 2.0 - m_A0[type_id];
-    Scalar energy_new2 = rdc * rbd * s_bddc / 2.0 - m_A0[type_id];
-
-    return m_K[type_id] / (2.0 * m_A0[type_id])
-           * (energy_new1 * energy_new1 + energy_new2 * energy_new2 - energy_old1 * energy_old1
-              - energy_old2 * energy_old2);
-=======
     Scalar s_dcca = sqrt(1.0 - c_dcca * c_dcca);
 
     Scalar c_dccb = ndc.x * nbc.x + ndc.y * nbc.y + ndc.z * nbc.z;
@@ -537,7 +461,6 @@
     energy_new = energy_new * energy_new;
 
     return m_K[0] / (2.0 * m_Amesh[0]) * (energy_new - energy_old);
->>>>>>> 65ff0c09
     }
 
 namespace detail
