# Copyright (c) 2009-2022 The Regents of the University of Michigan.
# Part of HOOMD-blue, released under the BSD 3-Clause License.

r"""Neighbor list acceleration structures.

Pair forces (`hoomd.md.pair`) use neighbor list data structures to find
neighboring particle pairs (those within a distance of :math:`r_\mathrm{cut}`)
efficiently. HOOMD-blue provides a several types of neighbor list construction
algorithms that you can select from: `Cell`, `Tree`, and `Stencil`.

Multiple pair force objects can share a single neighbor list, or use independent
neighbor list objects. When neighbor lists are shared, they find neighbors
within the the maximum :math:`r_{\mathrm{cut},i,j}` over the associated pair
potentials.

.. rubric:: Buffer distance

Set the `NeighborList.buffer` distance to amortize the cost of the neighbor list
build. When ``buffer > 0``, a neighbor list computed on one step can be reused
on subsequent steps until a particle moves a distance ``buffer/2``. When
`NeighborList.check_dist` is `True`, `NeighborList` starts checking how far
particles have moved `NeighborList.rebuild_check_delay` time steps after the
last build and performs a rebuild when any particle has moved a distance
``buffer/2``. When `NeighborList.check_dist` is `False`, `NeighborList` always
rebuilds after `NeighborList.rebuild_check_delay` time steps.

Note:
    With the default settings (``check_dist=True`` and
    ``rebuild_check_delay=1``), changing `NeighborList.buffer` only impacts
    simulation performance and not correctness.

    Set the buffer too small and the neighbor list will need to be updated
    often, slowing simulation performance. Set the buffer too large, and
    `hoomd.md.pair.Pair` will need to needlessly calculate many non-interacting
    particle pairs and slow the simulation. There is an optimal value for
    `NeighborList.buffer` between the two extremes that provides the best
    performance.

.. rubric:: Exclusions

Neighbor lists nominally include all particles within the chosen cutoff
distances. The `NeighborList.exclusions` attribute defines which particles will
be excluded from the list, even if they are within the cutoff.
`NeighborList.exclusions` is a tuple of strings that enable one more more types
of exclusions. The valid exclusion types are:

* ``'angle'``: Exclude the first and third particles in each angle.
* ``'body'``: Exclude particles that belong to the same rigid body.
* ``'bond'``: Exclude particles that are directly bonded together.
* ``'meshbond'``: Exclude particles that are bonded together via a mesh.
* ``'constraint'``: Exclude particles that have a distance constraint applied
  between them.
* ``'dihedral'``: Exclude the first and fourth particles in each dihedral.
* ``'special_pair'``: Exclude particles that are part of a special pair.
* ``'1-3'``: Exclude particles *i* and *k* whenever there is a bond (i,j) and
  a bond (j,k).
* ``'1-4'``: Exclude particles *i* and *m* whenever there are bonds (i,j),
  (j,k), and (k,m).
"""

import hoomd
from hoomd.md import _md
import hoomd.device
from hoomd.data.parameterdicts import ParameterDict, TypeParameterDict
from hoomd.data.typeparam import TypeParameter
from hoomd.data.typeconverter import OnlyFrom, OnlyTypes, nonnegative_real
from hoomd.logging import log
from hoomd.mesh import Mesh
from hoomd.operation import Compute


class NeighborList(Compute):
    r"""Base class neighbor list.

    Note:
        `NeighborList` is the base class for all neighbor lists. Users should
        not instantiate this class directly.

    Attributes:
        buffer (float): Buffer width :math:`[\mathrm{length}]`.
        exclusions (tuple[str]): Defines which particles to exclude from the
            neighbor list, see more details above.
        rebuild_check_delay (int): How often to attempt to rebuild the neighbor
            list.
        check_dist (bool): Flag to enable / disable distance checking.
        mesh (Mesh): mesh data structure (optional)
    """

    def __init__(self, buffer, exclusions, rebuild_check_delay, check_dist,
                 mesh, default_r_cut):

        validate_exclusions = OnlyFrom([
            'bond', 'angle', 'constraint', 'dihedral', 'special_pair', 'body',
            '1-3', '1-4', 'meshbond'
        ])

        validate_mesh = OnlyTypes(Mesh, allow_none=True)

        tp_r_cut = TypeParameter(
            'r_cut', 'particle_types',
            TypeParameterDict(nonnegative_real, len_keys=2))
        if default_r_cut is None:
            tp_r_cut.default = 0.0
        else:
            tp_r_cut.default = default_r_cut
        self._add_typeparam(tp_r_cut)

        # default exclusions
        params = ParameterDict(exclusions=[validate_exclusions],
                               buffer=float(buffer),
                               rebuild_check_delay=int(rebuild_check_delay),
                               check_dist=bool(check_dist))
        params["exclusions"] = exclusions
        self._param_dict.update(params)

        self._mesh = validate_mesh(mesh)

<<<<<<< HEAD
        self._in_context_manager = False

    def _attach(self):
        if self._mesh is not None:
            self._cpp_obj.addMesh(self._mesh._cpp_obj)

        super()._attach()

    @property
    def cpu_local_nlist_arrays(self):
        """hoomd.md.data.NeighborListLocalAccess: Expose nlist on the CPU.

        TODO.
        """
        if not self._attached:
            raise hoomd.error.DataAccessError("cpu_local_nlist_arrays")
        if self._in_context_manager:
            raise RuntimeError("Cannot enter cpu_local_nlist_arrays context "
                               "manager inside another local_nlist_arrays "
                               "context manager")
        return hoomd.md.data.NeighborListLocalAccess(self)

    @property
    def gpu_local_nlist_arrays(self):
        """hoomd.md.data.NeighborListLocalAccessGPU: Expose nlist on the GPU.

        TODO.
        """
        if not isinstance(self._simulation.device, hoomd.device.GPU):
            raise RuntimeError(
                "Cannot access gpu_local_nlist_arrays without a GPU device")
        if not self._attached:
            raise hoomd.error.DataAccessError("gpu_local_nlist_arrays")
        if self._in_context_manager:
            raise RuntimeError(
                "Cannot enter gpu_local_nlist_arrays context manager inside "
                "another local_nlist_arrays context manager")
        return hoomd.md.data.NeighborListLocalAccessGPU(self)

    @property
    def local_pair_list(self):
        """Local-pair-list property.

        TODO.
        """
        if not self._attached:
            raise hoomd.error.DataAccessError("local_pair_list")
        return self._cpp_obj.getLocalPairList(self._simulation.timestep)

    @property
    def pair_list(self):
        """Pair-list property.

        TODO.
        """
        if not self._attached:
            raise hoomd.error.DataAccessError("pair_list")
        return self._cpp_obj.getPairList(self._simulation.timestep)

=======
    def _attach_hook(self):
        if self._mesh is not None:
            self._cpp_obj.addMesh(self._mesh._cpp_obj)

>>>>>>> 289939f4
    @log(requires_run=True)
    def shortest_rebuild(self):
        """int: The shortest period between neighbor list rebuilds.

        `shortest_rebuild` is the smallest number of time steps between neighbor
        list rebuilds since the last call to `Simulation.run`.
        """
        return self._cpp_obj.getSmallestRebuild()

    @log(requires_run=True, default=False)
    def num_builds(self):
        """int: The number of neighbor list builds.

        `num_builds` is the number of neighbor list rebuilds performed since the
        last call to `Simulation.run`.
        """
        return self._cpp_obj.num_builds

    def _remove_dependent(self, obj):
        super()._remove_dependent(obj)
        if len(self._dependents) == 0:
            if self._attached:
                self._detach()
                self._remove()
                return
            if self._added:
                self._remove()


class Cell(NeighborList):
    r"""Neighbor list computed via a cell list.

    Args:
        buffer (float): Buffer width :math:`[\mathrm{length}]`.
        exclusions (tuple[str]): Defines which particles to exclude from the
            neighbor list, see more details in `NeighborList`.
        rebuild_check_delay (int): How often to attempt to rebuild the neighbor
            list.
        check_dist (bool): Flag to enable / disable distance checking.
        deterministic (bool): When `True`, sort neighbors to help provide
            deterministic simulation runs.
        mesh (Mesh): When a mesh object is passed, the neighbor list uses the
            mesh to determine the bond exclusions in addition to all other
            set exclusions.

    `Cell` finds neighboring particles using a fixed width cell list, allowing
    for *O(kN)* construction of the neighbor list where *k* is the number of
    particles per cell. Cells are sized to the largest :math:`r_\mathrm{cut}`.
    This method is very efficient for systems with nearly monodisperse cutoffs,
    but performance degrades for large cutoff radius asymmetries due to the
    significantly increased number of particles per cell. In practice, `Cell`
    is usually the best option for most users when the asymmetry between the
    largest and smallest cutoff radius is less than 2:1.

    .. image:: cell_list.png
        :width: 250 px
        :align: center
        :alt: Cell list schematic

    Note:
        `Cell` may consume a significant amount of memory, especially on GPU
        devices. One cause of this can be non-uniform density distributions
        because the memory allocated for the cell list is proportional the
        maximum number of particles in any cell. Another common cause is large
        box volumes combined with small cutoffs, which results in a very large
        number of cells in the system. In these cases, consider using `Stencil`
        or `Tree`, which can use less memory.

    Examples::

        cell = nlist.Cell()

    Attributes:
        deterministic (bool): When `True`, sort neighbors to help provide
            deterministic simulation runs.
    """

    def __init__(self,
                 buffer,
                 exclusions=('bond',),
                 rebuild_check_delay=1,
                 check_dist=True,
                 deterministic=False,
                 mesh=None,
                 default_r_cut=None):

        super().__init__(buffer, exclusions, rebuild_check_delay, check_dist,
                         mesh, default_r_cut)

        self._param_dict.update(
            ParameterDict(deterministic=bool(deterministic)))

    def _attach_hook(self):
        if isinstance(self._simulation.device, hoomd.device.CPU):
            nlist_cls = _md.NeighborListBinned
        else:
            nlist_cls = _md.NeighborListGPUBinned
        self._cpp_obj = nlist_cls(self._simulation.state._cpp_sys_def,
                                  self.buffer)
        super()._attach_hook()

    @log(requires_run=True, default=False, category='sequence')
    def dimensions(self):
        """tuple[int, int, int]: Cell list dimensions.

        `dimensions` is the number of cells in the x, y, and z directions.

        See Also:
            `allocated_particles_per_cell`
        """
        dimensions = self._cpp_obj.getDim()
        return (dimensions.x, dimensions.y, dimensions.z)

    @log(requires_run=True, default=False)
    def allocated_particles_per_cell(self):
        """int: Number of particle slots allocated per cell.

        The total memory usage of `Cell` is proportional to the product of the
        three cell list `dimensions` and the `allocated_particles_per_cell`.
        """
        return self._cpp_obj.getNmax()


class Stencil(NeighborList):
    """Cell list based neighbor list using stencils.

    Args:
        cell_width (float): The underlying stencil bin width for the cell list
            :math:`[\\mathrm{length}]`.
        buffer (float): Buffer width :math:`[\\mathrm{length}]`.
        exclusions (tuple[str]): Defines which particles to exclude from the
            neighbor list, see more details in `NeighborList`.
        rebuild_check_delay (int): How often to attempt to rebuild the neighbor
            list.
        check_dist (bool): Flag to enable / disable distance checking.
        deterministic (bool): When `True`, sort neighbors to help provide
            deterministic simulation runs.
        mesh (Mesh): When a mesh object is passed, the neighbor list uses the
            mesh to determine the bond exclusions in addition to all other
            set exclusions.

    `Stencil` finds neighboring particles using a fixed width cell list, for
    *O(kN)* construction of the neighbor list where *k* is the number of
    particles per cell. In contrast with `Cell`, `Stencil` allows the user to
    choose the cell width: `cell_width` instead of fixing it to the largest
    cutoff radius (`P.J. in't Veld et al. 2008
    <http://dx.doi.org/10.1016/j.cpc.2008.03.005>`_):

    .. image:: stencil_schematic.png
        :width: 300 px
        :align: center
        :alt: Stenciled cell list schematic

    This neighbor list style differs from `Cell` in how the adjacent cells are
    searched for particles. One stencil is computed per particle type based on
    the value of `cell_width` set by the user, which defines the bins that the
    particle must search in. Distances to the bins in the stencil are
    precomputed so that certain particles can be quickly excluded from the
    neighbor list, leading to improved performance compared to `Cell` when there
    is size disparity in the cutoff radius. The memory demands of `Stencil` can
    also be lower than `Cell` if your system is large and has many small cells
    in it; however, `Tree` is usually a better choice for these systems.

    The performance of `Stencil` depends strongly on the choice of *cell_width*.
    The best performance is obtained when the cutoff radii are multiples of the
    *cell_width*, and when the *cell_width* covers the simulation box with a
    roughly integer number of cells.

    Examples::

        nl_s = nlist.Stencil(cell_width=1.5)

    Important:
        `M.P. Howard et al. 2016 <http://dx.doi.org/10.1016/j.cpc.2016.02.003>`_
        describes this neighbor list implementation. Cite it if you utilize
        `Stencil` in your research.

    Attributes:
        cell_width (float): The underlying stencil bin width for the cell list
            :math:`[\\mathrm{length}]`.
        deterministic (bool): When `True`, sort neighbors to help provide
            deterministic simulation runs.
    """

    def __init__(self,
                 cell_width,
                 buffer,
                 exclusions=('bond',),
                 rebuild_check_delay=1,
                 check_dist=True,
                 deterministic=False,
                 mesh=None,
                 default_r_cut=None):

        super().__init__(buffer, exclusions, rebuild_check_delay, check_dist,
                         mesh, default_r_cut)

        params = ParameterDict(deterministic=bool(deterministic),
                               cell_width=float(cell_width))

        self._param_dict.update(params)

    def _attach_hook(self):
        if isinstance(self._simulation.device, hoomd.device.CPU):
            nlist_cls = _md.NeighborListStencil
        else:
            nlist_cls = _md.NeighborListGPUStencil
        self._cpp_obj = nlist_cls(self._simulation.state._cpp_sys_def,
                                  self.buffer)
        super()._attach_hook()


class Tree(NeighborList):
    """Bounding volume hierarchy based neighbor list.

    Args:
        buffer (float): Buffer width :math:`[\\mathrm{length}]`.
        exclusions (tuple[str]): Defines which particles to exclude from the
            neighbor list, see more details in `NeighborList`.
        rebuild_check_delay (int): How often to attempt to rebuild the neighbor
            list.
        check_dist (bool): Flag to enable / disable distance checking.
        mesh (Mesh): When a mesh object is passed, the neighbor list uses the
            mesh to determine the bond exclusions in addition to all other
            set exclusions.

    `Tree` creates a neighbor list using a bounding volume hierarchy (BVH) tree
    traversal in :math:`O(N \\log N)` time. A BVH tree of axis-aligned bounding
    boxes is constructed per particle type, and each particle queries each tree
    to determine its neighbors. This method of searching leads to significantly
    improved performance compared to cell lists in systems with moderate size
    asymmetry, but has slower performance for monodisperse systems. `Tree` can
    also be slower than `Cell` if there are multiple types in the system, but
    the cutoffs between types are identical. (This is because one BVH is created
    per type.) The user should carefully benchmark neighbor list build times to
    select the appropriate neighbor list construction type.

    .. image:: tree_schematic.png
        :width: 400 px
        :align: center
        :alt: BVH tree schematic

    `Tree`'s memory requirements scale with the number of particles in the
    system rather than the box volume, which may be particularly advantageous
    for large, sparse systems.

    Important:
        `M.P. Howard et al. 2016 <http://dx.doi.org/10.1016/j.cpc.2016.02.003>`_
        describes the original implementation of this algorithm for HOOMD-blue.
        `M.P. Howard et al. 2019
        <https://doi.org/10.1016/j.commatsci.2019.04.004>`_ describes the
        improved algorithm that is currently implemented. Cite both if you
        utilize this neighbor list style in your work.

    Examples::

        nl_t = nlist.Tree(check_dist=False)
    """

    def __init__(self,
                 buffer,
                 exclusions=('bond',),
                 rebuild_check_delay=1,
                 check_dist=True,
                 mesh=None,
                 default_r_cut=None):

        super().__init__(buffer, exclusions, rebuild_check_delay, check_dist,
                         mesh, default_r_cut)

    def _attach_hook(self):
        if isinstance(self._simulation.device, hoomd.device.CPU):
            nlist_cls = _md.NeighborListTree
        else:
            nlist_cls = _md.NeighborListGPUTree
        self._cpp_obj = nlist_cls(self._simulation.state._cpp_sys_def,
                                  self.buffer)
        super()._attach_hook()<|MERGE_RESOLUTION|>--- conflicted
+++ resolved
@@ -115,10 +115,9 @@
 
         self._mesh = validate_mesh(mesh)
 
-<<<<<<< HEAD
         self._in_context_manager = False
 
-    def _attach(self):
+    def _attach_hook(self):
         if self._mesh is not None:
             self._cpp_obj.addMesh(self._mesh._cpp_obj)
 
@@ -175,12 +174,6 @@
             raise hoomd.error.DataAccessError("pair_list")
         return self._cpp_obj.getPairList(self._simulation.timestep)
 
-=======
-    def _attach_hook(self):
-        if self._mesh is not None:
-            self._cpp_obj.addMesh(self._mesh._cpp_obj)
-
->>>>>>> 289939f4
     @log(requires_run=True)
     def shortest_rebuild(self):
         """int: The shortest period between neighbor list rebuilds.
