--- conflicted
+++ resolved
@@ -11,11 +11,7 @@
 #include "hoomd/System.h"
 
 #include <memory>
-<<<<<<< HEAD
-#include <boost/bind.hpp>
-=======
 #include <functional>
->>>>>>> 4a2611ce
 
 #include "hoomd/ExecutionConfiguration.h"
 #include "hoomd/Communicator.h"
@@ -35,16 +31,10 @@
 #define FROM_TRICLINIC(v) ref_box.makeCoordinates(dest_box.makeFraction(make_scalar3(v.x,v.y,v.z)))
 
 using namespace std;
-<<<<<<< HEAD
-
-//! Typedef for function that creates the Communnicator on the CPU or GPU
-typedef boost::function<std::shared_ptr<Communicator> (std::shared_ptr<SystemDefinition> sysdef,
-=======
 using namespace std::placeholders;
 
 //! Typedef for function that creates the Communnicator on the CPU or GPU
 typedef std::function<std::shared_ptr<Communicator> (std::shared_ptr<SystemDefinition> sysdef,
->>>>>>> 4a2611ce
                                                   std::shared_ptr<DomainDecomposition> decomposition)> communicator_creator;
 
 std::shared_ptr<Communicator> base_class_communicator_creator(std::shared_ptr<SystemDefinition> sysdef,
