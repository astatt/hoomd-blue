// Copyright (c) 2009-2016 The Regents of the University of Michigan
// This file is part of the HOOMD-blue project, released under the BSD 3-Clause License.


// Maintainer: mphoward

/*! \file NeighborListStencil.cc
    \brief Defines NeighborListStencil
*/

#include "NeighborListStencil.h"

#ifdef ENABLE_MPI
#include "hoomd/Communicator.h"
#endif

<<<<<<< HEAD
#include <boost/bind.hpp>

=======
>>>>>>> 4a2611ce
using namespace std;
namespace py = pybind11;
/*!
 * \param sysdef System definition
 * \param r_cut Default cutoff radius
 * \param r_buff Neighbor list buffer width
 * \param cl Cell list
 * \param cls Cell list stencil
 *
 * A default cell list and stencil will be constructed if \a cl or \a cls are not instantiated.
 */
NeighborListStencil::NeighborListStencil(std::shared_ptr<SystemDefinition> sysdef,
                                         Scalar r_cut,
                                         Scalar r_buff,
                                         std::shared_ptr<CellList> cl,
                                         std::shared_ptr<CellListStencil> cls)
    : NeighborList(sysdef, r_cut, r_buff), m_cl(cl), m_cls(cls), m_override_cell_width(false),
      m_needs_restencil(true)
    {
    m_exec_conf->msg->notice(5) << "Constructing NeighborListStencil" << endl;

    // create a default cell list if one was not specified
    if (!m_cl)
        m_cl = std::shared_ptr<CellList>(new CellList(sysdef));

    // construct the cell list stencil generator for the current cell list
    if (!m_cls)
        m_cls = std::shared_ptr<CellListStencil>(new CellListStencil(m_sysdef, m_cl));

    m_cl->setRadius(1);
    m_cl->setComputeTDB(true);
    m_cl->setFlagIndex();
    m_cl->setComputeAdjList(false);

    // call this class's special setRCut
    setRCut(r_cut, r_buff);

    getRCutChangeSignal().connect<NeighborListStencil, &NeighborListStencil::slotRCutChange>(this);
    }

NeighborListStencil::~NeighborListStencil()
    {
    m_exec_conf->msg->notice(5) << "Destroying NeighborListStencil" << endl;
    getRCutChangeSignal().disconnect<NeighborListStencil, &NeighborListStencil::slotRCutChange>(this);
    }

void NeighborListStencil::setRCut(Scalar r_cut, Scalar r_buff)
    {
    NeighborList::setRCut(r_cut, r_buff);

    if (!m_override_cell_width)
        {
        Scalar rmin = getMinRCut() + m_r_buff;
        if (m_diameter_shift)
            rmin += m_d_max - Scalar(1.0);

        m_cl->setNominalWidth(rmin);
        }
    }

void NeighborListStencil::setRCutPair(unsigned int typ1, unsigned int typ2, Scalar r_cut)
    {
    NeighborList::setRCutPair(typ1,typ2,r_cut);

    if (!m_override_cell_width)
        {
        Scalar rmin = getMinRCut() + m_r_buff;
        if (m_diameter_shift)
            rmin += m_d_max - Scalar(1.0);

        m_cl->setNominalWidth(rmin);
        }
    }

void NeighborListStencil::setMaximumDiameter(Scalar d_max)
    {
    NeighborList::setMaximumDiameter(d_max);

    if (!m_override_cell_width)
        {
        Scalar rmin = getMinRCut() + m_r_buff;
        if (m_diameter_shift)
            rmin += m_d_max - Scalar(1.0);

        m_cl->setNominalWidth(rmin);
        }
    }

void NeighborListStencil::updateRStencil()
    {
    ArrayHandle<Scalar> h_rcut_max(m_rcut_max, access_location::host, access_mode::read);
    std::vector<Scalar> rstencil(m_pdata->getNTypes(), -1.0);
    for (unsigned int cur_type=0; cur_type < m_pdata->getNTypes(); ++cur_type)
        {
        Scalar rcut = h_rcut_max.data[cur_type];
        if (rcut > Scalar(0.0))
            {
            Scalar rlist = rcut + m_r_buff;
            if (m_diameter_shift)
                rlist += m_d_max - Scalar(1.0);
            rstencil[cur_type] = rlist;
            }
        }
    m_cls->setRStencil(rstencil);
    }

void NeighborListStencil::buildNlist(unsigned int timestep)
    {
    m_cl->compute(timestep);

    // update the stencil radii if there was a change
    if (m_needs_restencil)
        {
        updateRStencil();
        m_needs_restencil = false;
        }
    m_cls->compute(timestep);

    uint3 dim = m_cl->getDim();
    Scalar3 ghost_width = m_cl->getGhostWidth();

    if (m_prof)
        m_prof->push(m_exec_conf, "compute");

    // acquire the particle data and box dimension
    ArrayHandle<Scalar4> h_pos(m_pdata->getPositions(), access_location::host, access_mode::read);
    ArrayHandle<unsigned int> h_body(m_pdata->getBodies(), access_location::host, access_mode::read);
    ArrayHandle<Scalar> h_diameter(m_pdata->getDiameters(), access_location::host, access_mode::read);

    const BoxDim& box = m_pdata->getBox();
    Scalar3 nearest_plane_distance = box.getNearestPlaneDistance();

    // validate that the cutoff fits inside the box
    Scalar rmax = getMaxRCut() + m_r_buff;
    if (m_diameter_shift)
        rmax += m_d_max - Scalar(1.0);

    // get periodic flags
    uchar3 periodic = box.getPeriodic();

    if ((periodic.x && nearest_plane_distance.x <= rmax * 2.0) ||
        (periodic.y && nearest_plane_distance.y <= rmax * 2.0) ||
        (this->m_sysdef->getNDimensions() == 3 && periodic.z && nearest_plane_distance.z <= rmax * 2.0))
        {
        m_exec_conf->msg->error() << "nlist: Simulation box is too small! Particles would be interacting with themselves." << endl;
        throw runtime_error("Error updating neighborlist bins");
        }

    // access the rlist data
    ArrayHandle<Scalar> h_r_cut(m_r_cut, access_location::host, access_mode::read);

    // access the cell list data arrays
    ArrayHandle<unsigned int> h_cell_size(m_cl->getCellSizeArray(), access_location::host, access_mode::read);
    ArrayHandle<Scalar4> h_cell_xyzf(m_cl->getXYZFArray(), access_location::host, access_mode::read);
    ArrayHandle<Scalar4> h_cell_tdb(m_cl->getTDBArray(), access_location::host, access_mode::read);
    ArrayHandle<Scalar4> h_stencil(m_cls->getStencils(), access_location::host, access_mode::read);
    ArrayHandle<unsigned int> h_n_stencil(m_cls->getStencilSizes(), access_location::host, access_mode::read);
    const Index2D& stencil_idx = m_cls->getStencilIndexer();

    // access the neighbor list data
    ArrayHandle<unsigned int> h_head_list(m_head_list, access_location::host, access_mode::read);
    ArrayHandle<unsigned int> h_Nmax(m_Nmax, access_location::host, access_mode::read);
    ArrayHandle<unsigned int> h_conditions(m_conditions, access_location::host, access_mode::readwrite);
    ArrayHandle<unsigned int> h_nlist(m_nlist, access_location::host, access_mode::overwrite);
    ArrayHandle<unsigned int> h_n_neigh(m_n_neigh, access_location::host, access_mode::overwrite);

    // access indexers
    Index3D ci = m_cl->getCellIndexer();
    Index2D cli = m_cl->getCellListIndexer();

    // for each local particle
    unsigned int nparticles = m_pdata->getN();

    for (int i = 0; i < (int)nparticles; i++)
        {
        unsigned int cur_n_neigh = 0;

        const Scalar3 my_pos = make_scalar3(h_pos.data[i].x, h_pos.data[i].y, h_pos.data[i].z);
        const unsigned int type_i = __scalar_as_int(h_pos.data[i].w);
        const unsigned int body_i = h_body.data[i];
        const Scalar diam_i = h_diameter.data[i];

        const unsigned int Nmax_i = h_Nmax.data[type_i];
        const unsigned int head_idx_i = h_head_list.data[i];

        // find the bin each particle belongs in
        Scalar3 f = box.makeFraction(my_pos,ghost_width);
        int ib = (unsigned int)(f.x * dim.x);
        int jb = (unsigned int)(f.y * dim.y);
        int kb = (unsigned int)(f.z * dim.z);

        // need to handle the case where the particle is exactly at the box hi
        if (ib == (int)dim.x && periodic.x)
            ib = 0;
        if (jb == (int)dim.y && periodic.y)
            jb = 0;
        if (kb == (int)dim.z && periodic.z)
            kb = 0;

        // loop through all neighboring bins
        unsigned int n_stencil = h_n_stencil.data[type_i];
        for (unsigned int cur_stencil = 0; cur_stencil < n_stencil; ++cur_stencil)
            {
            // compute the stenciled cell cartesian coordinates
            Scalar4 stencil = h_stencil.data[stencil_idx(cur_stencil, type_i)];
            int sib = ib + __scalar_as_int(stencil.x);
            int sjb = jb + __scalar_as_int(stencil.y);
            int skb = kb + __scalar_as_int(stencil.z);
            Scalar cell_dist2 = stencil.w;
            // wrap through the boundary
            if (periodic.x)
                {
                if (sib >= (int)dim.x) sib -= dim.x;
                else if (sib < 0) sib += dim.x;

                // wrapping and the stencil construction should ensure this is in bounds
                assert(sib >= 0 && sib < (int)dim.x);
                }
            else if (sib < 0 || sib >= (int)dim.x)
                {
                // in aperiodic systems the stencil could maybe extend out of the grid
                continue;
                }

            if (periodic.y)
                {
                if (sjb >= (int)dim.y) sjb -= dim.y;
                else if (sjb < 0) sjb += dim.y;

                assert(sjb >= 0 && sjb < (int)dim.y);
                }
            else if (sjb < 0 || sjb >= (int)dim.y)
                {
                continue;
                }

            if (periodic.z)
                {
                if (skb >= (int)dim.z) skb -= dim.z;
                else if (skb < 0) skb += dim.z;

                assert(skb >= 0 && skb < (int)dim.z);
                }
            else if (skb < 0 || skb >= (int)dim.z)
                {
                continue;
                }

            unsigned int neigh_cell = ci(sib, sjb, skb);

            // check against all the particles in that neighboring bin to see if it is a neighbor
            unsigned int size = h_cell_size.data[neigh_cell];
            for (unsigned int cur_offset = 0; cur_offset < size; cur_offset++)
                {
                // read in the particle type (diameter and body as well while we've got the Scalar4 in)
                const Scalar4& neigh_tdb = h_cell_tdb.data[cli(cur_offset, neigh_cell)];
                const unsigned int type_j = __scalar_as_int(neigh_tdb.x);
                const Scalar diam_j = neigh_tdb.y;
                const unsigned int body_j = __scalar_as_int(neigh_tdb.z);

                // skip any particles belonging to the same rigid body if requested
                if (m_filter_body && body_i != NO_BODY && body_i == body_j) continue;

                // read cutoff and skip if pair is inactive
                Scalar r_cut = h_r_cut.data[m_typpair_idx(type_i,type_j)];
                if (r_cut <= Scalar(0.0)) continue;

                // compute the rlist based on the particle type we're interacting with
                Scalar r_list = r_cut + m_r_buff;
                Scalar sqshift = Scalar(0.0);
                if (m_diameter_shift)
                    {
                    const Scalar delta = (diam_i + diam_j) * Scalar(0.5) - Scalar(1.0);
                    // r^2 < (r_list + delta)^2
                    // r^2 < r_listsq + delta^2 + 2*r_list*delta
                    sqshift = (delta + Scalar(2.0) * r_list) * delta;
                    }
                Scalar r_listsq = r_list*r_list + sqshift;

                // compare the check distance to the minimum cell distance, and pass without distance check if unnecessary
                if (cell_dist2 > r_listsq) continue;

                // only load in the particle position and id if distance check is satisfied
                const Scalar4& neigh_xyzf = h_cell_xyzf.data[cli(cur_offset, neigh_cell)];
                unsigned int cur_neigh = __scalar_as_int(neigh_xyzf.w);

                // a particle cannot neighbor itself
                if (i == (int)cur_neigh) continue;

                Scalar3 neigh_pos = make_scalar3(neigh_xyzf.x, neigh_xyzf.y, neigh_xyzf.z);
                Scalar3 dx = my_pos - neigh_pos;
                dx = box.minImage(dx);

                Scalar dr_sq = dot(dx,dx);

                if (dr_sq <= r_listsq)
                    {
                    if (m_storage_mode == full || i < (int)cur_neigh)
                        {
                        // local neighbor
                        if (cur_n_neigh < Nmax_i)
                            {
                            h_nlist.data[head_idx_i + cur_n_neigh] = cur_neigh;
                            }
                        else
                            h_conditions.data[type_i] = max(h_conditions.data[type_i], cur_n_neigh+1);

                        ++cur_n_neigh;
                        }
                    }
                }
            }

        h_n_neigh.data[i] = cur_n_neigh;
        }

    if (m_prof)
        m_prof->pop(m_exec_conf);
    }

void export_NeighborListStencil(py::module& m)
    {
    py::class_<NeighborListStencil, std::shared_ptr<NeighborListStencil> >(m, "NeighborListStencil", py::base<NeighborList>())
        .def(py::init< std::shared_ptr<SystemDefinition>, Scalar, Scalar, std::shared_ptr<CellList>, std::shared_ptr<CellListStencil> >())
        .def("setCellWidth", &NeighborListStencil::setCellWidth);
    }<|MERGE_RESOLUTION|>--- conflicted
+++ resolved
@@ -14,11 +14,6 @@
 #include "hoomd/Communicator.h"
 #endif
 
-<<<<<<< HEAD
-#include <boost/bind.hpp>
-
-=======
->>>>>>> 4a2611ce
 using namespace std;
 namespace py = pybind11;
 /*!
