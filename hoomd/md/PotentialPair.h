--- conflicted
+++ resolved
@@ -928,12 +928,9 @@
         .def("setRon", &T::setRon)
         .def("setShiftMode", &T::setShiftMode)
         .def("computeEnergyBetweenSets", &T::computeEnergyBetweenSetsPythonList)
-<<<<<<< HEAD
-        .def("getAlchemNP", &T::getAlchemNP) //how to add if here?
-=======
         .def("slotWriteGSDShapeSpec", &T::slotWriteGSDShapeSpec)
         .def("connectGSDShapeSpec", &T::connectGSDShapeSpec)
->>>>>>> 7216f40e
+        .def("getAlchemNP", &T::getAlchemNP) //how to add if here?
     ;
 
     pybind11::enum_<typename T::energyShiftMode>(potentialpair,"energyShiftMode")
