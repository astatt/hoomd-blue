# Copyright (c) 2009-2021 The Regents of the University of Michigan
# This file is part of the HOOMD-blue project, released under the BSD 3-Clause
# License.

"""MD integration methods."""

from hoomd.md import _md
import hoomd
from hoomd.md.manifold import Manifold
from hoomd.operation import _HOOMDBaseObject
from hoomd.data.parameterdicts import ParameterDict, TypeParameterDict
from hoomd.data.typeparam import TypeParameter
from hoomd.data.typeconverter import OnlyTypes, OnlyIf, to_type_converter
from hoomd.filter import ParticleFilter
from hoomd.variant import Variant
from collections.abc import Sequence


class Method(_HOOMDBaseObject):
    """Base class integration method.

    Provides common methods for all subclasses.

    Note:
        Users should use the subclasses and not instantiate `Method` directly.
    """


class MethodRATTLE(Method):
    """Base class rattle integration method.

    Provides common methods for all subclasses which are compatible with the
    RATTLE algorithm. Particles can be constrained to a manifold surface using
    the RATTLE scheme. For poor initial conditions that include overlapping
    atoms, a limit can be specified to the movement a particle is allowed to
    make in one time step. After a few thousand time steps with the limit set,
    the system should be in a safe state to continue with unconstrained
    integration.

    Warning:
        The particles should be initialised close to the implicit surface of
        the manifold. Even though the particles are mapped to the set surface
        automatically, the mapping can lead to small inter-particle distances
        and, hence, large forces between particles!

    For the equations of motion, see:

    * S. Paquay and R. Kusters  2016
      (`paper link <https://doi.org/10.1016/j.bpj.2016.02.017>`__)

    Note:
        Users should use the subclasses and not instantiate `MethodRATTLE`
        directly.
    """

    def __init__(self, manifold_constraint, tolerance):

        if manifold_constraint is None and tolerance != 1e-6:
            raise TypeError(
                "The tolerance for RATTLE integration has been changed but "
                "manifold_constraint is not specified!")
        param_dict = ParameterDict(manifold_constraint=OnlyTypes(
            Manifold, allow_none=True),
                                   tolerance=float(tolerance))
        param_dict['manifold_constraint'] = manifold_constraint
        # set defaults
        self._param_dict.update(param_dict)

    def _add(self, sim):
        if self.manifold_constraint is not None:
            self.manifold_constraint._add(sim)
        super()._add(sim)

    def _attach_constraint(self, sim):
        if not self.manifold_constraint._attached:
            self.manifold_constraint._attach()

    def _getattr_param(self, attr):
        if self._attached:
            if attr == "manifold_constraint":
                return self._param_dict["manifold_constraint"]
            parameter = getattr(self._cpp_obj, attr)
            return parameter
        else:
            return self._param_dict[attr]

    def _setattr_param(self, attr, value):
        if attr == "manifold_constraint":
            raise AttributeError(
                "Cannot set manifold_constraint after construction.")
        super()._setattr_param(attr, value)


class NVT(Method):
    r"""NVT Integration via the Nosé-Hoover thermostat.

    Args:
        filter (`hoomd.filter.ParticleFilter`): Subset of particles on which
            to apply this method.

        kT (`hoomd.variant.Variant` or `float`): Temperature set point
            for the Nosé-Hoover thermostat. :math:`[\mathrm{energy}]`

        tau (`float`): Coupling constant for the Nosé-Hoover thermostat.
            :math:`[\mathrm{time}]`

    `NVT` performs constant volume, constant temperature simulations
    using the Nosé-Hoover thermostat, using the MTK equations described in Refs.
    `G. J. Martyna, D. J. Tobias, M. L. Klein  1994
    <http://dx.doi.org/10.1063/1.467468>`_ and `J. Cao, G. J. Martyna 1996
    <http://dx.doi.org/10.1063/1.470959>`_.

    :math:`\tau` is related to the Nosé mass :math:`Q` by

    .. math::

        \tau = \sqrt{\frac{Q}{g k T_0}}

    where :math:`g` is the number of degrees of freedom, and :math:`k T_0` is
    the set point (*kT* above).

    The `NVT` equations of motion include a translational thermostat (with
    momentum :math:`\xi` and position :math:`\eta`) and a rotational thermostat
    (with momentum :math:`\xi_{\mathrm{rot}}` and position
    :math:`\eta_\mathrm{rot}`). Access these quantities using
    `translational_thermostat_dof` and `rotational_thermostat_dof`.

    Note:
        Coupling constant `tau` in Nosé-Hoover thermostat should be set within
        reasonable range to avoid abrupt fluctuation in temperature in case of
        small `tau` , also to avoid long time to equilibrate in case of large
        `tau`. Recommended value for most of systems is ``100 * dt``, where
        ``dt`` is the length of the time step.

    .. todo:: Rotational degrees of freedom

        `NVT` integrates rotational degrees of freedom.

    Examples::

        nvt=hoomd.md.methods.NVT(filter=hoomd.filter.All(), kT=1.0, tau=0.5)
        integrator = hoomd.md.Integrator(dt=0.005, methods=[nvt], forces=[lj])


    Attributes:
        filter (hoomd.filter.ParticleFilter): Subset of particles on which to
            apply this method.

        kT (hoomd.variant.Variant): Temperature set point
            for the Nosé-Hoover thermostat. :math:`[\mathrm{energy}]`

        tau (float): Coupling constant for the Nosé-Hoover thermostat.
            :math:`[\mathrm{time}]`

        translational_thermostat_dof (tuple[float, float]): Additional degrees
            of freedom for the translational thermostat (:math:`\xi`,
            :math:`\eta`)

        rotational_thermostat_dof (tuple[float, float]): Additional degrees
            of freedom for the rotational thermostat (:math:`\xi_\mathrm{rot}`,
            :math:`\eta_\mathrm{rot}`)
    """

    def __init__(self, filter, kT, tau):

        # store metadata
        param_dict = ParameterDict(filter=ParticleFilter,
                                   kT=Variant,
                                   tau=float(tau),
                                   translational_thermostat_dof=(float, float),
                                   rotational_thermostat_dof=(float, float))
        param_dict.update(
            dict(kT=kT,
                 filter=filter,
                 translational_thermostat_dof=(0, 0),
                 rotational_thermostat_dof=(0, 0)))
        # set defaults
        self._param_dict.update(param_dict)

    def _attach(self):

        # initialize the reflected cpp class
        if isinstance(self._simulation.device, hoomd.device.CPU):
            my_class = _md.TwoStepNVTMTK
            thermo_cls = _md.ComputeThermo
        else:
            my_class = _md.TwoStepNVTMTKGPU
            thermo_cls = _md.ComputeThermoGPU

        group = self._simulation.state._get_group(self.filter)
        cpp_sys_def = self._simulation.state._cpp_sys_def
        thermo = thermo_cls(cpp_sys_def, group)
        self._cpp_obj = my_class(cpp_sys_def, group, thermo, self.tau, self.kT)
        super()._attach()

    def thermalize_thermostat_dof(self):
        r"""Set the thermostat momenta to random values.

        `thermalize_extra_dof` sets a random value for the momentum :math:`\xi`.
        When `Integrator.aniso` is `True`, it also sets a random value for the
        rotational thermostat momentum :math:`\xi_{\mathrm{rot}}`. Call
        `thermalize_extra_dof` to set a new random state for the thermostat.

        .. important::
            You must call `Simulation.run` before `thermalize_extra_dof`.
            Call ``run(steps=0)`` to prepare a newly created `hoomd.Simulation`.

        .. seealso:: `State.thermalize_particle_momenta`
        """
        if not self._attached:
            raise RuntimeError(
                "Call Simulation.run(0) before thermalize_thermostat_dof")

        self._simulation._warn_if_seed_unset()
        self._cpp_obj.thermalizeThermostatDOF(self._simulation.timestep)

    @hoomd.logging.log(requires_run=True)
    def thermostat_energy(self):
<<<<<<< HEAD
        """Energy the thermostat contributes to the Hamiltonian."""
        if not self._attached:
            return None
        else:
            return self._cpp_obj.getThermostatEnergy(self._simulation.timestep)
=======
        """Energy the thermostat contributes to the Hamiltonian [energy]."""
        return self._cpp_obj.getThermostatEnergy(self._simulation.timestep)
>>>>>>> d544a000


class NPT(Method):
    r"""NPT Integration via MTK barostat-thermostat.

    Args:
        filter (`hoomd.filter.ParticleFilter`): Subset of particles on which to
            apply this method.

        kT (`hoomd.variant.Variant` or `float`): Temperature set point for the
            thermostat. :math:`[\mathrm{energy}]`

        tau (`float`): Coupling constant for the thermostat.
            :math:`[\mathrm{time}]`

        S: Stress components set point for the barostat.
           In Voigt notation:
           :math:`[S_{xx}, S_{yy}, S_{zz}, S_{yz}, S_{xz}, S_{xy}]`.  In case
           of isotropic pressure P (:math:`[p, p, p, 0, 0, 0]`), use ``S = p``.
           Accepts: `tuple` [ `hoomd.variant.Variant` or `float`, ... ] or
           `hoomd.variant.Variant` or `float`.
           :math:`[\mathrm{pressure}]`

        tauS (`float`): Coupling constant for the barostat.
           :math:`[\mathrm{time}]`

        couple (`str`): Couplings of diagonal elements of the stress tensor,
            can be "none", "xy", "xz","yz", or "all", default to "all".

        box_dof(`list` [ `bool` ]): Box degrees of freedom with six boolean
            elements corresponding to x, y, z, xy, xz, yz, each. Default to
            [True,True,True,False,False,False]). If turned on to True,
            rescale corresponding lengths or tilt factors and components of
            particle coordinates and velocities.

        rescale_all (`bool`): if True, rescale all particles, not only those
            in the group, Default to False.

        gamma (`float`): Dimensionless damping factor for the box degrees of
            freedom, Default to 0.

    `NPT` performs constant pressure, constant temperature simulations,
    allowing for a fully deformable simulation box.

    The integration method is based on the rigorous Martyna-Tobias-Klein
    equations of motion for NPT. For optimal stability, the update equations
    leave the phase-space measure invariant and are manifestly time-reversible.

    By default, `NPT` performs integration in a cubic box under hydrostatic
    pressure by simultaneously rescaling the lengths *Lx*, *Ly* and *Lz* of the
    simulation box.

    `NPT` can also perform more advanced integration modes. The integration mode
    is specified by a set of couplings and by specifying the box degrees of
    freedom that are put under barostat control.

    Couplings define which diagonal elements of the pressure tensor
    :math:`P_{\alpha,\beta}` should be averaged over, so that the corresponding
    box lengths are rescaled by the same amount.

    Valid couplings are:

    - none (all box lengths are updated independently)
    - xy (*Lx* and *Ly* are coupled)
    - xz (*Lx* and *Lz* are coupled)
    - yz (*Ly* and *Lz* are coupled)
    - all (*Lx* and *Ly* (and *Lz* if 3D) are coupled)

    The default coupling is **all**, i.e. the ratios between all box lengths
    stay constant.

    Degrees of freedom of the box specify which lengths and tilt factors of the
    box should be updated, and how particle coordinates and velocities should be
    rescaled. The ``box_dof`` tuple controls the way the box is rescaled and
    updated. The first three elements ``box_dof[:3]`` controls whether the x, y,
    and z box lengths are rescaled and updated, respectively. The last three
    entries ``box_dof[3:]`` control the rescaling or the tilt factors xy, xz,
    and yz. All options also appropriately rescale particle coordinates and
    velocities.

    By default, the x, y, and z degrees of freedom are updated.
    ``[True,True,True,False,False,False]``

    Note:
        If any of the diagonal x, y, z degrees of freedom is not being
        integrated, pressure tensor components along that direction are not
        considered for the remaining degrees of freedom.

    For example:

    - Specifying all couplings and x, y, and z degrees of freedom amounts to
      cubic symmetry (default)
    - Specifying xy couplings and x, y, and z degrees of freedom amounts to
      tetragonal symmetry.
    - Specifying no couplings and all degrees of freedom amounts to a fully
      deformable triclinic unit cell


    For the MTK equations of motion, see:

    * G. J. Martyna, D. J. Tobias, M. L. Klein  1994
      (`paper link <http://dx.doi.org/10.1063/1.467468>`__)
    * M. E. Tuckerman et. al. 2006
      (`paper link <http://dx.doi.org/10.1088/0305-4470/39/19/S18>`__)
    * `T. Yu et. al. 2010 <http://dx.doi.org/10.1016/j.chemphys.2010.02.014>`_
    *  Glaser et. al (2013), unpublished


    :math:`\tau` is related to the Nosé mass :math:`Q` by

    .. math::

        \tau = \sqrt{\frac{Q}{g k T_0}}

    where :math:`g` is the number of degrees of freedom, and :math:`k T_0` is
    the set point (*kT* above).

    The `NPT` equations of motion include a translational thermostat (with
    momentum :math:`\xi` and position :math:`\eta`), a rotational thermostat
    (with momentum :math:`\xi_{\mathrm{rot}}` and position
    :math:`\eta_\mathrm{rot}`), and a barostat tensor :math:`\nu_{\mathrm{ij}}`.
    Access these quantities using `translational_thermostat_dof`,
    `rotational_thermostat_dof`, and `barostat_dof`.

    Note:
        Coupling constant for barostat `tauS` should be set within appropriate
        range for pressure and volume to fluctuate in reasonable rate and
        equilibrate. Too small `tauS` can cause abrupt fluctuation, whereas too
        large `tauS` would take long time to equilibrate. In most of systems,
        recommended value for `tauS` is ``1000 * dt``, where ``dt`` is the
        length of the time step.

    Examples::

        npt = hoomd.md.methods.NPT(filter=hoomd.filter.All(), tau=1.0, kT=0.65,
        tauS = 1.2, S=2.0)
        # orthorhombic symmetry
        npt = hoomd.md.methods.NPT(filter=hoomd.filter.All(), tau=1.0, kT=0.65,
        tauS = 1.2, S=2.0, couple="none")
        # tetragonal symmetry
        npt = hoomd.md.methods.NPT(filter=hoomd.filter.All(), tau=1.0, kT=0.65,
        tauS = 1.2, S=2.0, couple="xy")
        # triclinic symmetry
        npt = hoomd.md.methods.NPT(filter=hoomd.filter.All(), tau=1.0, kT=0.65,
        tauS = 1.2, S=2.0, couple="none", rescale_all=True)
        integrator = hoomd.md.Integrator(dt=0.005, methods=[npt], forces=[lj])

    Attributes:
        filter (hoomd.filter.ParticleFilter): Subset of particles on which to
            apply this method.

        kT (hoomd.variant.Variant): Temperature set point for the
            thermostat. :math:`[\mathrm{energy}]`

        tau (float): Coupling constant for the thermostat.
            :math:`[\mathrm{time}]`

        S (List[hoomd.variant.Variant]): Stress components set
            point for the barostat.
            In Voigt notation,
            :math:`[S_{xx}, S_{yy}, S_{zz}, S_{yz}, S_{xz}, S_{xy}]`. Stress
            can be reset after method object is created. For example, An
            isoropic pressure can be set by ``npt.S = 4.``
            :math:`[\mathrm{pressure}]`

        tauS (float): Coupling constant for the barostat.
            :math:`[\mathrm{time}]`

        couple (str): Couplings of diagonal elements of the stress tensor,
            can be "none", "xy", "xz","yz", or "all".

        box_dof(List[bool]): Box degrees of freedom with six boolean elements
            corresponding to x, y, z, xy, xz, yz, each.

        rescale_all (bool): if True, rescale all particles, not only those in
            the group.

        gamma (float): Dimensionless damping factor for the box degrees of
            freedom.

        translational_thermostat_dof (tuple[float, float]): Additional degrees
            of freedom for the translational thermostat (:math:`\xi`,
            :math:`\eta`)

        rotational_thermostat_dof (tuple[float, float]): Additional degrees
            of freedom for the rotational thermostat (:math:`\xi_\mathrm{rot}`,
            :math:`\eta_\mathrm{rot}`)

        barostat_dof (tuple[float, float, float, float, float, float]):
            Additional degrees of freedom for the barostat (:math:`\nu_{xx}`,
            :math:`\nu_{xy}`, :math:`\nu_{xz}`, :math:`\nu_{yy}`,
            :math:`\nu_{yz}`, :math:`\nu_{zz}`)
    """

    def __init__(self,
                 filter,
                 kT,
                 tau,
                 S,
                 tauS,
                 couple,
                 box_dof=[True, True, True, False, False, False],
                 rescale_all=False,
                 gamma=0.0):

        # store metadata
        param_dict = ParameterDict(filter=ParticleFilter,
                                   kT=Variant,
                                   tau=float(tau),
                                   S=OnlyIf(to_type_converter((Variant,) * 6),
                                            preprocess=self._preprocess_stress),
                                   tauS=float(tauS),
                                   couple=str(couple),
                                   box_dof=[
                                       bool,
                                   ] * 6,
                                   rescale_all=bool(rescale_all),
                                   gamma=float(gamma),
                                   translational_thermostat_dof=(float, float),
                                   rotational_thermostat_dof=(float, float),
                                   barostat_dof=(float, float, float, float,
                                                 float, float))
        param_dict.update(
            dict(filter=filter,
                 kT=kT,
                 S=S,
                 couple=couple,
                 box_dof=box_dof,
                 translational_thermostat_dof=(0, 0),
                 rotational_thermostat_dof=(0, 0),
                 barostat_dof=(0, 0, 0, 0, 0, 0)))

        # set defaults
        self._param_dict.update(param_dict)

    def _attach(self):
        # initialize the reflected c++ class
        if isinstance(self._simulation.device, hoomd.device.CPU):
            cpp_cls = _md.TwoStepNPTMTK
            thermo_cls = _md.ComputeThermo
        else:
            cpp_cls = _md.TwoStepNPTMTKGPU
            thermo_cls = _md.ComputeThermoGPU

        cpp_sys_def = self._simulation.state._cpp_sys_def
        thermo_group = self._simulation.state._get_group(self.filter)

        thermo_half_step = thermo_cls(cpp_sys_def, thermo_group)

        thermo_full_step = thermo_cls(cpp_sys_def, thermo_group)

        self._cpp_obj = cpp_cls(cpp_sys_def, thermo_group, thermo_half_step,
                                thermo_full_step, self.tau, self.tauS, self.kT,
                                self.S, self.couple, self.box_dof, False)

        # Attach param_dict and typeparam_dict
        super()._attach()

    def _preprocess_stress(self, value):
        if isinstance(value, Sequence):
            if len(value) != 6:
                raise ValueError(
                    "Expected a single hoomd.variant.Variant / float or six.")
            return tuple(value)
        else:
            return (value, value, value, 0, 0, 0)

    def thermalize_thermostat_and_barostat_dof(self):
        r"""Set the thermostat and barostat momenta to random values.

        `thermalize_thermostat_and_barostat_dof` sets a random value for the
        momentum :math:`\xi` and the barostat :math:`\nu_{\mathrm{ij}}`. When
        `Integrator.aniso` is `True`, it also sets a random value for the
        rotational thermostat momentum :math:`\xi_{\mathrm{rot}}`. Call
        `thermalize_thermostat_and_barostat_dof` to set a new random state for
        the thermostat and barostat.

        .. important::
            You must call `Simulation.run` before
            `thermalize_thermostat_and_barostat_dof`. Call ``run(steps=0)`` to
            prepare a newly created `hoomd.Simulation`.

        .. seealso:: `State.thermalize_particle_momenta`
        """
        if not self._attached:
            raise RuntimeError("Call Simulation.run(0) before"
                               "thermalize_thermostat_and_barostat_dof")

        self._simulation._warn_if_seed_unset()
        self._cpp_obj.thermalizeThermostatAndBarostatDOF(
            self._simulation.timestep)

    @hoomd.logging.log(requires_run=True)
    def thermostat_energy(self):
<<<<<<< HEAD
        """Energy the thermostat contributes to the Hamiltonian."""
        if not self._attached:
            return None
        else:
            return self._cpp_obj.getThermostatEnergy(self._simulation.timestep)
=======
        """Energy the thermostat contributes to the Hamiltonian [energy]."""
        return self._cpp_obj.getThermostatEnergy(self._simulation.timestep)
>>>>>>> d544a000

    @hoomd.logging.log(requires_run=True)
    def barostat_energy(self):
<<<<<<< HEAD
        """Energy the barostat contributes to the Hamiltonian."""
        if not self._attached:
            return None
        else:
            return self._cpp_obj.getBarostatEnergy(self._simulation.timestep)
=======
        """Energy the barostat contributes to the Hamiltonian [energy]."""
        return self._cpp_obj.getBarostatEnergy(self._simulation.timestep)
>>>>>>> d544a000


class NPH(Method):
    r"""NPH Integration via MTK barostat-thermostat.

    Args:
        filter (hoomd.filter.ParticleFilter): Subset of particles on which to
            apply this method.

        S: Stress components set point for the barostat.
           In Voigt notation:
           :math:`[S_{xx}, S_{yy}, S_{zz}, S_{yz}, S_{xz}, S_{xy}]`. In case
           of isotropic pressure P (:math:`[p, p, p, 0, 0, 0]`), use ``S = p``.
           Accepts: `tuple` [ `hoomd.variant.Variant` or `float`, ... ] or
           `hoomd.variant.Variant` or `float` . :math:`[\mathrm{pressure}]`

        tauS (float): Coupling constant for the barostat.
           :math:`[\mathrm{time}]`

        couple (str): Couplings of diagonal elements of the stress tensor,
            can be "none", "xy", "xz","yz", or "all", default to "all".

        box_dof(`tuple` [ `bool` ]): Box degrees of freedom with six boolean
            elements corresponding to x, y, z, xy, xz, yz, each. Default to
            [True,True,True,False,False,False]). If turned on to True,
            rescale corresponding lengths or tilt factors and components of
            particle coordinates and velocities.

        rescale_all (bool): if True, rescale all particles, not only those in
            the group, Default to False.

        gamma (float): Dimensionless damping factor for the box degrees of
            freedom, Default to 0.

    Note:
        Coupling constant for barostat `tauS` should be set within appropriate
        range for pressure and volume to fluctuate in reasonable rate and
        equilibrate. Too small `tauS` can cause abrupt fluctuation, whereas too
        large `tauS` would take long time to equilibrate. In most of systems,
        recommended value for `tauS` is ``1000 * dt``, where ``dt`` is the
        length of the time step.

    Examples::

        dt = 0.005
        tauS = 1000 * dt
        nph = hoomd.md.methods.NPH(filter=hoomd.filter.All(), tauS=tauS, S=2.0)
        # orthorhombic symmetry
        nph = hoomd.md.methods.NPH(filter=hoomd.filter.All(), tauS=tauS, S=2.0,
                                   couple="none")
        # tetragonal symmetry
        nph = hoomd.md.methods.NPH(filter=hoomd.filter.All(), tauS=tauS, S=2.0,
                                   couple="xy")
        # triclinic symmetry
        nph = hoomd.md.methods.NPH(filter=hoomd.filter.All(), tauS=tauS, S=2.0,
                                   couple="none", rescale_all=True)
        integrator = hoomd.md.Integrator(dt=dt, methods=[nph], forces=[lj])

    Attributes:
        filter (hoomd.filter.ParticleFilter): Subset of particles on which to
            apply this method.

        S (`tuple` [`hoomd.variant.Variant`, ...]): Stress components set
            point for the barostat totalling 6 components.
            In Voigt notation,
            :math:`[S_{xx}, S_{yy}, S_{zz}, S_{yz}, S_{xz}, S_{xy}]`. Stress
            can be reset after method object is created. For example, An
            isoropic pressure can be set by ``nph.S = 4.``
            :math:`[\mathrm{pressure}]`

        tauS (float): Coupling constant for the barostat.
            :math:`[\mathrm{time}]`

        couple (str): Couplings of diagonal elements of the stress tensor,
            can be "none", "xy", "xz","yz", or "all".

        box_dof(tuple[bool, bool, bool, bool, bool, bool]): Box degrees of
            freedom with six boolean elements corresponding to x, y, z, xy, xz,
            yz, each.

        rescale_all (bool): if True, rescale all particles, not only those in
            the group.

        gamma (float): Dimensionless damping factor for the box degrees of
            freedom.

        barostat_dof (tuple[float, float, float, float, float, float]):
            Additional degrees of freedom for the barostat (:math:`\nu_{xx}`,
            :math:`\nu_{xy}`, :math:`\nu_{xz}`, :math:`\nu_{yy}`,
            :math:`\nu_{yz}`, :math:`\nu_{zz}`)
    """

    def __init__(self,
                 filter,
                 S,
                 tauS,
                 couple,
                 box_dof=(True, True, True, False, False, False),
                 rescale_all=False,
                 gamma=0.0):
        # store metadata
        param_dict = ParameterDict(filter=ParticleFilter,
                                   kT=Variant,
                                   S=OnlyIf(to_type_converter((Variant,) * 6),
                                            preprocess=self._preprocess_stress),
                                   tauS=float,
                                   couple=str,
                                   box_dof=(bool,) * 6,
                                   rescale_all=bool,
                                   gamma=float,
                                   barostat_dof=(float,) * 6)

        param_dict.update(
            dict(filter=filter,
                 kT=hoomd.variant.Constant(1.0),
                 S=S,
                 tauS=float(tauS),
                 couple=str(couple),
                 box_dof=tuple(box_dof),
                 rescale_all=bool(rescale_all),
                 gamma=float(gamma),
                 barostat_dof=(0.0, 0.0, 0.0, 0.0, 0.0, 0.0)))

        # set defaults
        self._param_dict.update(param_dict)

    def _attach(self):
        # initialize the reflected c++ class
        if isinstance(self._simulation.device, hoomd.device.CPU):
            cpp_cls = _md.TwoStepNPTMTK
            thermo_cls = _md.ComputeThermo
        else:
            cpp_cls = _md.TwoStepNPTMTKGPU
            thermo_cls = _md.ComputeThermoGPU

        cpp_sys_def = self._simulation.state._cpp_sys_def
        thermo_group = self._simulation.state._get_group(self.filter)

        thermo_half_step = thermo_cls(cpp_sys_def, thermo_group)

        thermo_full_step = thermo_cls(cpp_sys_def, thermo_group)

        self._cpp_obj = cpp_cls(cpp_sys_def, thermo_group, thermo_half_step,
                                thermo_full_step, 1.0, self.tauS, self.kT,
                                self.S, self.couple, self.box_dof, True)

        # Attach param_dict and typeparam_dict
        super()._attach()

    @staticmethod
    def _preprocess_stress(value):
        if isinstance(value, Sequence):
            if len(value) != 6:
                raise ValueError(
                    "Expected a single hoomd.variant.Variant / float or six.")
            return tuple(value)
        else:
            return (value, value, value, 0, 0, 0)

    def thermalize_barostat_dof(self):
        r"""Set the barostat momentum to random values.

        `thermalize_barostat_dof` sets a random value for the
        barostat :math:`\nu_{\mathrm{ij}}`. Call
        `thermalize_barostat_dof` to set a new random state for
        the barostat.

        .. important::
            You must call `Simulation.run` before
            `thermalize_barostat_dof`. Call ``run(steps=0)`` to
            prepare a newly created `hoomd.Simulation`.

        .. seealso:: `State.thermalize_particle_momenta`
        """
        if not self._attached:
            raise RuntimeError("Call Simulation.run(0) before"
                               "thermalize_thermostat_and_barostat_dof")

        self._simulation._warn_if_seed_unset()
        self._cpp_obj.thermalizeThermostatAndBarostatDOF(
            self._simulation.timestep)

    @hoomd.logging.log(requires_run=True)
    def barostat_energy(self):
<<<<<<< HEAD
        """Energy the barostat contributes to the Hamiltonian."""
        if not self._attached:
            return None
        else:
            return self._cpp_obj.getBarostatEnergy(self._simulation.timestep)
=======
        """Energy the barostat contributes to the Hamiltonian [energy]."""
        return self._cpp_obj.getBarostatEnergy(self._simulation.timestep)
>>>>>>> d544a000


class NVE(MethodRATTLE):
    r"""NVE Integration via Velocity-Verlet with or without RATTLE.

    Args:
        filter (`hoomd.filter.ParticleFilter`): Subset of particles on which to
         apply this method.

        limit (None or `float`): Enforce that no particle moves more than a
            distance of a limit in a single time step. Defaults to None

        manifold_constraint (:py:mod:`hoomd.md.manifold.Manifold`): Manifold
            constraint. Defaults to None.

        tolerance (`float`): Defines the tolerated error particles are
            allowed to deviate from the manifold in terms of the implicit
            function.  This is only used if RATTLE algorithm is triggered.
            Defaults to 1e-6

    `NVE` performs constant volume, constant energy simulations using
    the standard Velocity-Verlet method. If a manifold constraint is set,
    the RATTLE algorithm is used additionally. For poor initial conditions that
    include overlapping atoms, a limit can be specified to the movement a
    particle is allowed to make in one time step. After a few thousand time
    steps with the limit set, the system should be in a safe state to continue
    with unconstrained integration.

    .. todo::
        Update when zero momentum updater is added.

    Examples::

        nve = hoomd.md.methods.NVE(filter=hoomd.filter.All())
        integrator = hoomd.md.Integrator(dt=0.005, methods=[nve], forces=[lj])

    Examples of using ``manifold_constraint``::

        sphere = hoomd.md.manifold.Sphere(r=10)
        nve_rattle = hoomd.md.methods.NVE(
            filter=hoomd.filter.All(),maifold=sphere)
        integrator = hoomd.md.Integrator(
            dt=0.005, methods=[nve_rattle], forces=[lj])


    Attributes:
        filter (hoomd.filter.ParticleFilter): Subset of particles on which to
            apply this method.

        limit (None or float): Enforce that no particle moves more than a
            distance of a limit in a single time step. Defaults to None

        manifold_constraint (hoomd.md.manifold.Manifold): Manifold constraint
            which is used by and as a trigger for the RATTLE algorithm of this
            method. Defaults to None.

        tolerance (float): Defines the tolerated error particles are allowed to
            deviate from the manifold in terms of the implicit function.
            Defaults to 1e-6.

    """

    def __init__(self,
                 filter,
                 limit=None,
                 manifold_constraint=None,
                 tolerance=0.000001):

        # store metadata
        param_dict = ParameterDict(
            filter=ParticleFilter,
            limit=OnlyTypes(float, allow_none=True),
            zero_force=OnlyTypes(bool, allow_none=False),
        )
        param_dict.update(dict(filter=filter, limit=limit, zero_force=False))

        # set defaults
        self._param_dict.update(param_dict)

        super().__init__(manifold_constraint, tolerance)

    def _attach(self):

        sim = self._simulation
        if self.manifold_constraint is None:
            # initialize the reflected c++ class
            if isinstance(sim.device, hoomd.device.CPU):
                self._cpp_obj = _md.TwoStepNVE(
                    sim.state._cpp_sys_def, sim.state._get_group(self.filter),
                    False)
            else:
                self._cpp_obj = _md.TwoStepNVEGPU(
                    sim.state._cpp_sys_def, sim.state._get_group(self.filter))
        else:
            self._attach_constraint(sim)

            # initialize the reflected c++ class
            if isinstance(sim.device, hoomd.device.CPU):
                my_class = getattr(
                    _md, 'TwoStepRATTLENVE'
                    + self.manifold_constraint.__class__.__name__)
            else:
                my_class = getattr(
                    _md, 'TwoStepRATTLENVE'
                    + self.manifold_constraint.__class__.__name__ + 'GPU')

            self._cpp_obj = my_class(
                self._simulation.state._cpp_sys_def,
                self._simulation.state._get_group(self.filter),
                self.manifold_constraint._cpp_obj, False, self.tolerance)

        # Attach param_dict and typeparam_dict
        super()._attach()


class Langevin(MethodRATTLE):
    r"""Langevin dynamics with or without RATTLE.

    Args:
        filter (`hoomd.filter.ParticleFilter`): Subset of particles to
            apply this method to.

        kT (`hoomd.variant.Variant` or `float`): Temperature of the
            simulation. :math:`[\mathrm{energy}]`

        alpha (`float`): When set, use :math:`\alpha d_i` for the drag
            coefficient where :math:`d_i` is particle diameter.
            Defaults to None. :math:`[\mathrm{mass} \cdot
            \mathrm{length}^{-1} \cdot \mathrm{time}^{-1}]`

        tally_reservoir_energy (`bool`): If true, the energy exchange
            between the thermal reservoir and the particles is tracked. Total
            energy conservation can then be monitored by adding
            ``langevin_reservoir_energy_groupname`` to the logged quantities.
            Defaults to False. :math:`[\mathrm{energy}]`

        manifold_constraint (:py:mod:`hoomd.md.manifold.Manifold`): Manifold
            constraint. Defaults to None.

        tolerance (`float`): Defines the tolerated error particles are allowed
            to deviate from the manifold in terms of the implicit function.
            This is only used if RATTLE algorithm is triggered.
            Defaults to 1e-6

    .. rubric:: Translational degrees of freedom

    `Langevin` integrates particles forward in time according to the
    Langevin equations of motion:

    .. math::

        m \frac{d\vec{v}}{dt} = \vec{F}_\mathrm{C} - \gamma \cdot \vec{v} +
        \vec{F}_\mathrm{R}

        \langle \vec{F}_\mathrm{R} \rangle = 0

        \langle |\vec{F}_\mathrm{R}|^2 \rangle = 2 d kT \gamma / \delta t

    where :math:`\vec{F}_\mathrm{C}` is the force on the particle from all
    potentials and constraint forces, :math:`\gamma` is the drag coefficient,
    :math:`\vec{v}` is the particle's velocity, :math:`\vec{F}_\mathrm{R}` is a
    uniform random force, and :math:`d` is the dimensionality of the system (2
    or 3).  The magnitude of the random force is chosen via the
    fluctuation-dissipation theorem to be consistent with the specified drag and
    temperature, :math:`T`.  When :math:`kT=0`, the random force
    :math:`\vec{F}_\mathrm{R}=0`. If a manifold constraint is set,
    the RATTLE algorithm is used additionally.

    Langevin dynamics includes the acceleration term in the Langevin equation
    and is useful for gently thermalizing systems using a small gamma. This
    assumption is valid when underdamped: :math:`\frac{m}{\gamma} \gg \delta t`.
    Use `Brownian` if your system is not underdamped.

    `Langevin` uses the same integrator as `NVE` with the additional force term
    :math:`- \gamma \cdot \vec{v} + \vec{F}_\mathrm{R}`. The random force
    :math:`\vec{F}_\mathrm{R}` is drawn from a uniform random number
    distribution.

    You can specify :math:`\gamma` in two ways:

    1. Specify :math:`\alpha` which scales the particle diameter to
       :math:`\gamma = \alpha d_i`. The units of :math:`\alpha` are
       mass / distance / time.
    2. After the method object is created, specify the
       attribute ``gamma`` and ``gamma_r`` for rotational damping or random
       torque to assign them directly, with independent values for each
       particle type in the system.

    Warning:
        When restarting a simulation, the energy of the reservoir will be reset
        to zero.

    Examples::

        langevin = hoomd.md.methods.Langevin(filter=hoomd.filter.All(), kT=0.2,
        alpha=1.0)
        integrator = hoomd.md.Integrator(dt=0.001, methods=[langevin],
        forces=[lj])

    Examples of using ``manifold_constraint``::

        sphere = hoomd.md.manifold.Sphere(r=10)
        langevin_rattle = hoomd.md.methods.Langevin(
            filter=hoomd.filter.All(), kT=0.2, manifold_constraint=sphere,
            seed=1, alpha=1.0)

    Examples of using ``gamma`` or ``gamma_r`` on drag coefficient::

        langevin = hoomd.md.methods.Langevin(filter=hoomd.filter.All(), kT=0.2)
        langevin.gamma.default = 2.0
        langevin.gamma_r.default = [1.0,2.0,3.0]

        sphere = hoomd.md.manifold.Sphere(r=10)
        langevin_rattle = hoomd.md.methods.Langevin(filter=hoomd.filter.All(),
        kT=0.2, manifold_constraint = sphere, seed=1, alpha=1.0)

    Attributes:
        filter (hoomd.filter.ParticleFilter): Subset of particles to
            apply this method to.

        kT (hoomd.variant.Variant): Temperature of the
            simulation. :math:`[\mathrm{energy}]`

        alpha (float): When set, use :math:`\alpha d_i` for the drag
            coefficient where :math:`d_i` is particle diameter.
            Defaults to None. :math:`[\mathrm{mass} \cdot \mathrm{length}^{-1}
            \cdot \mathrm{time}^{-1}]`

        manifold_constraint (hoomd.md.manifold.Manifold): Manifold constraint
            which is used by and as a trigger for the RATTLE algorithm of this
            method. Defaults to None.

        tolerance (float): Defines the tolerated error particles are allowed
            to deviate from the manifold in terms of the implicit function.
            Defaults to 1e-6.

        gamma (TypeParameter[ ``particle type``, `float` ]): The drag
            coefficient can be directly set instead of the ratio of particle
            diameter (:math:`\gamma = \alpha d_i`). The type of ``gamma``
            parameter is either positive float or zero.
            :math:`[\mathrm{mass} \cdot \mathrm{time}^{-1}]`

        gamma_r (TypeParameter[``particle type``,[`float`, `float` , `float`]]):
            The rotational drag coefficient can be set. The type of ``gamma_r``
            parameter is a tuple of three float. The type of each element of
            tuple is either positive float or zero.
            :math:`[\mathrm{mass} \cdot \mathrm{time}^{-1}]`

    """

    def __init__(self,
                 filter,
                 kT,
                 alpha=None,
                 tally_reservoir_energy=False,
                 manifold_constraint=None,
                 tolerance=0.000001):

        # store metadata
        param_dict = ParameterDict(
            filter=ParticleFilter,
            kT=Variant,
            alpha=OnlyTypes(float, allow_none=True),
            tally_reservoir_energy=bool(tally_reservoir_energy),
        )
        param_dict.update(dict(kT=kT, alpha=alpha, filter=filter))
        # set defaults
        self._param_dict.update(param_dict)

        gamma = TypeParameter('gamma',
                              type_kind='particle_types',
                              param_dict=TypeParameterDict(1., len_keys=1))

        gamma_r = TypeParameter('gamma_r',
                                type_kind='particle_types',
                                param_dict=TypeParameterDict((1., 1., 1.),
                                                             len_keys=1))

        self._extend_typeparam([gamma, gamma_r])

        super().__init__(manifold_constraint, tolerance)

    def _add(self, simulation):
        """Add the operation to a simulation.

        Langevin uses RNGs. Warn the user if they did not set the seed.
        """
        if simulation is not None:
            simulation._warn_if_seed_unset()

        super()._add(simulation)

    def _attach(self):

        sim = self._simulation
        if self.manifold_constraint is None:
            if isinstance(sim.device, hoomd.device.CPU):
                my_class = _md.TwoStepLangevin
            else:
                my_class = _md.TwoStepLangevinGPU

            self._cpp_obj = my_class(sim.state._cpp_sys_def,
                                     sim.state._get_group(self.filter), self.kT)
        else:
            self._attach_constraint(sim)

            if isinstance(sim.device, hoomd.device.CPU):
                my_class = getattr(
                    _md, 'TwoStepRATTLELangevin'
                    + self.manifold_constraint.__class__.__name__)
            else:
                my_class = getattr(
                    _md, 'TwoStepRATTLELangevin'
                    + self.manifold_constraint.__class__.__name__ + 'GPU')

            self._cpp_obj = my_class(sim.state._cpp_sys_def,
                                     sim.state._get_group(self.filter),
                                     self.manifold_constraint._cpp_obj, self.kT,
                                     self.tolerance)

            # Attach param_dict and typeparam_dict
        super()._attach()


class Brownian(MethodRATTLE):
    r"""Brownian dynamics with and without RATTLE.

    Args:
        filter (`hoomd.filter.ParticleFilter`): Subset of particles to
            apply this method to.

        kT (`hoomd.variant.Variant` or `float`): Temperature of the
            simulation. :math:`[\mathrm{energy}]`

        alpha (`float`): When set, use :math:`\alpha d_i` for the
            drag coefficient where :math:`d_i` is particle diameter.
            Defaults to None.
            :math:`[\mathrm{mass} \cdot \mathrm{length}^{-1}
            \cdot \mathrm{time}^{-1}]`

        manifold_constraint (:py:mod:`hoomd.md.manifold.Manifold`): Manifold
            constraint. Defaults to None.

        tolerance (`float`): Defines the toleraated error particles are allowed
            to deviate from the manifold in terms of the implicit function.
            This is only used if RATTLE algorithm is triggered. Defaults to 1e-6

    `Brownian` integrates particles forward in time according to the overdamped
    Langevin equations of motion, sometimes called Brownian dynamics, or the
    diffusive limit.

    .. math::

        \frac{d\vec{x}}{dt} = \frac{\vec{F}_\mathrm{C} +
        \vec{F}_\mathrm{R}}{\gamma}

        \langle \vec{F}_\mathrm{R} \rangle = 0

        \langle |\vec{F}_\mathrm{R}|^2 \rangle = 2 d k T \gamma / \delta t

        \langle \vec{v}(t) \rangle = 0

        \langle |\vec{v}(t)|^2 \rangle = d k T / m


    where :math:`\vec{F}_\mathrm{C}` is the force on the particle from all
    potentials and constraint forces, :math:`\gamma` is the drag coefficient,
    :math:`\vec{F}_\mathrm{R}` is a uniform random force, :math:`\vec{v}` is
    the particle's velocity, and :math:`d` is the dimensionality of the system.
    The magnitude of the random force is chosen via the fluctuation-dissipation
    theorem to be consistent with the specified drag and temperature, :math:`T`.
    When :math:`kT=0`, the random force :math:`\vec{F}_\mathrm{R}=0`. If a
    manifold constraint is set, the RATTLE algorithm is used additionally.

    `Brownian` uses the integrator from I. Snook, The Langevin and Generalised
    Langevin Approach to the Dynamics of Atomic, Polymeric and Colloidal
    Systems, 2007, section 6.2.5 `link`_, with the exception that
    :math:`\vec{F}_\mathrm{R}` is drawn from a uniform random number
    distribution.

    .. _link: http://dx.doi.org/10.1016/B978-0-444-52129-3.50028-6

    In Brownian dynamics, particle velocities are completely decoupled from
    positions. At each time step, `Brownian` draws a new velocity
    distribution consistent with the current set temperature so that
    `hoomd.compute.thermo` will report appropriate temperatures and
    pressures if logged or needed by other commands.

    Brownian dynamics neglects the acceleration term in the Langevin equation.
    This assumption is valid when overdamped:
    :math:`\frac{m}{\gamma} \ll \delta t`. Use `Langevin` if your
    system is not overdamped.

    You can specify :math:`\gamma` in two ways:

    1. Specify :math:`\alpha` which scales the particle diameter to
       :math:`\gamma = \alpha d_i`. The units of :math:`\alpha` are mass /
       distance / time.
    2. After the method object is created, specify the attribute ``gamma``
       and ``gamma_r`` for rotational damping or random torque to assign them
       directly, with independent values for each particle type in the
       system.

    Examples::

        brownian = hoomd.md.methods.Brownian(filter=hoomd.filter.All(), kT=0.2,
        alpha=1.0)
        integrator = hoomd.md.Integrator(dt=0.001, methods=[brownian],
        forces=[lj])

    Examples of using ``manifold_constraint``::

        sphere = hoomd.md.manifold.Sphere(r=10)
        brownian_rattle = hoomd.md.methods.Brownian(filter=hoomd.filter.All(),
        kT=0.2, manifold_constraint=sphere, seed=1, alpha=1.0)
        integrator = hoomd.md.Integrator(dt=0.001, methods=[brownian_rattle],
        forces=[lj])

    Examples of using ``gamma`` pr ``gamma_r`` on drag coefficient::

        brownian = hoomd.md.methods.Brownian(filter=hoomd.filter.All(), kT=0.2)
        brownian.gamma.default = 2.0
        brownian.gamma_r.default = [1.0, 2.0, 3.0]


    Attributes:
        filter (hoomd.filter.ParticleFilter): Subset of particles to
            apply this method to.

        kT (hoomd.variant.Variant): Temperature of the
            simulation. :math:`[\mathrm{energy}]`

        alpha (float): When set, use :math:`\alpha d_i` for the drag
            coefficient where :math:`d_i` is particle diameter.
            Defaults to None. :math:`[\mathrm{mass} \cdot \mathrm{length}^{-1}
            \cdot \mathrm{time}^{-1}]`

        manifold_constraint (hoomd.md.manifold.Manifold): Manifold constraint
            which is used by and as a trigger for the RATTLE algorithm of this
            method. Defaults to None.

        tolerance (float): Defines the tolerated error particles are allowed to
            deviate from the manifold in terms of the implicit function.
            Defaults to 1e-6.

        gamma (TypeParameter[ ``particle type``, `float` ]): The drag
            coefficient can be directly set instead of the ratio of particle
            diameter (:math:`\gamma = \alpha d_i`). The type of ``gamma``
            parameter is either positive float or zero.
            :math:`[\mathrm{mass} \cdot \mathrm{time}^{-1}]`

        gamma_r (TypeParameter[``particle type``, [`float`, `float`, `float`]]):
            The rotational drag coefficient can be set. The type of ``gamma_r``
            parameter is a tuple of three float. The type of each element of
            tuple is either positive float or zero.
            :math:`[\mathrm{mass} \cdot \mathrm{time}^{-1}]`
    """

    def __init__(self,
                 filter,
                 kT,
                 manifold_constraint=None,
                 tolerance=0.000001,
                 alpha=None):

        # store metadata
        param_dict = ParameterDict(
            filter=ParticleFilter,
            kT=Variant,
            alpha=OnlyTypes(float, allow_none=True),
        )
        param_dict.update(dict(kT=kT, alpha=alpha, filter=filter))

        # set defaults
        self._param_dict.update(param_dict)

        gamma = TypeParameter('gamma',
                              type_kind='particle_types',
                              param_dict=TypeParameterDict(1., len_keys=1))

        gamma_r = TypeParameter('gamma_r',
                                type_kind='particle_types',
                                param_dict=TypeParameterDict((1., 1., 1.),
                                                             len_keys=1))
        self._extend_typeparam([gamma, gamma_r])

        super().__init__(manifold_constraint, tolerance)

    def _add(self, simulation):
        """Add the operation to a simulation.

        Brownian uses RNGs. Warn the user if they did not set the seed.
        """
        if simulation is not None:
            simulation._warn_if_seed_unset()

        super()._add(simulation)

    def _attach(self):

        sim = self._simulation
        if self.manifold_constraint is None:
            if isinstance(sim.device, hoomd.device.CPU):
                self._cpp_obj = _md.TwoStepBD(sim.state._cpp_sys_def,
                                              sim.state._get_group(self.filter),
                                              self.kT)
            else:
                self._cpp_obj = _md.TwoStepBDGPU(
                    sim.state._cpp_sys_def, sim.state._get_group(self.filter),
                    self.kT)
        else:
            self._attach_constraint(sim)

            if isinstance(sim.device, hoomd.device.CPU):
                my_class = getattr(
                    _md, 'TwoStepRATTLEBD'
                    + self.manifold_constraint.__class__.__name__)
            else:
                my_class = getattr(
                    _md, 'TwoStepRATTLEBD'
                    + self.manifold_constraint.__class__.__name__ + 'GPU')

            self._cpp_obj = my_class(sim.state._cpp_sys_def,
                                     sim.state._get_group(self.filter),
                                     self.manifold_constraint._cpp_obj, self.kT,
                                     self.tolerance)

        # Attach param_dict and typeparam_dict
        super()._attach()


class Berendsen(Method):
    r"""Applies the Berendsen thermostat.

    Args:
        filter (`hoomd.filter.ParticleFilter`): Subset of particles to
            apply this method to.

        kT (`hoomd.variant.Variant` or `float`): Temperature of the
            simulation. :math:`[energy]`

        tau (`float`): Time constant of thermostat. :math:`[time]`

    :py:class:`Berendsen` rescales the velocities of all particles on each time
    step. The rescaling is performed so that the difference in the current
    temperature from the set point decays exponentially:
    `Berendsen et. al. 1984 <http://dx.doi.org/10.1063/1.448118>`_.

    .. math::

        \frac{dT_\mathrm{cur}}{dt} = \frac{T - T_\mathrm{cur}}{\tau}

    .. attention::
        :py:class:`Berendsen` does not function with MPI parallel simulations.

    .. attention::
        :py:class:`Berendsen` does not integrate rotational degrees of freedom.

        Examples::

            berendsen = hoomd.md.methods.Berendsen(
                filter=hoomd.filter.All(), kT=0.2, tau=10.0)
            integrator = hoomd.md.Integrator(
                dt=0.001, methods=[berendsen], forces=[lj])


    Attributes:
        filter (hoomd.filter.ParticleFilter): Subset of particles to
            apply this method to.

        kT (hoomd.variant.Variant): Temperature of the
            simulation. :math:`[energy]`

        tau (float): Time constant of thermostat. :math:`[time]`
    """

    def __init__(self, filter, kT, tau):
        # store metadata
        param_dict = ParameterDict(filter=ParticleFilter,
                                   kT=Variant,
                                   tau=float(tau))
        param_dict.update(dict(filter=filter, kT=kT))

        # set defaults
        self._param_dict.update(param_dict)

    def _attach(self):
        sim = self._simulation
        # Error out in MPI simulations
        if hoomd.version.mpi_enabled:
            if sim.device._comm.num_ranks > 1:
                raise RuntimeError(
                    "hoomd.md.methods.Berendsen is not supported in "
                    "multi-processor simulations.")

        group = sim.state._get_group(self.filter)
        if isinstance(sim.device, hoomd.device.CPU):
            cpp_method = _md.TwoStepBerendsen
            thermo_cls = _md.ComputeThermo
        else:
            cpp_method = _md.TwoStepBerendsenGPU
            thermo_cls = _md.ComputeThermoGPU
        self._cpp_obj = cpp_method(sim.state._cpp_sys_def, group,
                                   thermo_cls(sim.state._cpp_sys_def, group),
                                   self.tau, self.kT)
        super()._attach()<|MERGE_RESOLUTION|>--- conflicted
+++ resolved
@@ -216,17 +216,9 @@
 
     @hoomd.logging.log(requires_run=True)
     def thermostat_energy(self):
-<<<<<<< HEAD
-        """Energy the thermostat contributes to the Hamiltonian."""
-        if not self._attached:
-            return None
-        else:
-            return self._cpp_obj.getThermostatEnergy(self._simulation.timestep)
-=======
-        """Energy the thermostat contributes to the Hamiltonian [energy]."""
+        """Energy the thermostat contributes to the Hamiltonian \
+        :math:`[\\mathrm{energy}]`."""
         return self._cpp_obj.getThermostatEnergy(self._simulation.timestep)
->>>>>>> d544a000
-
 
 class NPT(Method):
     r"""NPT Integration via MTK barostat-thermostat.
@@ -520,30 +512,15 @@
 
     @hoomd.logging.log(requires_run=True)
     def thermostat_energy(self):
-<<<<<<< HEAD
-        """Energy the thermostat contributes to the Hamiltonian."""
-        if not self._attached:
-            return None
-        else:
-            return self._cpp_obj.getThermostatEnergy(self._simulation.timestep)
-=======
-        """Energy the thermostat contributes to the Hamiltonian [energy]."""
+        """Energy the thermostat contributes to the Hamiltonian \
+        :math:`[\\mathrm{energy}]`."""
         return self._cpp_obj.getThermostatEnergy(self._simulation.timestep)
->>>>>>> d544a000
 
     @hoomd.logging.log(requires_run=True)
     def barostat_energy(self):
-<<<<<<< HEAD
-        """Energy the barostat contributes to the Hamiltonian."""
-        if not self._attached:
-            return None
-        else:
-            return self._cpp_obj.getBarostatEnergy(self._simulation.timestep)
-=======
-        """Energy the barostat contributes to the Hamiltonian [energy]."""
+        """Energy the barostat contributes to the Hamiltonian \
+        :math:`[\\mathrm{energy}]`."""
         return self._cpp_obj.getBarostatEnergy(self._simulation.timestep)
->>>>>>> d544a000
-
 
 class NPH(Method):
     r"""NPH Integration via MTK barostat-thermostat.
@@ -727,16 +704,9 @@
 
     @hoomd.logging.log(requires_run=True)
     def barostat_energy(self):
-<<<<<<< HEAD
-        """Energy the barostat contributes to the Hamiltonian."""
-        if not self._attached:
-            return None
-        else:
-            return self._cpp_obj.getBarostatEnergy(self._simulation.timestep)
-=======
-        """Energy the barostat contributes to the Hamiltonian [energy]."""
+        """Energy the barostat contributes to the Hamiltonian \
+        :math:`[\\mathrm{energy}]`."""
         return self._cpp_obj.getBarostatEnergy(self._simulation.timestep)
->>>>>>> d544a000
 
 
 class NVE(MethodRATTLE):
