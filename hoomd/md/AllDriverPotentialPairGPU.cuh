--- conflicted
+++ resolved
@@ -160,11 +160,8 @@
 gpu_compute_lj_gauss_forces(const pair_args_t& pair_args,
                             const EvaluatorPairLJGauss::param_type* d_params);
 
-<<<<<<< HEAD
-=======
     } // end namespace kernel
     } // end namespace md
     } // end namespace hoomd
 
->>>>>>> 35839e7d
 #endif