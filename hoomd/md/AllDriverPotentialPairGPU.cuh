// Copyright (c) 2009-2017 The Regents of the University of Michigan
// This file is part of the HOOMD-blue project, released under the BSD 3-Clause License.


// Maintainer: joaander / Everyone is free to add additional potentials

/*! \file AllDriverPotentialPairGPU.cuh
    \brief Declares driver functions for computing all types of pair forces on the GPU
*/

#ifndef __ALL_DRIVER_POTENTIAL_PAIR_GPU_CUH__
#define __ALL_DRIVER_POTENTIAL_PAIR_GPU_CUH__

#include "PotentialPairGPU.cuh"
#include "PotentialPairDPDThermoGPU.cuh"
#include "EvaluatorPairDPDThermo.h"
#include "EvaluatorPairDPDLJThermo.h"

//! Compute lj pair forces on the GPU with PairEvaluatorLJ
cudaError_t gpu_compute_ljtemp_forces(const pair_args_t& pair_args,
                                      const Scalar2 *d_params);

//! Compute gauss pair forces on the GPU with PairEvaluatorGauss
cudaError_t gpu_compute_gauss_forces(const pair_args_t& pair_args,
                                     const Scalar2 *d_params);

//! Compute slj pair forces on the GPU with PairEvaluatorGauss
cudaError_t gpu_compute_slj_forces(const pair_args_t& pair_args,
                                   const Scalar2 *d_params);

//! Compute yukawa pair forces on the GPU with PairEvaluatorGauss
cudaError_t gpu_compute_yukawa_forces(const pair_args_t& pair_args,
                                      const Scalar2 *d_params);

//! Compute morse pair forces on the GPU with PairEvaluatorMorse
cudaError_t gpu_compute_morse_forces(const pair_args_t& pair_args,
                                      const Scalar4 *d_params);

//! Compute dpd thermostat on GPU with PairEvaluatorDPDThermo
cudaError_t gpu_compute_dpdthermodpd_forces(const dpd_pair_args_t& args,
                                            const Scalar2 *d_params);

//! Compute dpd conservative force on GPU with PairEvaluatorDPDThermo
cudaError_t gpu_compute_dpdthermo_forces(const pair_args_t& pair_args,
                                         const Scalar2 *d_params);

//! Compute ewlad pair forces on the GPU with PairEvaluatorEwald
cudaError_t gpu_compute_ewald_forces(const pair_args_t& pair_args,
                                     const Scalar2 *d_params);

//! Compute moliere pair forces on the GPU with EvaluatorPairMoliere
cudaError_t gpu_compute_moliere_forces(const pair_args_t& pair_args,
                                       const Scalar2 *d_params);

//! Compute zbl pair forces on the GPU with EvaluatorPairZBL
cudaError_t gpu_compute_zbl_forces(const pair_args_t& pair_args,
                                   const Scalar2 *d_params);

//! Compute dpdlj thermostat on GPU with PairEvaluatorDPDThermo
cudaError_t gpu_compute_dpdljthermodpd_forces(const dpd_pair_args_t& args,
                                              const Scalar4 *d_params);

//! Compute dpdlj conservative force on GPU with PairEvaluatorDPDThermo
cudaError_t gpu_compute_dpdljthermo_forces(const pair_args_t& args,
                                           const Scalar4 *d_params);

//! Compute force shifted lj pair forces on the GPU with PairEvaluatorForceShiftedLJ
cudaError_t gpu_compute_force_shifted_lj_forces(const pair_args_t & args,
                                                const Scalar2 *d_params);

//! Compute mie potential pair forces on the GPU with PairEvaluatorMie
cudaError_t gpu_compute_mie_forces(const pair_args_t & args,
                                                const Scalar4 *d_params);

//! Compute mie potential pair forces on the GPU with PairEvaluatorReactionField
cudaError_t gpu_compute_reaction_field_forces(const pair_args_t & args,
                                                const Scalar3 *d_params);

<<<<<<< HEAD
//! Compute buckinghham pair forces on the GPU with PairEvaluatorBuckingham
cudaError_t gpu_compute_buckingham_forces(const pair_args_t& pair_args,
                                      const Scalar4 *d_params);
=======
//! Compute lj1208 pair forces on the GPU with PairEvaluatorLJ1208
cudaError_t gpu_compute_lj1208_forces(const pair_args_t& pair_args,
                                      const Scalar2 *d_params);
>>>>>>> 1e06e4fb

#endif<|MERGE_RESOLUTION|>--- conflicted
+++ resolved
@@ -76,14 +76,12 @@
 cudaError_t gpu_compute_reaction_field_forces(const pair_args_t & args,
                                                 const Scalar3 *d_params);
 
-<<<<<<< HEAD
 //! Compute buckinghham pair forces on the GPU with PairEvaluatorBuckingham
 cudaError_t gpu_compute_buckingham_forces(const pair_args_t& pair_args,
                                       const Scalar4 *d_params);
-=======
+
 //! Compute lj1208 pair forces on the GPU with PairEvaluatorLJ1208
 cudaError_t gpu_compute_lj1208_forces(const pair_args_t& pair_args,
                                       const Scalar2 *d_params);
->>>>>>> 1e06e4fb
 
 #endif