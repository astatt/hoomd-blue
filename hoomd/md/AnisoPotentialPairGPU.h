--- conflicted
+++ resolved
@@ -115,13 +115,8 @@
 
 template< class evaluator, hipError_t gpu_cgpf(const a_pair_args_t& pair_args,
                                                 const typename evaluator::param_type *d_params,
-<<<<<<< HEAD
-                                                const typename evaluator::shape_param_type *d_shape_params) >
-void AnisoPotentialPairGPU< evaluator, gpu_cgpf >::computeForces(uint64_t timestep)
-=======
                                                 const typename evaluator::shape_type *d_shape_params) >
 void AnisoPotentialPairGPU< evaluator, gpu_cgpf >::computeForces(unsigned int timestep)
->>>>>>> f83c4b79
     {
     this->m_nlist->compute(timestep);
 
