--- conflicted
+++ resolved
@@ -11,11 +11,6 @@
 #include "TwoStepNVEGPU.h"
 
 namespace py = pybind11;
-<<<<<<< HEAD
-#include <boost/bind.hpp>
-
-=======
->>>>>>> 4a2611ce
 using namespace std;
 
 /*! \file FIREEnergyMinimizerGPU.h
