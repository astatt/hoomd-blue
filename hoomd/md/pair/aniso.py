# Copyright (c) 2009-2021 The Regents of the University of Michigan
# This file is part of the HOOMD-blue project, released under the BSD 3-Clause
# License.

"""Anisotropic potentials."""

import json

from hoomd import md
from hoomd.md.pair.pair import Pair
from hoomd.logging import log
from hoomd.data.parameterdicts import ParameterDict, TypeParameterDict
from hoomd.data.typeparam import TypeParameter
from hoomd.data.typeconverter import OnlyTypes, OnlyFrom, positive_real


class AnisotropicPair(Pair):
    r"""Generic anisotropic pair potential.

    Users should not instantiate `AnisotropicPair` directly. It is a base
    class that provides common features to all anisotropic pair forces.
    All anisotropic pair potential commands specify that a given potential
    energy, force and torque be computed on all non-excluded particle pairs in
    the system within a short range cutoff distance :math:`r_{\mathrm{cut}}`.
    The interaction energy, forces and torque depend on the inter-particle
    separation :math:`\vec r` and on the orientations :math:`\vec q_i`,
    :math:`q_j`, of the particles.

    `AnisotropicPair` is similar to `hoomd.md.pair.Pair` except it does not
    support the `xplor` shifting mode or `r_on`.

    Args:
        nlist (hoomd.md.nlist.NList) : The neighbor list.
        r_cut (`float`, optional) : The default cutoff for the potential,
            defaults to ``None`` which means no cutoff
            :math:`[\mathrm{length}]`.
        mode (`str`, optional) : the energy shifting mode, defaults to "none".
    """

    def __init__(self, nlist, r_cut=None, mode="none"):
        self._nlist = OnlyTypes(md.nlist.NList, strict=True)(nlist)
        tp_r_cut = TypeParameter('r_cut', 'particle_types',
                                 TypeParameterDict(positive_real, len_keys=2))
        if r_cut is not None:
            tp_r_cut.default = r_cut
        self._param_dict.update(ParameterDict(mode=OnlyFrom(['none', 'shift'])))
        self.mode = mode
        self._add_typeparam(tp_r_cut)

    def _return_type_shapes(self):
        type_shapes = self.cpp_force.getTypeShapesPy()
        ret = [json.loads(json_string) for json_string in type_shapes]
        return ret


class Dipole(AnisotropicPair):
    r"""Screened dipole-dipole interactions.

    Implements the force and energy calculations for both magnetic and
    electronic dipole-dipole interactions. When particles have charge as well as
    a dipole moment, the interactions are through electronic dipole moments. If
    the particles have no charge then the interaction is through magnetic or
    electronic dipoles. Note whether a dipole is magnetic or electronic does not
    change the functional form of the potential only the units associated with
    the potential parameters.

    Args:
        nlist (`hoomd.md.nlist.NList`): Neighbor list
        r_cut (float): Default cutoff radius :math:`[\mathrm{length}]`.
        r_on (float): Default turn-on radius :math:`[\mathrm{length}]`.
        mode (str): energy shifting/smoothing mode

    `Dipole` computes the (screened) interaction between pairs of
    particles with dipoles and electrostatic charges. The total energy
    computed is:

    .. math::

        U_{dipole} = U_{dd} + U_{de} + U_{ee}

        U_{dd} = A e^{-\kappa r}
            \left(\frac{\vec{\mu_i}\cdot\vec{\mu_j}}{r^3}
                  - 3\frac{(\vec{\mu_i}\cdot \vec{r_{ji}})
                           (\vec{\mu_j}\cdot \vec{r_{ji}})}
                          {r^5}
            \right)

        U_{de} = A e^{-\kappa r}
            \left(\frac{(\vec{\mu_j}\cdot \vec{r_{ji}})q_i}{r^3}
                - \frac{(\vec{\mu_i}\cdot \vec{r_{ji}})q_j}{r^3}
            \right)

        U_{ee} = A e^{-\kappa r} \frac{q_i q_j}{r}

    See `hoomd.md.pair.Pair` for details on how forces are calculated and the
    available energy shifting and smoothing modes.  Use ``params`` dictionary to
    set potential coefficients. The coefficients must be set per unique pair of
    particle types.

    Note:
       All units are given for electronic dipole moments.

    .. py:attribute:: params

        The dipole potential parameters. The dictionary has the following
        keys:

<<<<<<< HEAD
        * ``A`` (`float`, **optional**) - :math:`A` - electrostatic energy
          scale (*default*: 1.0)
          :math:`[\mathrm{energy} \cdot \mathrm{length} \cdot
          \mathrm{charge}^{-2}]`
=======
        * ``A`` (`float`, **required**) - :math:`A` - electrostatic energy
          scale (*default*: 1.0) (units: [energy] [length] [charge]^-2)
>>>>>>> d544a000
        * ``kappa`` (`float`, **required**) - :math:`\kappa` - inverse
          screening length :math:`[\mathrm{length}^{-1}]`

        Type: `TypeParameter` [`tuple` [``particle_type``, ``particle_type``],
        `dict`]

    .. py:attribute:: mu

        :math:`\mu` - the magnetic magnitude of the particle local reference
        frame as a tuple (i.e. :math:`(\mu_x, \mu_y, \mu_z)`)
        :math:`[\mathrm{charge} \cdot \mathrm{length}]`.

        Type: `TypeParameter` [``particle_type``, `tuple` [`float`, `float`,
        `float` ]]

    Example::

        nl = nlist.Cell()
        dipole = md.pair.Dipole(nl, r_cut=3.0)
        dipole.params[('A', 'B')] = dict(A=1.0, kappa=4.0)
        dipole.mu['A'] = (4.0, 1.0, 0.0)
    """
    _cpp_class_name = "AnisoPotentialPairDipole"

    def __init__(self, nlist, r_cut=None, mode='none'):
        super().__init__(nlist, r_cut, mode)
        params = TypeParameter(
            'params', 'particle_types',
            TypeParameterDict(A=float, kappa=float, len_keys=2))
        mu = TypeParameter('mu', 'particle_types',
                           TypeParameterDict((float, float, float), len_keys=1))
        self._extend_typeparam((params, mu))


class GayBerne(AnisotropicPair):
    r"""Gay-Berne anisotropic pair potential.

    Warning: The code has yet to be updated to the current API.

    Args:
        nlist (`hoomd.md.nlist.NList`): Neighbor list
        r_cut (float): Default cutoff radius :math:`[\mathrm{length}]`.
        r_on (float): Default turn-on radius :math:`[\mathrm{length}]`.
        mode (str): energy shifting/smoothing mode.

    `GayBerne` computes the Gay-Berne potential between anisotropic
    particles.

    This version of the Gay-Berne potential supports identical pairs of uniaxial
    ellipsoids, with orientation-independent energy-well depth. The potential
    comes from the following paper Allen et. al. 2006 `paper link`_.

    .. _paper link: http://dx.doi.org/10.1080/00268970601075238

    The interaction energy for this anisotropic pair potential is

    .. math::
        :nowrap:

        \begin{eqnarray*}
        V_{\mathrm{GB}}(\vec r, \vec e_i, \vec e_j)
            = & 4 \varepsilon \left[ \zeta^{-12} - \zeta^{-6} \right]
            & \zeta < \zeta_{\mathrm{cut}} \\
            = & 0 & \zeta \ge \zeta_{\mathrm{cut}} \\
        \end{eqnarray*}

    .. math::

        \zeta = \left(\frac{r-\sigma+\sigma_{\mathrm{min}}}
                           {\sigma_{\mathrm{min}}}\right)

        \sigma^{-2} = \frac{1}{2} \hat{\vec{r}}
            \cdot \vec{H^{-1}} \cdot \hat{\vec{r}}

        \vec{H} = 2 \ell_\perp^2 \vec{1}
            + (\ell_\parallel^2 - \ell_\perp^2)
              (\vec{e_i} \otimes \vec{e_i} + \vec{e_j} \otimes \vec{e_j})

    with :math:`\sigma_{\mathrm{min}} = 2 \min(\ell_\perp, \ell_\parallel)`.

    The cut-off parameter :math:`r_{\mathrm{cut}}` is defined for two particles
    oriented parallel along the **long** axis, i.e.
    :math:`\zeta_{\mathrm{cut}} = \left(\frac{r-\sigma_{\mathrm{max}}
    + \sigma_{\mathrm{min}}}{\sigma_{\mathrm{min}}}\right)`
    where :math:`\sigma_{\mathrm{max}} = 2 \max(\ell_\perp, \ell_\parallel)` .

    The quantities :math:`\ell_\parallel` and :math:`\ell_\perp` denote the
    semi-axis lengths parallel and perpendicular to particle orientation.

    Use ``params`` dictionary to set potential coefficients. The coefficients
    must be set per unique pair of particle types.

    .. py:attribute:: params

        The Gay-Berne potential parameters. The dictionary has the following
        keys:

        * ``epsilon`` (`float`, **required**) - :math:`\varepsilon`
          :math:`[\mathrm{energy}]`
        * ``lperp`` (`float`, **required**) - :math:`\ell_\perp`
          :math:`[\mathrm{length}]`
        * ``lpar`` (`float`, **required**) -  :math:`\ell_\parallel`
          :math:`[\mathrm{length}]`

        Type: `TypeParameter` [`tuple` [``particle_type``, ``particle_type``],
        `dict`]


    Example::

        nl = nlist.Cell()
        gay_berne = md.pair.GayBerne(nlist=nl, r_cut=2.5)
        gay_berne.params[('A', 'A')] = dict(epsilon=1.0, lperp=0.45, lpar=0.5)
        gay_berne.r_cut[('A', 'B')] = 2 ** (1.0 / 6.0)

    """
    _cpp_class_name = "AnisoPotentialPairGB"

    def __init__(self, nlist, r_cut=None, mode='none'):
        super().__init__(nlist, r_cut, mode)
        params = TypeParameter(
            'params', 'particle_types',
            TypeParameterDict(epsilon=float,
                              lperp=float,
                              lpar=float,
                              len_keys=2))
        self._add_typeparam(params)

    @log(category="object")
    def type_shapes(self):
        """Get all the types of shapes in the current simulation.

        Example:

            >>> gay_berne.type_shapes
            [{'type': 'Ellipsoid', 'a': 1.0, 'b': 1.0, 'c': 1.5}]

        Returns:
            A list of dictionaries, one for each particle type in the system.
        """
        return super()._return_type_shapes()<|MERGE_RESOLUTION|>--- conflicted
+++ resolved
@@ -105,15 +105,10 @@
         The dipole potential parameters. The dictionary has the following
         keys:
 
-<<<<<<< HEAD
-        * ``A`` (`float`, **optional**) - :math:`A` - electrostatic energy
-          scale (*default*: 1.0)
+        * ``A`` (`float`, **required**) - :math:`A` - electrostatic energy
+          scale (*default*: 1.0) 
           :math:`[\mathrm{energy} \cdot \mathrm{length} \cdot
           \mathrm{charge}^{-2}]`
-=======
-        * ``A`` (`float`, **required**) - :math:`A` - electrostatic energy
-          scale (*default*: 1.0) (units: [energy] [length] [charge]^-2)
->>>>>>> d544a000
         * ``kappa`` (`float`, **required**) - :math:`\kappa` - inverse
           screening length :math:`[\mathrm{length}^{-1}]`
 
