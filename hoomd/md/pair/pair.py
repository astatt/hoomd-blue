# Copyright (c) 2009-2021 The Regents of the University of Michigan
# This file is part of the HOOMD-blue project, released under the BSD 3-Clause
# License.

"""Pair potentials."""

import hoomd
from hoomd.md import _md
from hoomd.md import force
from hoomd.md.nlist import NList
from hoomd.data.parameterdicts import ParameterDict, TypeParameterDict
from hoomd.data.typeparam import TypeParameter
from hoomd.data.typeconverter import (OnlyFrom, OnlyTypes, positive_real,
                                      nonnegative_real)

validate_nlist = OnlyTypes(NList)


class Pair(force.Force):
    r"""Common pair potential documentation.

    Users should not invoke `Pair` directly. It is a base command
    that provides common features to all standard pair forces. Common
    documentation for all pair potentials is documented here.

    All pair force commands specify that a given potential energy and force be
    computed on all non-excluded particle pairs in the system within a short
    range cutoff distance :math:`r_{\mathrm{cut}}`.

    The force :math:`\vec{F}` applied between each pair of particles is:

    .. math::
        :nowrap:

        \begin{eqnarray*}
        \vec{F}  = & -\nabla V(r) & r < r_{\mathrm{cut}} \\
                  = & 0           & r \ge r_{\mathrm{cut}} \\
        \end{eqnarray*}

    where :math:`\vec{r}` is the vector pointing from one particle to the other
    in the pair, and :math:`V(r)` is chosen by a mode switch:

    .. math::
        :nowrap:

        \begin{eqnarray*}
        V(r)  = & V_{\mathrm{pair}}(r) & \mathrm{mode\ is\ no\_shift} \\
              = & V_{\mathrm{pair}}(r) - V_{\mathrm{pair}}(r_{\mathrm{cut}})
              & \mathrm{mode\ is\ shift} \\
              = & S(r) \cdot V_{\mathrm{pair}}(r) & \mathrm{mode\ is\
              xplor\ and\ } r_{\mathrm{on}} < r_{\mathrm{cut}} \\
              = & V_{\mathrm{pair}}(r) - V_{\mathrm{pair}}(r_{\mathrm{cut}})
              & \mathrm{mode\ is\ xplor\ and\ } r_{\mathrm{on}} \ge
              r_{\mathrm{cut}}
        \end{eqnarray*}

    :math:`S(r)` is the XPLOR smoothing function:

    .. math::
        :nowrap:

        \begin{eqnarray*}
        S(r) = & 1 & r < r_{\mathrm{on}} \\
             = & \frac{(r_{\mathrm{cut}}^2 - r^2)^2 \cdot
             (r_{\mathrm{cut}}^2 + 2r^2 -
             3r_{\mathrm{on}}^2)}{(r_{\mathrm{cut}}^2 -
             r_{\mathrm{on}}^2)^3}
               & r_{\mathrm{on}} \le r \le r_{\mathrm{cut}} \\
             = & 0 & r > r_{\mathrm{cut}} \\
         \end{eqnarray*}

    and :math:`V_{\mathrm{pair}}(r)` is the specific pair potential chosen by
    the respective command.

    Enabling the XPLOR smoothing function :math:`S(r)` results in both the
    potential energy and the force going smoothly to 0 at :math:`r =
    r_{\mathrm{cut}}`, reducing the rate of energy drift in long simulations.
    :math:`r_{\mathrm{on}}` controls the point at which the smoothing starts,
    so it can be set to only slightly modify the tail of the potential. It is
    suggested that you plot your potentials with various values of
    :math:`r_{\mathrm{on}}` in order to find a good balance between a smooth
    potential function and minimal modification of the original
    :math:`V_{\mathrm{pair}}(r)`. A good value for the LJ potential is
    :math:`r_{\mathrm{on}} = 2 \cdot \sigma`.

    The split smoothing / shifting of the potential when the mode is ``xplor``
    is designed for use in mixed WCA / LJ systems. The WCA potential and it's
    first derivative already go smoothly to 0 at the cutoff, so there is no need
    to apply the smoothing function. In such mixed systems, set
    :math:`r_{\mathrm{on}}` to a value greater than :math:`r_{\mathrm{cut}}`
    for those pairs that interact via WCA in order to enable shifting of the WCA
    potential to 0 at the cutoff.

    The following coefficients must be set per unique pair of particle types.
    See `hoomd.md.pair` for information on how to set coefficients.


    .. py:attribute:: r_cut

        *r_cut* :math:`[\mathrm{length}]`, *optional*: defaults to the
            value ``default_r_cut`` specified on construction.

        Type: `TypeParameter` [`tuple` [``particle_type``, ``particle_type``],
        `float`])

    .. py:attribute:: r_on

        *r_on* :math:`[\mathrm{length}]`,  *optional*: defaults to the
         value ``default_r_on`` specified on construction.

        Type: `TypeParameter` [`tuple` [``particle_type``, ``particle_type``],
        `float`])

    .. py:attribute:: mode

        *mode*, *optional*: defaults to ``"none"``.
        Possible values: ``"none"``, ``"shift"``, ``"xplor"``

        Type: `str`
    """

    # The accepted modes for the potential. Should be reset by subclasses with
    # restricted modes.
    _accepted_modes = ("none", "shift", "xplor")

    def __init__(self, nlist, default_r_cut=None, default_r_on=0., mode='none'):
        self._nlist = validate_nlist(nlist)
        tp_r_cut = TypeParameter('r_cut', 'particle_types',
                                 TypeParameterDict(positive_real, len_keys=2))
        if default_r_cut is not None:
            tp_r_cut.default = default_r_cut
        tp_r_on = TypeParameter('r_on', 'particle_types',
                                TypeParameterDict(nonnegative_real, len_keys=2))
        if default_r_on is not None:
            tp_r_on.default = default_r_on
        self._extend_typeparam([tp_r_cut, tp_r_on])
        self._param_dict.update(
            ParameterDict(mode=OnlyFrom(self._accepted_modes)))
        self.mode = mode

    def compute_energy(self, tags1, tags2):
        r"""Compute the energy between two sets of particles.

        Args:
            tags1 (``ndarray<int32>``): a numpy array of particle tags in the
                first group.
            tags2 (``ndarray<int32>``): a numpy array of particle tags in the
                second group.

        .. math::

            U = \sum_{i \in \mathrm{tags1}, j \in \mathrm{tags2}} V_{ij}(r)

        where :math:`V_{ij}(r)` is the pairwise energy between two particles
        :math:`i` and :math:`j`.

        Assumed properties of the sets *tags1* and *tags2* are:

        - *tags1* and *tags2* are disjoint
        - all elements in *tags1* and *tags2* are unique
        - *tags1* and *tags2* are contiguous numpy arrays of dtype int32

        None of these properties are validated.

        Examples::

            tags=numpy.linspace(0,N-1,1, dtype=numpy.int32)
            # computes the energy between even and odd particles
            U = mypair.compute_energy(tags1=numpy.array(tags[0:N:2]),
                                      tags2=numpy.array(tags[1:N:2]))

        """
        # TODO future versions could use np functions to test the assumptions
        # above and raise an error if they occur.
        return self._cpp_obj.computeEnergyBetweenSets(tags1, tags2)

    def _attach(self):
        # create the c++ mirror class
        if not self._nlist._added:
            self._nlist._add(self._simulation)
        else:
            if self._simulation != self._nlist._simulation:
                raise RuntimeError("{} object's neighbor list is used in a "
                                   "different simulation.".format(type(self)))
        if not self.nlist._attached:
            self.nlist._attach()
        if isinstance(self._simulation.device, hoomd.device.CPU):
            cls = getattr(_md, self._cpp_class_name)
            self.nlist._cpp_obj.setStorageMode(
                _md.NeighborList.storageMode.half)
        else:
            cls = getattr(_md, self._cpp_class_name + "GPU")
            self.nlist._cpp_obj.setStorageMode(
                _md.NeighborList.storageMode.full)
        self._cpp_obj = cls(self._simulation.state._cpp_sys_def,
                            self.nlist._cpp_obj)

        super()._attach()

    @property
    def nlist(self):
        """Neighbor list used to compute the pair potential."""
        return self._nlist

    @nlist.setter
    def nlist(self, value):
        if self._attached:
            raise RuntimeError("nlist cannot be set after scheduling.")
        else:
            self._nlist = validate_nlist(value)

    @property
    def _children(self):
        return [self.nlist]


class LJ(Pair):
    r"""Lennard-Jones pair potential.

    Args:
        nlist (`hoomd.md.nlist.NList`): Neighbor list.
        default_r_cut (float): Default cutoff radius :math:`[\mathrm{length}]`.
        default_r_on (float): Default turn-on radius :math:`[\mathrm{length}]`.
        mode (str): Energy shifting/smoothing mode.

    `LJ` specifies that a Lennard-Jones pair potential should be
    applied between every non-excluded particle pair in the simulation.

    .. math::
        :nowrap:

        \begin{eqnarray*}
        V_{\mathrm{LJ}}(r)  = & 4 \varepsilon \left[ \left(
        \frac{\sigma}{r} \right)^{12} - \left( \frac{\sigma}{r}
        \right)^{6} \right] & r < r_{\mathrm{cut}} \\
        = & 0 & r \ge r_{\mathrm{cut}} \\
        \end{eqnarray*}

    See `Pair` for details on how forces are calculated and the available
    energy shifting and smoothing modes.

    .. py:attribute:: params

        The LJ potential parameters. The dictionary has the following keys:

        * ``epsilon`` (`float`, **required**) -
          energy parameter :math:`\varepsilon` :math:`[\mathrm{energy}]`
        * ``sigma`` (`float`, **required**) -
          particle size :math:`\sigma` :math:`[\mathrm{length}]`

        Type: `TypeParameter` [`tuple` [``particle_type``, ``particle_type``],
        `dict`]

    Example::

        nl = nlist.Cell()
        lj = pair.LJ(nl, default_r_cut=3.0)
        lj.params[('A', 'A')] = {'sigma': 1.0, 'epsilon': 1.0}
        lj.r_cut[('A', 'B')] = 3.0
    """
    _cpp_class_name = "PotentialPairLJ"

    def __init__(self, nlist, default_r_cut=None, default_r_on=0., mode='none'):
        super().__init__(nlist, default_r_cut, default_r_on, mode)
        params = TypeParameter(
            'params', 'particle_types',
            TypeParameterDict(epsilon=float, sigma=float, len_keys=2))
        self._add_typeparam(params)


class Gauss(Pair):
    r"""Gaussian pair potential.

    Args:
        nlist (`hoomd.md.nlist.NList`): Neighbor list.
        default_r_cut (float): Default cutoff radius :math:`[\mathrm{length}]`.
        default_r_on (float): Default turn-on radius :math:`[\mathrm{length}]`.
        mode (str): Energy shifting/smoothing mode.

    `Gauss` specifies that a Gaussian pair potential should be applied
    between every non-excluded particle pair in the simulation.

    .. math::
        :nowrap:

        \begin{eqnarray*}
        V_{\mathrm{gauss}}(r)  = & \varepsilon \exp \left[ -\frac{1}{2}
                                  \left( \frac{r}{\sigma} \right)^2 \right]
                                  & r < r_{\mathrm{cut}} \\
                                 = & 0 & r \ge r_{\mathrm{cut}} \\
        \end{eqnarray*}

    See `Pair` for details on how forces are calculated and the available
    energy shifting and smoothing modes.

    .. py:attribute:: params

        The Gauss potential parameters. The dictionary has the following
        keys:

        * ``epsilon`` (`float`, **required**) - energy parameter
          :math:`\varepsilon` :math:`[\mathrm{energy}]`
        * ``sigma`` (`float`, **required**) - particle size :math:`\sigma`
          :math:`[\mathrm{length}]`

        Type: `TypeParameter` [`tuple` [``particle_type``, ``particle_type``],
        `dict`]

    Example::

        nl = nlist.Cell()
        gauss = pair.Gauss(default_r_cut=3.0, nlist=nl)
        gauss.params[('A', 'A')] = dict(epsilon=1.0, sigma=1.0)
        gauss.r_cut[('A', 'B')] = 3.0
    """
    _cpp_class_name = "PotentialPairGauss"

    def __init__(self, nlist, default_r_cut=None, default_r_on=0., mode='none'):
        super().__init__(nlist, default_r_cut, default_r_on, mode)
        params = TypeParameter(
            'params', 'particle_types',
            TypeParameterDict(epsilon=float, sigma=float, len_keys=2))
        self._add_typeparam(params)


class SLJ(Pair):
    r"""Shifted Lennard-Jones pair potential.

    Args:
        nlist (`hoomd.md.nlist.NList`): Neighbor list.
        default_r_cut (float): Default cutoff radius :math:`[\mathrm{length}]`.
        default_r_on (float): Default turn-on radius :math:`[\mathrm{length}]`.
        mode (str): Energy shifting mode.

    `SLJ` specifies that a shifted Lennard-Jones type pair potential
    should be applied between every non-excluded particle pair in the
    simulation.

    .. math::
        :nowrap:

        \begin{eqnarray*}
        V_{\mathrm{SLJ}}(r)  = & 4 \varepsilon \left[ \left(
                                \frac{\sigma}{r - \Delta} \right)^{12} -
                                \left( \frac{\sigma}{r - \Delta}
                                \right)^{6} \right] & r < (r_{\mathrm{cut}}
                                + \Delta) \\
                             = & 0 & r \ge (r_{\mathrm{cut}} + \Delta) \\
        \end{eqnarray*}

    where :math:`\Delta = (d_i + d_j)/2 - 1` and :math:`d_i` is the diameter of
    particle :math:`i`.

    See `Pair` for details on how forces are calculated and the
    available energy shifting and smoothing modes.

    Attention:
        Due to the way that `SLJ` modifies the cutoff criteria, a smoothing mode
        of *xplor* is not supported.

    Set the ``max_diameter`` property of the neighbor list object to the largest
    particle diameter in the system (where **diameter** is a per-particle
    property of the same name in `hoomd.State`).

    Warning:
        Failure to set ``max_diameter`` will result in missing pair
        interactions.

    .. py:attribute:: params

        The potential parameters. The dictionary has the following keys:

        * ``epsilon`` (`float`, **required**) - energy parameter
          :math:`\varepsilon` :math:`[\mathrm{energy}]`
        * ``sigma`` (`float`, **required**) - particle size :math:`\sigma`
          :math:`[\mathrm{length}]`

        Type: `TypeParameter` [`tuple` [``particle_type``, ``particle_type``],
        `dict`]

    Example::

        nl = nlist.Cell()
        nl.max_diameter = 2.0
        slj = pair.SLJ(default_r_cut=3.0, nlist=nl)
        slj.params[('A', 'B')] = dict(epsilon=2.0, r_cut=3.0)
        slj.r_cut[('B', 'B')] = 2**(1.0/6.0)
    """
    _cpp_class_name = 'PotentialPairSLJ'

    def __init__(self, nlist, default_r_cut=None, default_r_on=0., mode='none'):
        if mode == 'xplor':
            raise ValueError("xplor is not a valid mode for SLJ potential")

        super().__init__(nlist, default_r_cut, default_r_on, mode)
        params = TypeParameter(
            'params', 'particle_types',
            TypeParameterDict(epsilon=float, sigma=float, len_keys=2))
        self._add_typeparam(params)

        # mode not allowed to be xplor, so re-do param dict entry without that
        # option
        param_dict = ParameterDict(mode=OnlyFrom(['none', 'shift']))
        self._param_dict.update(param_dict)
        self.mode = mode

        # this potential needs diameter shifting on
        self._nlist.diameter_shift = True

        # NOTE do we need something to automatically set the max_diameter
        # correctly?


class Yukawa(Pair):
    r"""Yukawa pair potential.

    Args:
        nlist (`hoomd.md.nlist.NList`): Neighbor list.
        default_r_cut (float): Default cutoff radius :math:`[\mathrm{length}]`.
        default_r_on (float): Default turn-on radius :math:`[\mathrm{length}]`.
        mode (str): Energy shifting/smoothing mode.

    `Yukawa` specifies that a Yukawa pair potential should be applied between
    every non-excluded particle pair in the simulation.

    .. math::
        :nowrap:

        \begin{eqnarray*}
          V_{\mathrm{yukawa}}(r) = & \varepsilon \frac{ \exp \left(
          -\kappa r \right) }{r} & r < r_{\mathrm{cut}} \\
                                  = & 0 & r \ge r_{\mathrm{cut}} \\
        \end{eqnarray*}

    See `Pair` for details on how forces are calculated and the available
    energy shifting and smoothing modes.

    .. py:attribute:: params

        The Yukawa potential parameters. The dictionary has the following
        keys:

        * ``epsilon`` (`float`, **required**) - energy parameter
          :math:`\varepsilon` :math:`[\mathrm{energy}]`
        * ``kappa`` (`float`, **required**) - scaling parameter
          :math:`\kappa` :math:`[\mathrm{length}^{-1}]`

        Type: `TypeParameter` [`tuple` [``particle_type``, ``particle_type``],
        `dict`]

    Example::

        nl = nlist.Cell()
        yukawa = pair.Yukawa(default_r_cut=3.0, nlist=nl)
        yukawa.params[('A', 'A')] = dict(epsilon=1.0, kappa=1.0)
        yukawa.r_cut[('A', 'B')] = 3.0
    """
    _cpp_class_name = "PotentialPairYukawa"

    def __init__(self, nlist, default_r_cut=None, default_r_on=0., mode='none'):
        super().__init__(nlist, default_r_cut, default_r_on, mode)
        params = TypeParameter(
            'params', 'particle_types',
            TypeParameterDict(kappa=float, epsilon=float, len_keys=2))
        self._add_typeparam(params)


class Ewald(Pair):
    r"""Ewald pair potential.

    Args:
        nlist (`hoomd.md.nlist.NList`): Neighbor list.
        default_r_cut (float): Default cutoff radius :math:`[\mathrm{length}]`.
        default_r_on (float): Default turn-on radius :math:`[\mathrm{length}]`.

    `Ewald` specifies that a Ewald pair potential should be applied between
    every non-excluded particle pair in the simulation.

    .. math::
        :nowrap:

        \begin{eqnarray*}
         V_{\mathrm{ewald}}(r)  = & q_i q_j \left[\mathrm{erfc}\left(\kappa
                                    r + \frac{\alpha}{2\kappa}\right)
                                    \exp(\alpha r) \\
                                    + \mathrm{erfc}\left(\kappa r -
                                    \frac{\alpha}{2 \kappa}\right)
                                    \exp(-\alpha r)\right]
                                    & r < r_{\mathrm{cut}} \\
                            = & 0 & r \ge r_{\mathrm{cut}} \\
        \end{eqnarray*}

    The Ewald potential is designed to be used in conjunction with PPPM.

    See `Pair` for details on how forces are calculated. Note Ewald does not
    support energy shifting or smoothing.

    .. py:attribute:: params

        The Ewald potential parameters. The dictionary has the following keys:

        * ``kappa`` (`float`, **required**) - Splitting parameter
          :math:`\kappa` :math:`[\mathrm{length}^{-1}]`
        * ``alpha`` (`float`, **required**) - Debye screening length
          :math:`\alpha` :math:`[\mathrm{length}^{-1}]`

        Type: `TypeParameter` [`tuple` [``particle_type``, ``particle_type``],
        `dict`]

    Example::

        nl = nlist.Cell()
        ewald = pair.Ewald(default_r_cut=3.0, nlist=nl)
        ewald.params[('A', 'A')] = dict(kappa=1.0, alpha=1.5)
        ewald.r_cut[('A', 'B')] = 3.0
    """
    _cpp_class_name = "PotentialPairEwald"
    _accepted_modes = ("none",)

    def __init__(self, nlist, default_r_cut=None, default_r_on=0.):
        super().__init__(nlist, default_r_cut, default_r_on, 'none')
        params = TypeParameter(
            'params', 'particle_types',
            TypeParameterDict(kappa=float, alpha=0.0, len_keys=2))

        self._add_typeparam(params)


class Morse(Pair):
    r"""Morse pair potential.

    Args:
        nlist (`hoomd.md.nlist.NList`): Neighbor list.
        default_r_cut (float): Default cutoff radius :math:`[\mathrm{length}]`.
        default_r_on (float): Default turn-on radius :math:`[\mathrm{length}]`.
        mode (str): Energy shifting/smoothing mode.

    `Morse` specifies that a Morse pair potential should be applied between
    every non-excluded particle pair in the simulation.

    .. math::
        :nowrap:

        \begin{eqnarray*}
        V_{\mathrm{morse}}(r) = & D_0 \left[ \exp \left(-2\alpha\left(
            r-r_0\right)\right) -2\exp \left(-\alpha\left(r-r_0\right)
            \right) \right] & r < r_{\mathrm{cut}} \\
            = & 0 & r \ge r_{\mathrm{cut}} \\
        \end{eqnarray*}

    See `Pair` for details on how forces are calculated and the available
    energy shifting and smoothing modes.

    .. py:attribute:: params

        The potential parameters. The dictionary has the following keys:

        * ``D0`` (`float`, **required**) - depth of the potential at its
          minimum :math:`D_0` :math:`[\mathrm{energy}]`
        * ``alpha`` (`float`, **required**) - the width of the potential well
          :math:`\alpha` :math:`[\mathrm{length}^{-1}]`
        * ``r0`` (`float`, **required**) - position of the minimum
          :math:`r_0` :math:`[\mathrm{length}]`

        Type: `TypeParameter` [`tuple` [``particle_type``, ``particle_type``],
        `dict`]

    Example::

        nl = nlist.Cell()
        morse = pair.Morse(default_r_cut=3.0, nlist=nl)
        morse.params[('A', 'A')] = dict(D0=1.0, alpha=3.0, r0=1.0)
        morse.r_cut[('A', 'B')] = 3.0
    """

    _cpp_class_name = "PotentialPairMorse"

    def __init__(self, nlist, default_r_cut=None, default_r_on=0., mode='none'):
        super().__init__(nlist, default_r_cut, default_r_on, mode)
        params = TypeParameter(
            'params', 'particle_types',
            TypeParameterDict(D0=float, alpha=float, r0=float, len_keys=2))
        self._add_typeparam(params)


class DPD(Pair):
    r"""Dissipative Particle Dynamics.

    Args:
        nlist (`hoomd.md.nlist.NList`): Neighbor list
        kT (`hoomd.variant` or `float`): Temperature of
            thermostat :math:`[\mathrm{energy}]`.
        default_r_cut (float): Default cutoff radius :math:`[\mathrm{length}]`.
        default_r_on (float): Default turn-on radius :math:`[\mathrm{length}]`.

    `DPD` specifies that a DPD pair force should be applied between every
    non-excluded particle pair in the simulation, including an interaction
    potential, pairwise drag force, and pairwise random force. See `Groot and
    Warren 1997 <http://dx.doi.org/10.1063/1.474784>`_.

    .. math::
        :nowrap:

        \begin{eqnarray*}
        F = F_{\mathrm{C}}(r) + F_{\mathrm{R,ij}}(r_{ij}) +
        F_{\mathrm{D,ij}}(v_{ij}) \\
        \end{eqnarray*}

    .. math::
        :nowrap:

        \begin{eqnarray*}
        F_{\mathrm{C}}(r) = & A \cdot  w(r_{ij}) \\
        F_{\mathrm{R, ij}}(r_{ij}) = & - \theta_{ij}\sqrt{3}
        \sqrt{\frac{2k_b\gamma T}{\Delta t}}\cdot w(r_{ij})  \\
        F_{\mathrm{D, ij}}(r_{ij}) = & - \gamma w^2(r_{ij})\left(
        \hat r_{ij} \circ v_{ij} \right)  \\
        \end{eqnarray*}

    .. math::
        :nowrap:

        \begin{eqnarray*}
        w(r_{ij}) = &\left( 1 - r/r_{\mathrm{cut}} \right)
        & r < r_{\mathrm{cut}} \\
                  = & 0 & r \ge r_{\mathrm{cut}} \\
        \end{eqnarray*}

    where :math:`\hat r_{ij}` is a normalized vector from particle i to
    particle j, :math:`v_{ij} = v_i - v_j`, and :math:`\theta_{ij}` is a
    uniformly distributed random number in the range [-1, 1].

    `C. L. Phillips et. al. 2011 <http://dx.doi.org/10.1016/j.jcp.2011.05.021>`_
    describes the DPD implementation details in HOOMD-blue. Cite it if you
    utilize the DPD functionality in your work.

    `DPD` does not implement any energy shift / smoothing modes due to the
    function of the force.

    To use the DPD thermostat, an `hoomd.md.methods.NVE` integrator
    must be applied to the system and the user must specify a temperature.  Use
    of the dpd thermostat pair force with other integrators will result in
    unphysical behavior. To use pair.dpd with a different conservative potential
    than :math:`F_C`, set A to zero and define the conservative pair potential
    separately.  Note that DPD thermostats are often defined in terms of
    :math:`\sigma` where :math:`\sigma = \sqrt{2k_b\gamma T}`.

    .. py:attribute:: params

        The force parameters. The dictionary has the following keys:

        * ``A`` (`float`, **required**) - :math:`A` :math:`[\mathrm{force}]`
        * ``gamma`` (`float`, **required**) - :math:`\gamma`
          :math:`[\mathrm{mass} \cdot \mathrm{time}^{-1}]`

        Type: `TypeParameter` [`tuple` [``particle_type``, ``particle_type``],
        `dict`]

    Example::

        nl = nlist.Cell()
        dpd = pair.DPD(nlist=nl, kT=1.0, default_r_cut=1.0)
        dpd.params[('A', 'A')] = dict(A=25.0, gamma=4.5)
        dpd.params[('A', 'B')] = dict(A=40.0, gamma=4.5)
        dpd.params[('B', 'B')] = dict(A=25.0, gamma=4.5)
        dpd.params[(['A', 'B'], ['C', 'D'])] = dict(A=40.0, gamma=4.5)
    """
    _cpp_class_name = "PotentialPairDPDThermoDPD"
    _accepted_modes = ("none",)

    def __init__(self, nlist, kT, default_r_cut=None, default_r_on=0.):
        super().__init__(nlist, default_r_cut, default_r_on, 'none')
        params = TypeParameter(
            'params', 'particle_types',
            TypeParameterDict(A=float, gamma=float, len_keys=2))
        self._add_typeparam(params)
        param_dict = ParameterDict(kT=hoomd.variant.Variant)
        param_dict["kT"] = kT
        self._param_dict.update(param_dict)

    def _add(self, simulation):
        """Add the operation to a simulation.

        DPD uses RNGs. Warn the user if they did not set the seed.
        """
        if simulation is not None:
            simulation._warn_if_seed_unset()

        super()._add(simulation)


class DPDConservative(Pair):
    r"""DPD Conservative pair force.

    Args:
        nlist (`hoomd.md.nlist.NList`): Neighbor list.
        default_r_cut (float): Default cutoff radius :math:`[\mathrm{length}]`.
        default_r_on (float): Default turn-on radius :math:`[\mathrm{length}]`.

    `DPDConservative` specifies the conservative part of the DPD pair potential
    should be applied between every non-excluded particle pair in the
    simulation. No thermostat (e.g. Drag Force and Random Force) is applied, as
    is in `DPD`.

    .. math::
        :nowrap:

        \begin{eqnarray*}
        V_{\mathrm{DPD-C}}(r) = & A \cdot \left( r_{\mathrm{cut}} - r
          \right) - \frac{1}{2} \cdot \frac{A}{r_{\mathrm{cut}}} \cdot
          \left(r_{\mathrm{cut}}^2 - r^2 \right)
          & r < r_{\mathrm{cut}} \\
                              = & 0 & r \ge r_{\mathrm{cut}} \\
        \end{eqnarray*}


    `DPDConservative` does not implement any energy shift / smoothing modes due
    to the function of the force.

    .. py:attribute:: params

        The potential parameters. The dictionary has the following keys:

        * ``A`` (`float`, **required**) - :math:`A` :math:`[\mathrm{force}]`

        Type: `TypeParameter` [`tuple` [``particle_type``, ``particle_type``],
        `dict`]

    Example::

        nl = nlist.Cell()
        dpdc = pair.DPDConservative(nlist=nl, default_r_cut=3.0)
        dpdc.params[('A', 'A')] = dict(A=1.0)
        dpdc.params[('A', 'B')] = dict(A=2.0, r_cut = 1.0)
        dpdc.params[(['A', 'B'], ['C', 'D'])] = dict(A=3.0)
    """
    _cpp_class_name = "PotentialPairDPD"
    _accepted_modes = ("none",)

    def __init__(self, nlist, default_r_cut=None, default_r_on=0.):
        # initialize the base class
        super().__init__(nlist, default_r_cut, default_r_on, 'none')
        params = TypeParameter('params', 'particle_types',
                               TypeParameterDict(A=float, len_keys=2))
        self._add_typeparam(params)


class DPDLJ(Pair):
    r"""Dissipative Particle Dynamics with a LJ conservative force.

    Args:
        nlist (`hoomd.md.nlist.NList`): Neighbor list.
        kT (`hoomd.variant` or `float`): Temperature of
            thermostat :math:`[\mathrm{energy}]`.
        default_r_cut (float): Default cutoff radius :math:`[\mathrm{length}]`.
        default_r_on (float): Default turn-on radius :math:`[\mathrm{length}]`.
        mode (str): Energy shifting mode.

    `DPDLJ` specifies that a DPD thermostat and a Lennard-Jones pair potential
    should be applied between every non-excluded particle pair in the
    simulation.

    `C. L. Phillips et. al. 2011 <http://dx.doi.org/10.1016/j.jcp.2011.05.021>`_
    describes the DPD implementation details in HOOMD-blue. Cite it if you
    utilize the DPD functionality in your work.

    .. math::
        :nowrap:

        \begin{eqnarray*}
        F = F_{\mathrm{C}}(r) + F_{\mathrm{R,ij}}(r_{ij}) +
            F_{\mathrm{D,ij}}(v_{ij}) \\
        \end{eqnarray*}

    .. math::
        :nowrap:

        \begin{eqnarray*}
        F_{\mathrm{C}}(r) = & \partial V_{\mathrm{LJ}} / \partial r \\
        F_{\mathrm{R, ij}}(r_{ij}) = & - \theta_{ij}\sqrt{3}
            \sqrt{\frac{2k_b\gamma T}{\Delta t}}\cdot w(r_{ij})  \\
        F_{\mathrm{D, ij}}(r_{ij}) = & - \gamma w^2(r_{ij})
            \left( \hat r_{ij} \circ v_{ij} \right)  \\
        \end{eqnarray*}

    .. math::
        :nowrap:

        \begin{eqnarray*}
        V_{\mathrm{LJ}}(r) = & 4 \varepsilon \left[ \left(
            \frac{\sigma}{r} \right)^{12} -
             \left( \frac{\sigma}{r} \right)^{6} \right]
            & r < r_{\mathrm{cut}} \\
                            = & 0 & r \ge r_{\mathrm{cut}} \\
        \end{eqnarray*}

    .. math::
        :nowrap:

        \begin{eqnarray*}
        w(r_{ij}) = &\left( 1 - r/r_{\mathrm{cut}} \right)
            & r < r_{\mathrm{cut}} \\
                  = & 0 & r \ge r_{\mathrm{cut}} \\
        \end{eqnarray*}

    where :math:`\hat r_{ij}` is a normalized vector from particle i to
    particle j, :math:`v_{ij} = v_i - v_j`, and :math:`\theta_{ij}` is a
    uniformly distributed random number in the range [-1, 1].

    To use the DPD thermostat, an `hoomd.md.methods.NVE` integrator
    must be applied to the system and the user must specify a temperature. Use
    of the dpd thermostat pair force with other integrators will result in
    unphysical behavior.

    See `Pair` for details on how forces are calculated and the
    available energy shifting and smoothing modes.

    .. py:attribute:: params

        The DPDLJ potential parameters. The dictionary has the following keys:

        * ``epsilon`` (`float`, **required**) - :math:`\varepsilon`
          :math:`[\mathrm{energy}]`
        * ``sigma`` (`float`, **required**) - :math:`\sigma`
          :math:`[\mathrm{length}]`
        * ``gamma`` (`float`, **required**) - :math:`\gamma`
          :math:`[\mathrm{mass} \cdot \mathrm{time}^{-1}]`

        Type: `TypeParameter` [`tuple` [``particle_type``, ``particle_type``],
        `dict`]

    Example::

        nl = nlist.Cell()
        dpdlj = pair.DPDLJ(nlist=nl, kT=1.0, default_r_cut=2.5)
        dpdlj.params[('A', 'A')] = dict(epsilon=1.0, sigma=1.0, gamma=4.5)
        dpdlj.params[(['A', 'B'], ['C', 'D'])] = dict(
            epsilon=3.0, sigma=1.0, gamma=1.2)
        dpdlj.r_cut[('B', 'B')] = 2.0**(1.0/6.0)
    """
    _cpp_class_name = "PotentialPairDPDLJThermoDPD"
    _accepted_modes = ("none", "shifted")

    def __init__(self,
                 nlist,
                 kT,
                 default_r_cut=None,
                 default_r_on=0.,
                 mode='none'):

        super().__init__(nlist, default_r_cut, default_r_on, mode)
        params = TypeParameter(
            'params', 'particle_types',
            TypeParameterDict(epsilon=float,
                              sigma=float,
                              gamma=float,
                              len_keys=2))
        self._add_typeparam(params)

        d = ParameterDict(kT=hoomd.variant.Variant)
        self._param_dict.update(d)

        self.kT = kT

    def _add(self, simulation):
        """Add the operation to a simulation.

        DPDLJ uses RNGs. Warn the user if they did not set the seed.
        """
        if simulation is not None:
            simulation._warn_if_seed_unset()

        super()._add(simulation)


class ForceShiftedLJ(Pair):
    r"""Force-shifted Lennard-Jones pair potential.

    Args:
        nlist (`hoomd.md.nlist.NList`): Neighbor list.
        default_r_cut (float): Default cutoff radius :math:`[\mathrm{length}]`.
        default_r_on (float): Default turn-on radius :math:`[\mathrm{length}]`.
        mode (str): Energy shifting/smoothing mode.

    `ForceShiftedLJ` specifies that a modified Lennard-Jones pair force should
    be applied between non-excluded particle pair in the simulation. The force
    differs from the one calculated by  `LJ` by the subtraction of the
    value of the force at :math:`r_{\mathrm{cut}}`, such that the force
    smoothly goes to zero at the cut-off. The potential is modified by a linear
    function. This potential can be used as a substitute for `LJ`,
    when the exact analytical form of the latter is not required but a smaller
    cut-off radius is desired for computational efficiency. See `Toxvaerd et.
    al. 2011 <http://dx.doi.org/10.1063/1.3558787>`_ for a discussion of this
    potential.

    .. math::
        :nowrap:

        \begin{eqnarray*}
        V(r) = & 4 \varepsilon \left[ \left( \frac{\sigma}{r}
          \right)^{12} - \left( \frac{\sigma}{r} \right)^{6}
          \right] + \Delta V(r) & r < r_{\mathrm{cut}}\\
             = & 0 & r \ge r_{\mathrm{cut}} \\
        \end{eqnarray*}

    .. math::

        \Delta V(r) = -(r - r_{\mathrm{cut}}) \frac{\partial
          V_{\mathrm{LJ}}}{\partial r}(r_{\mathrm{cut}})

    See `Pair` for details on how forces are calculated.

    .. py:attribute:: params

        The potential parameters. The dictionary has the following keys:

        * ``epsilon`` (`float`, **required**) - :math:`\varepsilon`
          :math:`[\mathrm{energy}]`
        * ``sigma`` (`float`, **required**) - :math:`\sigma`
          :math:`[\mathrm{length}]`

        Type: `TypeParameter` [`tuple` [``particle_type``, ``particle_type``],
        `dict`]

    Example::

        nl = nlist.Cell()
        fslj = pair.ForceShiftedLJ(nlist=nl, default_r_cut=1.5)
        fslj.params[('A', 'A')] = dict(epsilon=1.0, sigma=1.0)
    """
    _cpp_class_name = "PotentialPairForceShiftedLJ"
    _accepted_modes = ("none",)

    def __init__(self, nlist, default_r_cut=None, default_r_on=0.):
        super().__init__(nlist, default_r_cut, default_r_on, 'none')

        params = TypeParameter(
            'params', 'particle_types',
            TypeParameterDict(epsilon=float, sigma=float, len_keys=2))
        self._add_typeparam(params)


class Moliere(Pair):
    r"""Moliere pair potential.

    Args:
        nlist (`hoomd.md.nlist.NList`): Neighbor list.
        default_r_cut (float): Default cutoff radius :math:`[\mathrm{length}]`.
        default_r_on (float): Default turn-on radius :math:`[\mathrm{length}]`.
        mode (str): Energy shifting/smoothing mode.

    `Moliere` specifies that a Moliere type pair potential should be applied
    between every non-excluded particle pair in the simulation.

    .. math::
        :nowrap:

        \begin{eqnarray*}
        V_{\mathrm{Moliere}}(r)
          = & \frac{Z_i Z_j e^2}{4 \pi \epsilon_0 r_{ij}} \left[ 0.35 \exp
          \left( -0.3 \frac{r_{ij}}{a_F} \right) + \\
          0.55 \exp \left( -1.2 \frac{r_{ij}}{a_F} \right) + 0.10 \exp
          \left( -6.0 \frac{r_{ij}}{a_F} \right) \right]
          & r < r_{\mathrm{cut}} \\
          = & 0 & r > r_{\mathrm{cut}} \\
        \end{eqnarray*}

    Where each parameter is defined as:

    - :math:`Z_i` - *Z_i* - Atomic number of species i
      :math:`[\mathrm{dimensionless}]`
    - :math:`Z_j` - *Z_j* - Atomic number of species j
      :math:`[\mathrm{dimensionless}]`
    - :math:`e` - *elementary_charge* - The elementary charge
      :math:`[\mathrm{charge}]`
    - :math:`a_F = \frac{0.8853 a_0}{\left( \sqrt{Z_i} + \sqrt{Z_j}
      \right)^{2/3}}`, where :math:`a_0` is the Bohr radius
      :math:`[\mathrm{length}]`

    See `Pair` for details on how forces are calculated and the available
    energy shifting and smoothing modes.

    .. py:attribute:: params

        The potential parameters. The dictionary has the following keys:

        * ``qi`` (`float`, **required**) -
          :math:`q_i = Z_i \frac{e}{\sqrt{4 \pi \epsilon_0}}`
          :math:`[\mathrm{charge}]`
        * ``qj`` (`float`, **required**) -
          :math:`q_j = Z_j \frac{e}{\sqrt{4 \pi \epsilon_0}}`
          :math:`[\mathrm{charge}]`

        * ``aF`` (`float`, **required**) -
          :math:`a_F = \frac{0.8853 a_0}{\left( \sqrt{Z_i} + \sqrt{Z_j}
          \right)^{2/3}}` :math:`[\mathrm{length}]`

        Type: `TypeParameter` [`tuple` [``particle_type``, ``particle_type``],
        `dict`]

    Example::

        nl = nlist.Cell()
        moliere = pair.Moliere(default_r_cut = 3.0, nlist=nl)

        Zi = 54
        Zj = 7
        e = 1
        a0 = 1
        aF = 0.8853 * a0 / (np.sqrt(Zi) + np.sqrt(Zj))**(2/3)

        moliere.params[('A', 'B')] = dict(qi=Zi*e, qj=Zj*e, aF=aF)
    """
    _cpp_class_name = "PotentialPairMoliere"

    def __init__(self, nlist, default_r_cut=None, default_r_on=0., mode='none'):
        super().__init__(nlist, default_r_cut, default_r_on, mode)
        params = TypeParameter(
            'params', 'particle_types',
            TypeParameterDict(qi=float, qj=float, aF=float, len_keys=2))
        self._add_typeparam(params)


class ZBL(Pair):
    r"""ZBL pair potential.

    Args:
        nlist (`hoomd.md.nlist.NList`): Neighbor list.
        default_r_cut (float): Default cutoff radius :math:`[\mathrm{length}]`.
        default_r_on (float): Default turn-on radius :math:`[\mathrm{length}]`.

    `ZBL` specifies that a Ziegler-Biersack-Littmark pair potential
    should be applied between every non-excluded particle pair in the
    simulation.

    .. math::
        :nowrap:

        \begin{eqnarray*}
        V_{\mathrm{ZBL}}(r) =
          & \frac{Z_i Z_j e^2}{4 \pi \epsilon_0 r_{ij}} \left[ 0.1818
          \exp \left( -3.2 \frac{r_{ij}}{a_F} \right) \\
          + 0.5099 \exp \left( -0.9423 \frac{r_{ij}}{a_F} \right) \\
          + 0.2802 \exp \left( -0.4029 \frac{r_{ij}}{a_F} \right) \\
          + 0.02817 \exp \left( -0.2016 \frac{r_{ij}}{a_F} \right) \right],
          & r < r_{\mathrm{cut}} \\
          = & 0, & r > r_{\mathrm{cut}} \\
        \end{eqnarray*}

    Where each parameter is defined as:

    - :math:`Z_i` - *Z_i* - Atomic number of species i
      :math:`[\mathrm{dimensionless}]`
    - :math:`Z_j` - *Z_j* - Atomic number of species j
      :math:`[\mathrm{dimensionless}]`
    - :math:`e` - *elementary_charge* - The elementary charge
      :math:`[\mathrm{charge}]`
    - :math:`a_F = \frac{0.8853 a_0}{ Z_i^{0.23} + Z_j^{0.23} }`, where
      :math:`a_0` is the Bohr radius :math:`[\mathrm{length}]`

    See `Pair` for details on how forces are calculated. Note ZBL does not
    support energy shifting or smoothing.

    .. py:attribute:: params

        The ZBL potential parameters. The dictionary has the following keys:

        * ``q_i`` (`float`, **required**) - :math:`q_i=Z_i \frac{e}{\sqrt{4
          \pi \epsilon_0}}` :math:`[\mathrm{charge}]`
        * ``q_j`` (`float`, **required**) - :math:`q_j=Z_j \frac{e}{\sqrt{4
          \pi \epsilon_0}}` :math:`[\mathrm{charge}]`
        * ``a_F`` (`float`, **required**) -
          :math:`a_F = \frac{0.8853 a_0}{ Z_i^{0.23} + Z_j^{0.23} }`
          :math:`[\mathrm{length}]`

        Type: `TypeParameter` [`tuple` [``particle_type``, ``particle_type``],
        `dict`]

    Example::

        nl = nlist.Cell()
        zbl = pair.ZBL(default_r_cut=3.0, nlist=nl)

        Zi = 54
        Zj = 7
        e = 1
        a0 = 1
        aF = 0.8853 * a0 / (Zi**(0.23) + Zj**(0.23))

        zbl.params[('A', 'B')] = dict(qi=Zi*e, qj=Zj*e, aF=aF)
    """
    _cpp_class_name = "PotentialPairZBL"
    _accepted_modes = ("none",)

    def __init__(self, nlist, default_r_cut=None, default_r_on=0.):

        super().__init__(nlist, default_r_cut, default_r_on, 'none')
        params = TypeParameter(
            'params', 'particle_types',
            TypeParameterDict(qi=float, qj=float, aF=float, len_keys=2))
        self._add_typeparam(params)


class Mie(Pair):
    r"""Mie pair potential.

    Args:
        nlist (`hoomd.md.nlist.NList`): Neighbor list
        default_r_cut (float): Default cutoff radius :math:`[\mathrm{length}]`.
        default_r_on (float): Default turn-on radius :math:`[\mathrm{length}]`.
        mode (str): Energy shifting/smoothing mode.

    `Mie` specifies that a Mie pair potential should be applied between every
    non-excluded particle pair in the simulation.

    .. math::
        :nowrap:

        \begin{eqnarray*}
        V_{\mathrm{mie}}(r)
          = & \left( \frac{n}{n-m} \right) {\left( \frac{n}{m}
          \right)}^{\frac{m}{n-m}} \varepsilon \left[ \left(
          \frac{\sigma}{r} \right)^{n} - \left( \frac{\sigma}{r}
          \right)^{m} \right] & r < r_{\mathrm{cut}} \\
          = & 0 & r \ge r_{\mathrm{cut}} \\
        \end{eqnarray*}

    See `Pair` for details on how forces are calculated and the available
    energy shifting and smoothing modes.

    .. py:attribute:: params

        The potential parameters. The dictionary has the following keys:

        * ``epsilon`` (`float`, **required**) - :math:`\varepsilon`
          :math:`[\mathrm{energy}]`
        * ``sigma`` (`float`, **required**) - :math:`\sigma`
          :math:`[\mathrm{length}]`
        * ``n`` (`float`, **required**) - :math:`n`
          :math:`[\mathrm{dimensionless}]`
        * ``m`` (`float`, **required**) - :math:`m`
          :math:`[\mathrm{dimensionless}]`

        Type: `TypeParameter` [`tuple` [``particle_type``, ``particle_type``],
        `dict`]

    Example::

        nl = nlist.Cell()
        mie = pair.Mie(nlist=nl, default_r_cut=3.0)
        mie.params[('A', 'A')] = dict(epsilon=1.0, sigma=1.0, n=12, m=6)
        mie.r_cut[('A', 'A')] = 2**(1.0/6.0)
        mie.r_on[('A', 'A')] = 2.0
        mie.params[(['A', 'B'], ['C', 'D'])] = dict(epsilon=1.5, sigma=2.0)
    """
    _cpp_class_name = "PotentialPairMie"

    def __init__(self, nlist, default_r_cut=None, default_r_on=0., mode='none'):

        super().__init__(nlist, default_r_cut, default_r_on, mode)
        params = TypeParameter(
            'params', 'particle_types',
            TypeParameterDict(epsilon=float,
                              sigma=float,
                              n=float,
                              m=float,
                              len_keys=2))

        self._add_typeparam(params)


class ReactionField(Pair):
    r"""Onsager reaction field pair potential.

    Args:
        nlist (`hoomd.md.nlist.NList`): Neighbor list.
        default_r_cut (float): Default cutoff radius :math:`[\mathrm{length}]`.
        default_r_on (float): Default turn-on radius :math:`[\mathrm{length}]`.
        mode (str): Energy shifting/smoothing mode.

    `ReactionField` specifies that an Onsager reaction field pair potential
    should be applied between every non-excluded particle pair in the
    simulation.

    Reaction field electrostatics is an approximation to the screened
    electrostatic interaction, which assumes that the medium can be treated as
    an electrostatic continuum of dielectric constant :math:`\epsilon_{RF}`
    outside the cutoff sphere of radius :math:`r_{\mathrm{cut}}`. See: `Barker
    et. al. 1973 <http://dx.doi.org/10.1080/00268977300102101>`_.

    .. math::

       V_{\mathrm{RF}}(r) = \varepsilon \left[ \frac{1}{r} +
           \frac{(\epsilon_{RF}-1) r^2}{(2 \epsilon_{RF} + 1) r_c^3} \right]

    By default, the reaction field potential does not require charge or diameter
    to be set. Two parameters, :math:`\varepsilon` and :math:`\epsilon_{RF}`
    are needed. If :math:`\epsilon_{RF}` is specified as zero, it will
    represent infinity.

    If *use_charge* is set to True, the following formula is evaluated instead:

    .. math::

        V_{\mathrm{RF}}(r) = q_i q_j \varepsilon \left[ \frac{1}{r} +
          \frac{(\epsilon_{RF}-1) r^2}{(2 \epsilon_{RF} + 1) r_c^3} \right]

    where :math:`q_i` and :math:`q_j` are the charges of the particle pair.

    See `Pair` for details on how forces are calculated and the available
    energy shifting and smoothing modes.

    .. py:attribute:: params

        The potential parameters. The dictionary has the following keys:

        * ``epsilon`` (`float`, **required**) - :math:`\varepsilon`
          :math:`[\mathrm{energy} \cdot \mathrm{length}]`
        * ``eps_rf`` (`float`, **required**) - :math:`\epsilon_{RF}`
          :math:`[\mathrm{dimensionless}]`
        * ``use_charge`` (`boolean`, **optional**) - evaluate pair potential
          using particle charges (*default*: False)

        Type: `TypeParameter` [`tuple` [``particle_type``, ``particle_type``],
        `dict`]

    Example::

        nl = nlist.Cell()
        reaction_field = pair.reaction_field(nl, default_r_cut=3.0)
        reaction_field.params[('A', 'B')] = dict(epsilon=1.0, eps_rf=1.0)
        reaction_field.params[('B', 'B')] = dict(
            epsilon=1.0, eps_rf=0.0, use_charge=True)
    """
    _cpp_class_name = "PotentialPairReactionField"

    def __init__(self, nlist, default_r_cut=None, default_r_on=0., mode='none'):
        super().__init__(nlist, default_r_cut, default_r_on, mode)
        params = TypeParameter(
            'params', 'particle_types',
            TypeParameterDict(epsilon=float,
                              eps_rf=float,
                              use_charge=False,
                              len_keys=2))

        self._add_typeparam(params)


class DLVO(Pair):
    r"""DLVO colloidal interaction.

    Args:
        nlist (`hoomd.md.nlist.NList`): Neighbor list.
        default_r_cut (float): Default cutoff radius :math:`[\mathrm{length}]`.
        default_r_on (float): Default turn-on radius :math:`[\mathrm{length}]`.
        name (str): Name of the force instance.
        mode (str): Energy shifting mode.

    `DLVO` specifies that a DLVO dispersion and electrostatic interaction
    should be applied between every non-excluded particle pair in the
    simulation.

    .. math::
        :nowrap:

        \begin{eqnarray*}
        V_{\mathrm{DLVO}}(r)  = & - \frac{A}{6} \left[
            \frac{2a_1a_2}{r^2 - (a_1+a_2)^2} +
            \frac{2a_1a_2}{r^2 - (a_1-a_2)^2} \\
            + \log \left(
            \frac{r^2 - (a_1+a_2)^2}{r^2 - (a_1-a_2)^2} \right) \right]
            & \\
            & + \frac{a_1 a_2}{a_1+a_2} Z e^{-\kappa(r - (a_1+a_2))}
            & r < (r_{\mathrm{cut}} + \Delta) \\
            = & 0 & r \ge (r_{\mathrm{cut}} + \Delta)
        \end{eqnarray*}

    where :math:`a_i` is the radius of particle :math:`i`, :math:`\Delta = (d_i
    + d_j)/2` and :math:`d_i` is the diameter of particle :math:`i`.

    The first term corresponds to the attractive van der Waals interaction with
    :math:`A` being the Hamaker constant, the second term to the repulsive
    double-layer interaction between two spherical surfaces with Z proportional
    to the surface electric potential. See Israelachvili 2011, pp. 317.

    The DLVO potential does not need charge, but does need diameter. See
    `SLJ` for an explanation on how diameters are handled in the
    neighbor lists.

    Due to the way that DLVO modifies the cutoff condition, it will not
    function properly with the xplor shifting mode. See `Pair` for details on
    how forces are calculated and the available energy shifting and smoothing
    modes.

    .. py:attribute:: params

        The potential parameters. The dictionary has the following keys:

        * ``epsilon`` (`float`, **required**) - :math:`\varepsilon`
          :math:`[\mathrm{energy}]`
        * ``kappa`` (`float`, **required**) - scaling parameter
          :math:`\kappa` :math:`[\mathrm{length}^{-1}]`
        * ``Z`` (`float`, **required**) - :math:`Z`
          :math:`[\mathrm{length}^{-1}]`
        * ``A`` (`float`, **required**) - :math:`A`
          :math:`[\mathrm{energy}]`

        Type: `TypeParameter` [`tuple` [``particle_type``, ``particle_type``],
        `dict`]

    Example::

        nl = nlist.cell()
        dlvo = hoomd.md.pair.DLVO(nlist=nl)
        dlvo.params[('A', 'A')] = {"epsilon": 1.0, "kappa": 1.0}
        dlvo.params[('A', 'B')] = {"epsilon": 2.0, "kappa": 0.5,}
        dlvo.params[(['A', 'B'], ['C', 'D'])] = {"epsilon": 0.5, "kappa": 3.0}
    """
    _cpp_class_name = "PotentialPairDLVO"
    _accepted_modes = ("none", "shift")

    def __init__(self, nlist, default_r_cut=None, default_r_on=0., mode='none'):
        if mode == 'xplor':
            raise ValueError("xplor is not a valid mode for the DLVO potential")

        super().__init__(nlist, default_r_cut, default_r_on, mode)
        params = TypeParameter(
            'params', 'particle_types',
            TypeParameterDict(kappa=float, Z=float, A=float, len_keys=2))
        self._add_typeparam(params)

        # this potential needs diameter shifting on
        self._nlist.diameter_shift = True


class Buckingham(Pair):
    r"""Buckingham pair potential.

    Args:
        nlist (`hoomd.md.nlist.NList`): Neighbor list.
        default_r_cut (float): Default cutoff radius :math:`[\mathrm{length}]`.
        default_r_on (float): Default turn-on radius :math:`[\mathrm{length}]`.
        mode (str): Energy shifting/smoothing mode.

    `Buckingham` specifies that a Buckingham pair potential should be applied
    between every non-excluded particle pair in the simulation.

    .. math::
        :nowrap:

        \begin{eqnarray*}
        V_{\mathrm{Buckingham}}(r) = & A \exp\left(-\frac{r}{\rho}\right)
          - \frac{C}{r^6} & r < r_{\mathrm{cut}} \\
          = & 0 & r \ge r_{\mathrm{cut}} \\
        \end{eqnarray*}

    See `Pair` for details on how forces are calculated and the available
    energy shifting and smoothing modes.

    .. py:attribute:: params

        The potential parameters. The dictionary has the following keys:

        * ``A`` (`float`, **required**) - :math:`A` :math:`[\mathrm{energy}]`
        * ``rho`` (`float`, **required**) - :math:`\rho`
          :math:`[\mathrm{length}]`
        * ``C`` (`float`, **required**) - :math:`C` :math:`[\mathrm{energy}]`

        Type: `TypeParameter` [`tuple` [``particle_type``, ``particle_type``],
        `dict`]

    Example::

        nl = nlist.Cell()
        buck = pair.Buckingham(nl, default_r_cut=3.0)
        buck.params[('A', 'A')] = {'A': 2.0, 'rho'=0.5, 'C': 1.0}
        buck.params[('A', 'B')] = dict(A=1.0, rho=1.0, C=1.0)
        buck.params[('B', 'B')] = dict(A=2.0, rho=2.0, C=2.0)
    """

    _cpp_class_name = "PotentialPairBuckingham"

    def __init__(self, nlist, default_r_cut=None, default_r_on=0., mode='none'):
        super().__init__(nlist, default_r_cut, default_r_on, mode)
        params = TypeParameter(
            'params', 'particle_types',
            TypeParameterDict(A=float, rho=float, C=float, len_keys=2))
        self._add_typeparam(params)


class LJ1208(Pair):
    r"""Lennard-Jones 12-8 pair potential.

    Args:
        nlist (`hoomd.md.nlist.NList`): Neighbor list.
        default_r_cut (float): Default cutoff radius :math:`[\mathrm{length}]`.
        default_r_on (float): Default turn-on radius :math:`[\mathrm{length}]`.
        mode (str): Energy shifting/smoothing mode.

    `LJ1208` specifies that a Lennard-Jones 12-8 pair potential should be
    applied between every non-excluded particle pair in the simulation.

    .. math::
        :nowrap:

        \begin{eqnarray*}
        V_{\mathrm{LJ}}(r)
          = & 4 \varepsilon \left[ \left( \frac{\sigma}{r} \right)^{12} -
          \left( \frac{\sigma}{r} \right)^{8} \right]
          & r < r_{\mathrm{cut}} \\
          = & 0 & r \ge r_{\mathrm{cut}} \\
        \end{eqnarray*}

    See `Pair` for details on how forces are calculated and the available
    energy shifting and smoothing modes.

    .. py:attribute:: params

        The potential parameters. The dictionary has the following keys:

        * ``epsilon`` (`float`, **required**) - energy parameter
          :math:`\varepsilon` :math:`[\mathrm{energy}]`
        * ``sigma`` (`float`, **required**) - particle size :math:`\sigma`
          :math:`[\mathrm{length}]`

        Type: `TypeParameter` [`tuple` [``particle_type``, ``particle_type``],
        `dict`]

    Example::

        nl = nlist.Cell()
        lj1208 = pair.LJ1208(nl, default_r_cut=3.0)
        lj1208.params[('A', 'A')] = {'sigma': 1.0, 'epsilon': 1.0}
        lj1208.params[('A', 'B')] = dict(epsilon=2.0, sigma=1.0)
    """
    _cpp_class_name = "PotentialPairLJ1208"

    def __init__(self, nlist, default_r_cut=None, default_r_on=0., mode='none'):
        super().__init__(nlist, default_r_cut, default_r_on, mode)
        params = TypeParameter(
            'params', 'particle_types',
            TypeParameterDict(epsilon=float, sigma=float, len_keys=2))
        self._add_typeparam(params)


class LJ0804(Pair):
    r"""Lennard-Jones 8-4 pair potential.

    Args:
        nlist (`hoomd.md.nlist.NList`): Neighbor list.
        default_r_cut (float): Default cutoff radius :math:`[\mathrm{length}]`.
        default_r_on (float): Default turn-on radius :math:`[\mathrm{length}]`.
        mode (str): Energy shifting/smoothing mode.

    `LJ0804` specifies that a Lennard-Jones 8-4 pair potential should be
    applied between every non-excluded particle pair in the simulation.

    .. math::
        :nowrap:

        \begin{eqnarray*}
        V_{\mathrm{LJ}}(r)
          = & 4 \varepsilon \left[ \left( \frac{\sigma}{r} \right)^{8} -
          \left( \frac{\sigma}{r} \right)^{4} \right]
          & r < r_{\mathrm{cut}} \\
          = & 0 & r \ge r_{\mathrm{cut}} \\
        \end{eqnarray*}

    See `Pair` for details on how forces are calculated and the available
    energy shifting and smoothing modes.

    .. py:attribute:: params

        The LJ potential parameters. The dictionary has the following keys:

        * ``epsilon`` (`float`, **required**) -
          energy parameter :math:`\varepsilon` :math:`[\mathrm{energy}]`
        * ``sigma`` (`float`, **required**) -
          particle size :math:`\sigma` :math:`[\mathrm{length}]`

        Type: `TypeParameter` [`tuple` [``particle_type``, ``particle_type``],
        `dict`]

    Example::

        nl = nlist.Cell()
        lj0804 = pair.LJ0804(nl, default_r_cut=3.0)
        lj0804.params[('A', 'A')] = {'sigma': 1.0, 'epsilon': 1.0}
        lj0804.params[('A', 'B')] = dict(epsilon=2.0, sigma=1.0)
        lj0804.r_cut[('A', 'B')] = 3.0
    """
    _cpp_class_name = "PotentialPairLJ0804"

    def __init__(self, nlist, default_r_cut=None, default_r_on=0., mode='none'):
        super().__init__(nlist, default_r_cut, default_r_on, mode)
        params = TypeParameter(
            'params', 'particle_types',
            TypeParameterDict(epsilon=float, sigma=float, len_keys=2))
        self._add_typeparam(params)


class Fourier(Pair):
    r"""Fourier pair potential.

    Args:
        nlist (`hoomd.md.nlist.NList`): Neighbor list.
        default_r_cut (float): Default cutoff radius :math:`[\mathrm{length}]`.
        default_r_on (float): Default turn-on radius :math:`[\mathrm{length}]`.
        mode (str): Energy shifting/smoothing mode.

    `Fourier` specifies that a Fourier pair potential should be applied between
    every non-excluded particle pair in the simulation.

    .. math::
        :nowrap:

        \begin{eqnarray*}
        V_{\mathrm{Fourier}}(r)
          = & \frac{1}{r^{12}} + \frac{1}{r^2}\sum_{n=1}^4
          [a_n cos(\frac{n \pi r}{r_{cut}}) +
          b_n sin(\frac{n \pi r}{r_{cut}})]
          & r < r_{\mathrm{cut}}  \\
          = & 0 & r \ge r_{\mathrm{cut}} \\
        \end{eqnarray*}

        where:
        \begin{eqnarray*}
        a_1 = \sum_{n=2}^4 (-1)^n a_n
        \end{eqnarray*}

        \begin{eqnarray*}
        b_1 = \sum_{n=2}^4 n (-1)^n b_n
        \end{eqnarray*}

        is calculated to enforce close to zero value at r_cut.

    See `Pair` for details on how forces are calculated and the available
    energy shifting and smoothing modes.

    .. py:attribute:: params

        The Fourier potential parameters. The dictionary has the following
        keys:

        * ``a`` (`float`, **required**) - array of 3 values corresponding to
          a2, a3 and a4 in the Fourier series :math:`[\mathrm{dimensionless}]`
        * ``b`` (`float`, **required**) - array of 3 values corresponding to
          b2, b3 and b4 in the Fourier series :math:`[\mathrm{dimensionless}]`

        Type: `TypeParameter` [`tuple` [``particle_type``, ``particle_type``],
        `dict`]

    Example::

        nl = nlist.Cell()
        fourier = pair.Fourier(default_r_cut=3.0, nlist=nl)
        fourier.params[('A', 'A')] = dict(a=[a2,a3,a4], b=[b2,b3,b4])
    """
    _cpp_class_name = "PotentialPairFourier"

    def __init__(self, nlist, default_r_cut=None, default_r_on=0., mode='none'):
        super().__init__(nlist, default_r_cut, default_r_on, mode)
        params = TypeParameter(
            'params', 'particle_types',
            TypeParameterDict(a=(float, float, float),
                              b=(float, float, float),
                              len_keys=2))
        self._add_typeparam(params)


class OPP(Pair):
    r"""Oscillating pair potential.

    Args:
        nlist (:py:mod:`hoomd.md.nlist.NList`): Neighbor list.
        default_r_cut (float): Default cutoff radius :math:`[\mathrm{length}]`.
        default_r_on (float): Default turn-on radius :math:`[\mathrm{length}]`.
        mode (str): Energy shifting/smoothing mode.

    `OPP` specifies that an oscillating pair potential should be applied between
    every non-excluded particle pair in the simulation. The OPP potential can
    be used to model metallic interactions.

    .. math::
        :nowrap:

        \begin{equation*}
        V_{\mathrm{OPP}}(r) = C_1 r^{-\eta_1}
            + C_2 r^{-\eta_2} \cos{\left(k r - \phi\right)}
        \end{equation*}

    See `Pair` for details on how forces are calculate. Note OPP does not
    support energy shifting or smoothing.

    The potential comes from `Marek Mihalkovič and C. L. Henley 2012`_.

    .. _Marek Mihalkovič and C. L. Henley 2012:
       https://dx.doi.org/10.1103/PhysRevB.85.092102

    .. py:attribute:: params

        The OPP potential parameters. The dictionary has the following keys:

        * ``C1`` (`float`, **required**) -
          Energy scale of the first term :math:`C_1`
          :math:`[\mathrm{energy}]`
        * ``C2`` (`float`, **required**) -
          Energy scale of the second term :math:`C_2`
          :math:`[\mathrm{energy}]`
        * ``eta1`` (`float`, **required**) -
          The inverse power to take :math:`r` to in the first term,
          :math:`\eta_1` :math:`[\mathrm{dimensionless}]`.
        * ``eta2`` (`float`, **required**) -
          The inverse power to take :math:`r` to in the second term
          :math:`\eta_2` :math:`[\mathrm{dimensionless}]`.
        * ``k`` (`float`, **required**) -
          oscillation frequency :math:`k` :math:`[\mathrm{length}^{-1}]`
        * ``phi`` (`float`, **required**) -
          potential phase shift :math:`\phi` :math:`[\mathrm{dimensionless}]`

        Type: `TypeParameter` [`tuple` [``particle_type``, ``particle_type``],
        `dict`]

    Example::

        nl = nlist.Cell()
        opp = pair.OPP(nl, default_r_cut=3.0)
        opp.params[('A', 'A')] = {
            'C1': 1., 'C2': 1., 'eta1': 15,
            'eta2': 3, 'k': 1.0, 'phi': 3.14}
        opp.r_cut[('A', 'B')] = 3.0
    """
    _cpp_class_name = "PotentialPairOPP"

    def __init__(self, nlist, default_r_cut=None, default_r_on=0., mode='none'):
        super().__init__(nlist, default_r_cut, default_r_on, mode)
        params = TypeParameter(
            'params', 'particle_types',
            TypeParameterDict(C1=float,
                              C2=float,
                              eta1=float,
                              eta2=float,
                              k=float,
                              phi=float,
                              len_keys=2))
        self._add_typeparam(params)


class TWF(Pair):
    r"""Pair potential model for globular proteins.

    Args:
        nlist (:py:mod:`hoomd.md.nlist.NList`): Neighbor list.
        default_r_cut (float): Default cutoff radius (in distance units).
        default_r_on (float): Default turn-on radius (in distance units).
        mode (str): Energy shifting/smoothing mode.

    This potential was introduced by Ten-wolde and Daan Frenkel in 1997 for
    studying globular protein crystallization. The potential has the following
    form:

    .. math::
        :nowrap:

        \begin{equation}
        V_{\mathrm{TWF}}(r) = \frac{4 \epsilon}{\alpha^2} {\left[
        {\left(\frac{\sigma^2}{r^2} - 1 \right)}^6 -
        \alpha {\left(\frac{\sigma^2}{r^2} - 1 \right)}^3\right]}
        \end{equation}

    See `Pair` for details on how forces are calculated and the available
    energy shifting and smoothing modes.

    The potential comes from `Pieter Rein ten Wolde and Daan Frenkel 1997`_.

    .. _Pieter Rein ten Wolde and Daan Frenkel 1997:
       https://dx.doi.org/10.1126/science.277.5334.1975

    .. py:attribute:: params

        The LJ potential parameters. The dictionary has the following keys:

        * ``epsilon`` (`float`, **required**) -
          energy parameter :math:`\varepsilon` :math:`[energy]`
        * ``sigma`` (`float`, **required**) -
          particle size :math:`\sigma` :math:`[length]`
        * ``alpha`` (`float`, **required**) -
          controls well-width :math:`\alpha` :math:`[dimensionless]`

        Type: `TypeParameter` [`tuple` [``particle_type``, ``particle_type``],
        `dict`]

    Example::

        nl = nlist.Cell()
        twf = hoomd.md.pair.TWF(nl, default_r_cut=3.0)
        twf.params[('A', 'A')] = {'sigma': 1.0, 'epsilon': 1.0, 'alpha': 50.0}
        twf.r_cut[('A', 'B')] = 3.0
    """
    _cpp_class_name = "PotentialPairTWF"

    def __init__(self,
                 nlist,
                 default_r_cut=None,
                 default_r_on=0.0,
                 mode='none'):
        super().__init__(nlist, default_r_cut, default_r_on, mode)
        params = TypeParameter(
            'params', 'particle_types',
            TypeParameterDict(epsilon=float,
                              sigma=float,
                              alpha=float,
                              len_keys=2))
        self._add_typeparam(params)


class LJGauss(Pair):
    r"""Lennard-Jones-Gauss pair potential.

    Args:
        nlist (`hoomd.md.nlist.NList`): Neighbor list
        r_cut (float): Default cutoff radius (in distance units).
        r_on (float): Default turn-on radius (in distance units).
        mode (str): energy shifting/smoothing mod

    `LJGauss` specifies that a Lennard-Jones-Gauss pair potential should be
    applied between every non-excluded particle pair in the simulation.

    .. math::
        :nowrap:

        \begin{eqnarray*}
        V_{\mathrm{LJGauss}}(r) = \frac{1}{r^{12}} - \frac{2}{r^{6}} - \epsilon
            e^{- \frac{\left(r - r_{0}\right)^{2}}{2 \sigma^{2}}} \\
            = & 0 & r \ge r_{\mathrm{cut}} \\
        \end{eqnarray*}

    See `Pair` for details on how forces are calculated and the available
    energy shifting and smoothing modes.  Use the `params` dictionary to set
    potential coefficients.

    .. py:attribute:: params
        The potential parameters. The dictionary has the following keys:

        * ``epsilon`` (`float`, **required**) - energy parameter
          :math:`\\varepsilon` (in energy units)
        * ``sigma2`` (`float`, **required**) - Gaussian variance
          :math:`\\sigma^2` (in squared distance units)
        * ``r0`` (`float`, **required**) - Gaussian center
          :math:`\\r_0` (in distance units)

    Example::

        nl = nlist.cell()
        ljg = pair.LJGauss(nl, r_cut=3.0)
        ljg.params[('A', 'A')] = dict(epsilon=1.0, sigma2=0.02, r0=1.6)
        ljg.params[('A', 'B')] = {'epsilon' : 2.0, 'sigma2' : 0.02, 'r0' : 1.6}
        ljg.params[('A', 'B')] = {'epsilon' : 2.0, 'sigma2' : 0.02, 'r0' : 1.6}
    """
    _cpp_class_name = "PotentialPairLJGauss"

<<<<<<< HEAD
    def __init__(self, nlist, r_cut=None, r_on=0., mode='none'):
        super().__init__(nlist, r_cut, r_on, mode)
=======
    def __init__(self,
                 nlist,
                 default_r_cut=None,
                 default_r_on=0.0,
                 mode='none'):
        super().__init__(nlist, default_r_cut, default_r_on, mode)
>>>>>>> 06a8e6f5
        params = TypeParameter(
            'params', 'particle_types',
            TypeParameterDict(epsilon=float, sigma2=float, r0=float,
                              len_keys=2))
        self._add_typeparam(params)<|MERGE_RESOLUTION|>--- conflicted
+++ resolved
@@ -1759,17 +1759,12 @@
     """
     _cpp_class_name = "PotentialPairLJGauss"
 
-<<<<<<< HEAD
-    def __init__(self, nlist, r_cut=None, r_on=0., mode='none'):
-        super().__init__(nlist, r_cut, r_on, mode)
-=======
     def __init__(self,
                  nlist,
                  default_r_cut=None,
                  default_r_on=0.0,
                  mode='none'):
         super().__init__(nlist, default_r_cut, default_r_on, mode)
->>>>>>> 06a8e6f5
         params = TypeParameter(
             'params', 'particle_types',
             TypeParameterDict(epsilon=float, sigma2=float, r0=float,
