# Copyright (c) 2009-2021 The Regents of the University of Michigan
# This file is part of the HOOMD-blue project, released under the BSD 3-Clause
# License.

"""Pair potentials."""

import hoomd
from hoomd.md import _md
from hoomd.md import force
from hoomd.md.nlist import NList
from hoomd.data.parameterdicts import ParameterDict, TypeParameterDict
from hoomd.data.typeparam import TypeParameter
<<<<<<< HEAD
from hoomd.data.typeconverter import (
    OnlyFrom, OnlyTypes, positive_real, nonnegative_real)

import math
import numpy
=======
from hoomd.data.typeconverter import (OnlyFrom, OnlyTypes, positive_real,
                                      nonnegative_real)
>>>>>>> df9b4d1c

validate_nlist = OnlyTypes(NList)


class Pair(force.Force):
    r"""Common pair potential documentation.

    Users should not invoke `Pair` directly. It is a base command
    that provides common features to all standard pair forces. Common
    documentation for all pair potentials is documented here.

    All pair force commands specify that a given potential energy and force be
    computed on all non-excluded particle pairs in the system within a short
    range cutoff distance :math:`r_{\mathrm{cut}}`.

    The force :math:`\vec{F}` applied between each pair of particles is:

    .. math::
        :nowrap:

        \begin{eqnarray*}
        \vec{F}  = & -\nabla V(r) & r < r_{\mathrm{cut}} \\
                  = & 0           & r \ge r_{\mathrm{cut}} \\
        \end{eqnarray*}

    where :math:`\vec{r}` is the vector pointing from one particle to the other
    in the pair, and :math:`V(r)` is chosen by a mode switch:

    .. math::
        :nowrap:

        \begin{eqnarray*}
        V(r)  = & V_{\mathrm{pair}}(r) & \mathrm{mode\ is\ no\_shift} \\
              = & V_{\mathrm{pair}}(r) - V_{\mathrm{pair}}(r_{\mathrm{cut}})
              & \mathrm{mode\ is\ shift} \\
              = & S(r) \cdot V_{\mathrm{pair}}(r) & \mathrm{mode\ is\
              xplor\ and\ } r_{\mathrm{on}} < r_{\mathrm{cut}} \\
              = & V_{\mathrm{pair}}(r) - V_{\mathrm{pair}}(r_{\mathrm{cut}})
              & \mathrm{mode\ is\ xplor\ and\ } r_{\mathrm{on}} \ge
              r_{\mathrm{cut}}
        \end{eqnarray*}

    :math:`S(r)` is the XPLOR smoothing function:

    .. math::
        :nowrap:

        \begin{eqnarray*}
        S(r) = & 1 & r < r_{\mathrm{on}} \\
             = & \frac{(r_{\mathrm{cut}}^2 - r^2)^2 \cdot
             (r_{\mathrm{cut}}^2 + 2r^2 -
             3r_{\mathrm{on}}^2)}{(r_{\mathrm{cut}}^2 -
             r_{\mathrm{on}}^2)^3}
               & r_{\mathrm{on}} \le r \le r_{\mathrm{cut}} \\
             = & 0 & r > r_{\mathrm{cut}} \\
         \end{eqnarray*}

    and :math:`V_{\mathrm{pair}}(r)` is the specific pair potential chosen by
    the respective command.

    Enabling the XPLOR smoothing function :math:`S(r)` results in both the
    potential energy and the force going smoothly to 0 at :math:`r =
    r_{\mathrm{cut}}`, reducing the rate of energy drift in long simulations.
    :math:`r_{\mathrm{on}}` controls the point at which the smoothing starts,
    so it can be set to only slightly modify the tail of the potential. It is
    suggested that you plot your potentials with various values of
    :math:`r_{\mathrm{on}}` in order to find a good balance between a smooth
    potential function and minimal modification of the original
    :math:`V_{\mathrm{pair}}(r)`. A good value for the LJ potential is
    :math:`r_{\mathrm{on}} = 2 \cdot \sigma`.

    The split smoothing / shifting of the potential when the mode is ``xplor``
    is designed for use in mixed WCA / LJ systems. The WCA potential and it's
    first derivative already go smoothly to 0 at the cutoff, so there is no need
    to apply the smoothing function. In such mixed systems, set
    :math:`r_{\mathrm{on}}` to a value greater than :math:`r_{\mathrm{cut}}`
    for those pairs that interact via WCA in order to enable shifting of the WCA
    potential to 0 at the cutoff.

    The following coefficients must be set per unique pair of particle types.
    See `hoomd.md.pair` for information on how to set coefficients.


    .. py:attribute:: r_cut

        *r_cut* (in distance units), *optional*: defaults to the value ``r_cut``
        specified on construction.

        Type: `TypeParameter` [`tuple` [``particle_type``, ``particle_type``],
        `float`])

    .. py:attribute:: r_on

        *r_on* (in distance units),  *optional*: defaults to the value ``r_on``
        specified on construction.

        Type: `TypeParameter` [`tuple` [``particle_type``, ``particle_type``],
        `float`])

    .. py:attribute:: mode

        *mode*, *optional*: defaults to ``"none"``.
        Possible values: ``"none"``, ``"shift"``, ``"xplor"``

        Type: `str`
    """

    def __init__(self, nlist, r_cut=None, r_on=0., mode='none'):
        self._nlist = validate_nlist(nlist)
        tp_r_cut = TypeParameter('r_cut', 'particle_types',
                                 TypeParameterDict(positive_real, len_keys=2))
        if r_cut is not None:
            tp_r_cut.default = r_cut
        tp_r_on = TypeParameter('r_on', 'particle_types',
                                TypeParameterDict(nonnegative_real, len_keys=2))
        if r_on is not None:
            tp_r_on.default = r_on
        self._extend_typeparam([tp_r_cut, tp_r_on])
        self._param_dict.update(
            ParameterDict(mode=OnlyFrom(['none', 'shift', 'xplor'])))
        self.mode = mode

    def compute_energy(self, tags1, tags2):
        r"""Compute the energy between two sets of particles.

        Args:
            tags1 (``ndarray<int32>``): a numpy array of particle tags in the
                first group.
            tags2 (``ndarray<int32>``): a numpy array of particle tags in the
                second group.

        .. math::

            U = \sum_{i \in \mathrm{tags1}, j \in \mathrm{tags2}} V_{ij}(r)

        where :math:`V_{ij}(r)` is the pairwise energy between two particles
        :math:`i` and :math:`j`.

        Assumed properties of the sets *tags1* and *tags2* are:

        - *tags1* and *tags2* are disjoint
        - all elements in *tags1* and *tags2* are unique
        - *tags1* and *tags2* are contiguous numpy arrays of dtype int32

        None of these properties are validated.

        Examples::

            tags=numpy.linspace(0,N-1,1, dtype=numpy.int32)
            # computes the energy between even and odd particles
            U = mypair.compute_energy(tags1=numpy.array(tags[0:N:2]),
                                      tags2=numpy.array(tags[1:N:2]))

        """
        # TODO future versions could use np functions to test the assumptions
        # above and raise an error if they occur.
        return self._cpp_obj.computeEnergyBetweenSets(tags1, tags2)

    def _attach(self):
        # create the c++ mirror class
        if not self._nlist._added:
            self._nlist._add(self._simulation)
        else:
            if self._simulation != self._nlist._simulation:
                raise RuntimeError("{} object's neighbor list is used in a "
                                   "different simulation.".format(type(self)))
        if not self.nlist._attached:
            self.nlist._attach()
        if isinstance(self._simulation.device, hoomd.device.CPU):
            cls = getattr(_md, self._cpp_class_name)
            self.nlist._cpp_obj.setStorageMode(
                _md.NeighborList.storageMode.half)
        else:
            cls = getattr(_md, self._cpp_class_name + "GPU")
            self.nlist._cpp_obj.setStorageMode(
                _md.NeighborList.storageMode.full)
        self._cpp_obj = cls(self._simulation.state._cpp_sys_def,
                            self.nlist._cpp_obj)

        super()._attach()

    @property
    def nlist(self):
        """Neighbor list used to compute the pair potential."""
        return self._nlist

    @nlist.setter
    def nlist(self, value):
        if self._attached:
            raise RuntimeError("nlist cannot be set after scheduling.")
        else:
            self._nlist = validate_nlist(value)

    @property
    def _children(self):
        return [self.nlist]


class LJ(Pair):
    r"""Lennard-Jones pair potential.

    Args:
        nlist (`hoomd.md.nlist.NList`): Neighbor list.
        r_cut (float): Default cutoff radius (in distance units).
        r_on (float): Default turn-on radius (in distance units).
        mode (str): Energy shifting/smoothing mode.

    `LJ` specifies that a Lennard-Jones pair potential should be
    applied between every non-excluded particle pair in the simulation.

    .. math::
        :nowrap:

        \begin{eqnarray*}
        V_{\mathrm{LJ}}(r)  = & 4 \varepsilon \left[ \left(
        \frac{\sigma}{r} \right)^{12} - \left( \frac{\sigma}{r}
        \right)^{6} \right] & r < r_{\mathrm{cut}} \\
        = & 0 & r \ge r_{\mathrm{cut}} \\
        \end{eqnarray*}

    See `Pair` for details on how forces are calculated and the available
    energy shifting and smoothing modes.

    .. py:attribute:: params

        The LJ potential parameters. The dictionary has the following keys:

        * ``epsilon`` (`float`, **required**) -
          energy parameter :math:`\varepsilon` (in energy units)
        * ``sigma`` (`float`, **required**) -
          particle size :math:`\sigma` (in distance units)

        Type: `TypeParameter` [`tuple` [``particle_type``, ``particle_type``],
        `dict`]

    Example::

        nl = nlist.Cell()
        lj = pair.LJ(nl, r_cut=3.0)
        lj.params[('A', 'A')] = {'sigma': 1.0, 'epsilon': 1.0}
        lj.r_cut[('A', 'B')] = 3.0
    """
    _cpp_class_name = "PotentialPairLJ"

    def __init__(self, nlist, r_cut=None, r_on=0., mode='none'):
        super().__init__(nlist, r_cut, r_on, mode)
        params = TypeParameter(
            'params', 'particle_types',
            TypeParameterDict(epsilon=float, sigma=float, len_keys=2))
        self._add_typeparam(params)


class Gauss(Pair):
    r"""Gaussian pair potential.

    Args:
        nlist (`hoomd.md.nlist.NList`): Neighbor list.
        r_cut (float): Default cutoff radius (in distance units).
        r_on (float): Default turn-on radius (in distance units).
        mode (str): Energy shifting/smoothing mode.

    `Gauss` specifies that a Gaussian pair potential should be applied
    between every non-excluded particle pair in the simulation.

    .. math::
        :nowrap:

        \begin{eqnarray*}
        V_{\mathrm{gauss}}(r)  = & \varepsilon \exp \left[ -\frac{1}{2}
                                  \left( \frac{r}{\sigma} \right)^2 \right]
                                  & r < r_{\mathrm{cut}} \\
                                 = & 0 & r \ge r_{\mathrm{cut}} \\
        \end{eqnarray*}

    See `Pair` for details on how forces are calculated and the available
    energy shifting and smoothing modes.

    .. py:attribute:: params

        The Gauss potential parameters. The dictionary has the following
        keys:

        * ``epsilon`` (`float`, **required**) - energy parameter
          :math:`\varepsilon` (in energy units)
        * ``sigma`` (`float`, **required**) - particle size :math:`\sigma`
          (in distance units)

        Type: `TypeParameter` [`tuple` [``particle_type``, ``particle_type``],
        `dict`]

    Example::

        nl = nlist.Cell()
        gauss = pair.Gauss(r_cut=3.0, nlist=nl)
        gauss.params[('A', 'A')] = dict(epsilon=1.0, sigma=1.0)
        gauss.r_cut[('A', 'B')] = 3.0
    """
    _cpp_class_name = "PotentialPairGauss"

    def __init__(self, nlist, r_cut=None, r_on=0., mode='none'):
        super().__init__(nlist, r_cut, r_on, mode)
        params = TypeParameter(
            'params', 'particle_types',
            TypeParameterDict(epsilon=float, sigma=float, len_keys=2))
        self._add_typeparam(params)


class SLJ(Pair):
    r"""Shifted Lennard-Jones pair potential.

    Args:
        nlist (`hoomd.md.nlist.NList`): Neighbor list.
        r_cut (float): Default cutoff radius (in distance units).
        r_on (float): Default turn-on radius (in distance units).
        mode (str): Energy shifting mode.

    `SLJ` specifies that a shifted Lennard-Jones type pair potential
    should be applied between every non-excluded particle pair in the
    simulation.

    .. math::
        :nowrap:

        \begin{eqnarray*}
        V_{\mathrm{SLJ}}(r)  = & 4 \varepsilon \left[ \left(
                                \frac{\sigma}{r - \Delta} \right)^{12} -
                                \left( \frac{\sigma}{r - \Delta}
                                \right)^{6} \right] & r < (r_{\mathrm{cut}}
                                + \Delta) \\
                             = & 0 & r \ge (r_{\mathrm{cut}} + \Delta) \\
        \end{eqnarray*}

    where :math:`\Delta = (d_i + d_j)/2 - 1` and :math:`d_i` is the diameter of
    particle :math:`i`.

    See `Pair` for details on how forces are calculated and the
    available energy shifting and smoothing modes.

    Attention:
        Due to the way that `SLJ` modifies the cutoff criteria, a smoothing mode
        of *xplor* is not supported.

    Set the ``max_diameter`` property of the neighbor list object to the largest
    particle diameter in the system (where **diameter** is a per-particle
    property of the same name in `hoomd.State`).

    Warning:
        Failure to set ``max_diameter`` will result in missing pair
        interactions.

    .. py:attribute:: params

        The potential parameters. The dictionary has the following keys:

        * ``epsilon`` (`float`, **required**) - energy parameter
          :math:`\varepsilon` (in energy units)
        * ``sigma`` (`float`, **required**) - particle size :math:`\sigma`
          (in distance units)

        Type: `TypeParameter` [`tuple` [``particle_type``, ``particle_type``],
        `dict`]

    Example::

        nl = nlist.Cell()
        nl.max_diameter = 2.0
        slj = pair.SLJ(r_cut=3.0, nlist=nl)
        slj.params[('A', 'B')] = dict(epsilon=2.0, r_cut=3.0)
        slj.r_cut[('B', 'B')] = 2**(1.0/6.0)
    """
    _cpp_class_name = 'PotentialPairSLJ'

    def __init__(self, nlist, r_cut=None, r_on=0., mode='none'):
        if mode == 'xplor':
            raise ValueError("xplor is not a valid mode for SLJ potential")

        super().__init__(nlist, r_cut, r_on, mode)
        params = TypeParameter(
            'params', 'particle_types',
            TypeParameterDict(epsilon=float, sigma=float, len_keys=2))
        self._add_typeparam(params)

        # mode not allowed to be xplor, so re-do param dict entry without that
        # option
        param_dict = ParameterDict(mode=OnlyFrom(['none', 'shift']))
        self._param_dict.update(param_dict)
        self.mode = mode

        # this potential needs diameter shifting on
        self._nlist.diameter_shift = True

        # NOTE do we need something to automatically set the max_diameter
        # correctly?


class Yukawa(Pair):
    r"""Yukawa pair potential.

    Args:
        nlist (`hoomd.md.nlist.NList`): Neighbor list.
        r_cut (float): Default cutoff radius (in distance units).
        r_on (float): Default turn-on radius (in distance units).
        mode (str): Energy shifting/smoothing mode.

    `Yukawa` specifies that a Yukawa pair potential should be applied between
    every non-excluded particle pair in the simulation.

    .. math::
        :nowrap:

        \begin{eqnarray*}
          V_{\mathrm{yukawa}}(r) = & \varepsilon \frac{ \exp \left(
          -\kappa r \right) }{r} & r < r_{\mathrm{cut}} \\
                                  = & 0 & r \ge r_{\mathrm{cut}} \\
        \end{eqnarray*}

    See `Pair` for details on how forces are calculated and the available
    energy shifting and smoothing modes.

    .. py:attribute:: params

        The Yukawa potential parameters. The dictionary has the following
        keys:

        * ``epsilon`` (`float`, **required**) - energy parameter
          :math:`\varepsilon` (in energy units)
        * ``kappa`` (`float`, **required**) - scaling parameter
          :math:`\kappa` (in units of 1/distance)

        Type: `TypeParameter` [`tuple` [``particle_type``, ``particle_type``],
        `dict`]

    Example::

        nl = nlist.Cell()
        yukawa = pair.Yukawa(r_cut=3.0, nlist=nl)
        yukawa.params[('A', 'A')] = dict(epsilon=1.0, kappa=1.0)
        yukawa.r_cut[('A', 'B')] = 3.0
    """
    _cpp_class_name = "PotentialPairYukawa"

    def __init__(self, nlist, r_cut=None, r_on=0., mode='none'):
        super().__init__(nlist, r_cut, r_on, mode)
        params = TypeParameter(
            'params', 'particle_types',
            TypeParameterDict(kappa=float, epsilon=float, len_keys=2))
        self._add_typeparam(params)


class Ewald(Pair):
    r"""Ewald pair potential.

    Args:
        nlist (`hoomd.md.nlist.NList`): Neighbor list.
        r_cut (float): Default cutoff radius (in distance units).
        r_on (float): Default turn-on radius (in distance units).

    `Ewald` specifies that a Ewald pair potential should be applied between
    every non-excluded particle pair in the simulation.

    .. math::
        :nowrap:

        \begin{eqnarray*}
         V_{\mathrm{ewald}}(r)  = & q_i q_j \left[\mathrm{erfc}\left(\kappa
                                    r + \frac{\alpha}{2\kappa}\right)
                                    \exp(\alpha r) \\
                                    + \mathrm{erfc}\left(\kappa r -
                                    \frac{\alpha}{2 \kappa}\right)
                                    \exp(-\alpha r)\right]
                                    & r < r_{\mathrm{cut}} \\
                            = & 0 & r \ge r_{\mathrm{cut}} \\
        \end{eqnarray*}

    The Ewald potential is designed to be used in conjunction with PPPM.

    See `Pair` for details on how forces are calculated. Note Ewald does not
    support energy shifting or smoothing.

    .. py:attribute:: params

        The Ewald potential parameters. The dictionary has the following keys:

        * ``kappa`` (`float`, **required**) - Splitting parameter
          :math:`\kappa` (in units of 1/distance)
        * ``alpha`` (`float`, **required**) - Debye screening length
          :math:`\alpha` (in units of 1/distance)

        Type: `TypeParameter` [`tuple` [``particle_type``, ``particle_type``],
        `dict`]

    Example::

        nl = nlist.Cell()
        ewald = pair.Ewald(r_cut=3.0, nlist=nl)
        ewald.params[('A', 'A')] = dict(kappa=1.0, alpha=1.5)
        ewald.r_cut[('A', 'B')] = 3.0
    """
    _cpp_class_name = "PotentialPairEwald"

    def __init__(self, nlist, r_cut=None, r_on=0., mode='none'):
        super().__init__(nlist, r_cut, r_on, mode)
        params = TypeParameter(
            'params', 'particle_types',
            TypeParameterDict(kappa=float, alpha=0.0, len_keys=2))
        self._add_typeparam(params)


<<<<<<< HEAD
class Table(Pair):
    """ Tabulated pair potential.

    Args:
        nlist (`hoomd.md.nlist.NList`): Neighbor list
        r_cut (float): Default cutoff radius (in distance units).
        r_on (float): Default turn-on radius (in distance units).

    :py:class:`Table` specifies that a tabulated pair potential should be applied between every
    non-excluded particle pair in the simulation.

    Note:
        For potentials that diverge near r=0, make sure to set *rmin* to a reasonable value. If a potential does
        not diverge near r=0, then a setting of *rmin=0* is valid.

    The force :math:`\vec{F}` is (in force units):

    .. math::
        :nowrap:

        \begin{eqnarray*}
        \vec{F}(\vec{r})     = & 0                           & r < r_{\mathrm{min}} \\
                             = & F_{\mathrm{user}}(r)\hat{r} & r_{\mathrm{min}} \le r < r_{\mathrm{max}} \\
                             = & 0                           & r \ge r_{\mathrm{max}} \\
        \end{eqnarray*}

    and the potential :math:`V(r)` is (in energy units)

    .. math::
        :nowrap:

        \begin{eqnarray*}
        V(r)       = & 0                    & r < r_{\mathrm{min}} \\
                   = & V_{\mathrm{user}}(r) & r_{\mathrm{min}} \le r < r_{\mathrm{max}} \\
                   = & 0                    & r \ge r_{\mathrm{max}} \\
        \end{eqnarray*}

    where :math:`\vec{r}` is the vector pointing from one particle to the other in the pair.

    :math:`F_{\mathrm{user}}(r)` and :math:`V_{\mathrm{user}}(r)` are evaluated on *width* grid points between
    :math:`r_{\mathrm{min}}` and :math:`r_{\mathrm{max}}`. Values are interpolated linearly between grid points.
    For correctness, you must specify the force defined by: :math:`F = -\frac{\partial V}{\partial r}`.

    Attributes:
        params (`TypeParameter` [\
          `tuple` [``particle_type``, ``particle_type``],\
          `dict`]):
          The potential parameters. The dictionary has the following keys:

          * ``r_min`` (`float`, **required**) - the minimum distance to apply
            the tabulated potential, corresponding to the first element of the
            energy and force arrays

          * ``V`` (`numpy.ndarray`, **required**) - the tabulated energy values
            (in energy units).

          * ``F`` (`numpy.ndarray`, **required**) - the tabulated force values
            (in force units).

    Example::

        nl = nlist.Cell()
        r_cut = 3.0
        r_min = 0.0
        width = 20
        V = numpy.linspace(r_min, r_cut, width)[::-1] * 5
        F = numpy.asarray([-1 * max(V) / (r_cut - r_min)] * width)
        table = pair.Table(r_cut=r_cut, nlist=nl)
        table.params[('A', 'A')] = dict(V=V, F=F, r_min=r_min)
    """
    _cpp_class_name = "PotentialPairTable"
    def __init__(self, nlist, r_cut=None, r_on=0., mode='none'):
        super().__init__(nlist, r_cut, r_on, mode)
        params = TypeParameter('params', 'particle_types',
                               TypeParameterDict(r_min=float,
                                                 V=numpy.ndarray,
                                                 F=numpy.ndarray,
                                                 len_keys=2))
        self._add_typeparam(params)


=======
>>>>>>> df9b4d1c
class Morse(Pair):
    r"""Morse pair potential.

    Args:
        nlist (`hoomd.md.nlist.NList`): Neighbor list.
        r_cut (float): Default cutoff radius (in distance units).
        r_on (float): Default turn-on radius (in distance units).
        mode (str): Energy shifting/smoothing mode.

    `Morse` specifies that a Morse pair potential should be applied between
    every non-excluded particle pair in the simulation.

    .. math::
        :nowrap:

        \begin{eqnarray*}
        V_{\mathrm{morse}}(r) = & D_0 \left[ \exp \left(-2\alpha\left(
            r-r_0\right)\right) -2\exp \left(-\alpha\left(r-r_0\right)
            \right) \right] & r < r_{\mathrm{cut}} \\
            = & 0 & r \ge r_{\mathrm{cut}} \\
        \end{eqnarray*}

    See `Pair` for details on how forces are calculated and the available
    energy shifting and smoothing modes.

    .. py:attribute:: params

        The potential parameters. The dictionary has the following keys:

        * ``D0`` (`float`, **required**) - depth of the potential at its
          minimum :math:`D_0` (in energy units)
        * ``alpha`` (`float`, **required**) - the width of the potential well
          :math:`\alpha` (in units of 1/distance)
        * ``r0`` (`float`, **required**) - position of the minimum
          :math:`r_0` (in distance units)

        Type: `TypeParameter` [`tuple` [``particle_type``, ``particle_type``],
        `dict`]

    Example::

        nl = nlist.Cell()
        morse = pair.Morse(r_cut=3.0, nlist=nl)
        morse.params[('A', 'A')] = dict(D0=1.0, alpha=3.0, r0=1.0)
        morse.r_cut[('A', 'B')] = 3.0
    """

    _cpp_class_name = "PotentialPairMorse"

    def __init__(self, nlist, r_cut=None, r_on=0., mode='none'):
        super().__init__(nlist, r_cut, r_on, mode)
        params = TypeParameter(
            'params', 'particle_types',
            TypeParameterDict(D0=float, alpha=float, r0=float, len_keys=2))
        self._add_typeparam(params)


class DPD(Pair):
    r"""Dissipative Particle Dynamics.

    Args:
        nlist (`hoomd.md.nlist.NList`): Neighbor list
        kT (`hoomd.variant` or `float`): Temperature of
          thermostat (in energy units).
        r_cut (float): Default cutoff radius (in distance units).
        r_on (float): Default turn-on radius (in distance units).

    `DPD` specifies that a DPD pair force should be applied between every
    non-excluded particle pair in the simulation, including an interaction
    potential, pairwise drag force, and pairwise random force. See `Groot and
    Warren 1997 <http://dx.doi.org/10.1063/1.474784>`_.

    .. math::
        :nowrap:

        \begin{eqnarray*}
        F = F_{\mathrm{C}}(r) + F_{\mathrm{R,ij}}(r_{ij}) +
        F_{\mathrm{D,ij}}(v_{ij}) \\
        \end{eqnarray*}

    .. math::
        :nowrap:

        \begin{eqnarray*}
        F_{\mathrm{C}}(r) = & A \cdot  w(r_{ij}) \\
        F_{\mathrm{R, ij}}(r_{ij}) = & - \theta_{ij}\sqrt{3}
        \sqrt{\frac{2k_b\gamma T}{\Delta t}}\cdot w(r_{ij})  \\
        F_{\mathrm{D, ij}}(r_{ij}) = & - \gamma w^2(r_{ij})\left(
        \hat r_{ij} \circ v_{ij} \right)  \\
        \end{eqnarray*}

    .. math::
        :nowrap:

        \begin{eqnarray*}
        w(r_{ij}) = &\left( 1 - r/r_{\mathrm{cut}} \right)
        & r < r_{\mathrm{cut}} \\
                  = & 0 & r \ge r_{\mathrm{cut}} \\
        \end{eqnarray*}

    where :math:`\hat r_{ij}` is a normalized vector from particle i to
    particle j, :math:`v_{ij} = v_i - v_j`, and :math:`\theta_{ij}` is a
    uniformly distributed random number in the range [-1, 1].

    `C. L. Phillips et. al. 2011 <http://dx.doi.org/10.1016/j.jcp.2011.05.021>`_
    describes the DPD implementation details in HOOMD-blue. Cite it if you
    utilize the DPD functionality in your work.

    `DPD` does not implement any energy shift / smoothing modes due to the
    function of the force.

    To use the DPD thermostat, an `hoomd.md.methods.NVE` integrator
    must be applied to the system and the user must specify a temperature.  Use
    of the dpd thermostat pair force with other integrators will result in
    unphysical behavior. To use pair.dpd with a different conservative potential
    than :math:`F_C`, set A to zero and define the conservative pair potential
    separately.  Note that DPD thermostats are often defined in terms of
    :math:`\sigma` where :math:`\sigma = \sqrt{2k_b\gamma T}`.

    .. py:attribute:: params

        The force parameters. The dictionary has the following keys:

        * ``A`` (`float`, **required**) - :math:`A` (in force units)
        * ``gamma`` (`float`, **required**) - :math:`\gamma` (in units of
          force/velocity)

        Type: `TypeParameter` [`tuple` [``particle_type``, ``particle_type``],
        `dict`]

    Example::

        nl = nlist.Cell()
        dpd = pair.DPD(nlist=nl, kT=1.0, r_cut=1.0)
        dpd.params[('A', 'A')] = dict(A=25.0, gamma=4.5)
        dpd.params[('A', 'B')] = dict(A=40.0, gamma=4.5)
        dpd.params[('B', 'B')] = dict(A=25.0, gamma=4.5)
        dpd.params[(['A', 'B'], ['C', 'D'])] = dict(A=40.0, gamma=4.5)
    """
    _cpp_class_name = "PotentialPairDPDThermoDPD"

    def __init__(self, nlist, kT, r_cut=None, r_on=0., mode='none'):
        super().__init__(nlist, r_cut, r_on, mode)
        params = TypeParameter(
            'params', 'particle_types',
            TypeParameterDict(A=float, gamma=float, len_keys=2))
        self._add_typeparam(params)

        d = ParameterDict(kT=hoomd.variant.Variant)
        self._param_dict.update(d)

        self.kT = kT

    def _add(self, simulation):
        """Add the operation to a simulation.

        DPD uses RNGs. Warn the user if they did not set the seed.
        """
        if simulation is not None:
            simulation._warn_if_seed_unset()

        super()._add(simulation)


class DPDConservative(Pair):
    r"""DPD Conservative pair force.

    Args:
        nlist (`hoomd.md.nlist.NList`): Neighbor list.
        r_cut (float): Default cutoff radius (in distance units).
        r_on (float): Default turn-on radius (in distance units).

    `DPDConservative` specifies the conservative part of the DPD pair potential
    should be applied between every non-excluded particle pair in the
    simulation. No thermostat (e.g. Drag Force and Random Force) is applied, as
    is in `DPD`.

    .. math::
        :nowrap:

        \begin{eqnarray*}
        V_{\mathrm{DPD-C}}(r) = & A \cdot \left( r_{\mathrm{cut}} - r
          \right) - \frac{1}{2} \cdot \frac{A}{r_{\mathrm{cut}}} \cdot
          \left(r_{\mathrm{cut}}^2 - r^2 \right)
          & r < r_{\mathrm{cut}} \\
                              = & 0 & r \ge r_{\mathrm{cut}} \\
        \end{eqnarray*}


    `DPDConservative` does not implement any energy shift / smoothing modes due
    to the function of the force.

    .. py:attribute:: params

        The potential parameters. The dictionary has the following keys:

        * ``A`` (`float`, **required**) - :math:`A` (in force units)

        Type: `TypeParameter` [`tuple` [``particle_type``, ``particle_type``],
        `dict`]

    Example::

        nl = nlist.Cell()
        dpdc = pair.DPDConservative(nlist=nl, r_cut=3.0)
        dpdc.params[('A', 'A')] = dict(A=1.0)
        dpdc.params[('A', 'B')] = dict(A=2.0, r_cut = 1.0)
        dpdc.params[(['A', 'B'], ['C', 'D'])] = dict(A=3.0)
    """
    _cpp_class_name = "PotentialPairDPD"

    def __init__(self, nlist, r_cut=None, r_on=0., mode='none'):
        # initialize the base class
        super().__init__(nlist, r_cut, r_on, mode)
        params = TypeParameter('params', 'particle_types',
                               TypeParameterDict(A=float, len_keys=2))
        self._add_typeparam(params)


class DPDLJ(Pair):
    r"""Dissipative Particle Dynamics with a LJ conservative force.

    Args:
        nlist (`hoomd.md.nlist.NList`): Neighbor list.
        kT (`hoomd.variant` or `float`): Temperature of
            thermostat (in energy units).
        r_cut (float): Default cutoff radius (in distance units).
        r_on (float): Default turn-on radius (in distance units).
        mode (str): Energy shifting mode.

    `DPDLJ` specifies that a DPD thermostat and a Lennard-Jones pair potential
    should be applied between every non-excluded particle pair in the
    simulation.

    `C. L. Phillips et. al. 2011 <http://dx.doi.org/10.1016/j.jcp.2011.05.021>`_
    describes the DPD implementation details in HOOMD-blue. Cite it if you
    utilize the DPD functionality in your work.

    .. math::
        :nowrap:

        \begin{eqnarray*}
        F = F_{\mathrm{C}}(r) + F_{\mathrm{R,ij}}(r_{ij}) +
            F_{\mathrm{D,ij}}(v_{ij}) \\
        \end{eqnarray*}

    .. math::
        :nowrap:

        \begin{eqnarray*}
        F_{\mathrm{C}}(r) = & \partial V_{\mathrm{LJ}} / \partial r \\
        F_{\mathrm{R, ij}}(r_{ij}) = & - \theta_{ij}\sqrt{3}
            \sqrt{\frac{2k_b\gamma T}{\Delta t}}\cdot w(r_{ij})  \\
        F_{\mathrm{D, ij}}(r_{ij}) = & - \gamma w^2(r_{ij})
            \left( \hat r_{ij} \circ v_{ij} \right)  \\
        \end{eqnarray*}

    .. math::
        :nowrap:

        \begin{eqnarray*}
        V_{\mathrm{LJ}}(r) = & 4 \varepsilon \left[ \left(
            \frac{\sigma}{r} \right)^{12} -
             \left( \frac{\sigma}{r} \right)^{6} \right]
            & r < r_{\mathrm{cut}} \\
                            = & 0 & r \ge r_{\mathrm{cut}} \\
        \end{eqnarray*}

    .. math::
        :nowrap:

        \begin{eqnarray*}
        w(r_{ij}) = &\left( 1 - r/r_{\mathrm{cut}} \right)
            & r < r_{\mathrm{cut}} \\
                  = & 0 & r \ge r_{\mathrm{cut}} \\
        \end{eqnarray*}

    where :math:`\hat r_{ij}` is a normalized vector from particle i to
    particle j, :math:`v_{ij} = v_i - v_j`, and :math:`\theta_{ij}` is a
    uniformly distributed random number in the range [-1, 1].

    To use the DPD thermostat, an `hoomd.md.methods.NVE` integrator
    must be applied to the system and the user must specify a temperature. Use
    of the dpd thermostat pair force with other integrators will result in
    unphysical behavior.

    DPDLJ does not support smoothing with ``mode="xplor"``.
    See `Pair` for details on how forces are calculated and the
    available energy shifting and smoothing modes.

    .. py:attribute:: params

        The DPDLJ potential parameters. The dictionary has the following keys:

        * ``epsilon`` (`float`, **required**) - :math:`\varepsilon`
          (in energy units)
        * ``sigma`` (`float`, **required**) - :math:`\sigma`
          (in distance units)
        * ``gamma`` (`float`, **required**) - :math:`\gamma` (in units of
          force/velocity)

        Type: `TypeParameter` [`tuple` [``particle_type``, ``particle_type``],
        `dict`]

    Example::

        nl = nlist.Cell()
        dpdlj = pair.DPDLJ(nlist=nl, kT=1.0, r_cut=2.5)
        dpdlj.params[('A', 'A')] = dict(epsilon=1.0, sigma=1.0, gamma=4.5)
        dpdlj.params[(['A', 'B'], ['C', 'D'])] = dict(
            epsilon=3.0, sigma=1.0, gamma=1.2)
        dpdlj.r_cut[('B', 'B')] = 2.0**(1.0/6.0)
    """
    _cpp_class_name = "PotentialPairDPDLJThermoDPD"

    def __init__(self, nlist, kT, r_cut=None, r_on=0., mode='none'):
        if mode == 'xplor':
            raise ValueError("xplor smoothing is not supported with pair.DPDLJ")

        super().__init__(nlist, r_cut, r_on, mode)
        params = TypeParameter(
            'params', 'particle_types',
            TypeParameterDict(epsilon=float,
                              sigma=float,
                              gamma=float,
                              len_keys=2))
        self._add_typeparam(params)

        d = ParameterDict(kT=hoomd.variant.Variant,
                          mode=OnlyFrom(['none', 'shift']))
        self._param_dict.update(d)

        self.kT = kT
        self.mode = mode

    def _add(self, simulation):
        """Add the operation to a simulation.

        DPDLJ uses RNGs. Warn the user if they did not set the seed.
        """
        if simulation is not None:
            simulation._warn_if_seed_unset()

        super()._add(simulation)


class ForceShiftedLJ(Pair):
    r"""Force-shifted Lennard-Jones pair potential.

    Args:
        nlist (`hoomd.md.nlist.NList`): Neighbor list.
        r_cut (float): Default cutoff radius (in distance units).
        r_on (float): Default turn-on radius (in distance units).
        mode (str): Energy shifting/smoothing mode.

    `ForceShiftedLJ` specifies that a modified Lennard-Jones pair force should
    be applied between non-excluded particle pair in the simulation. The force
    differs from the one calculated by  `LJ` by the subtraction of the
    value of the force at :math:`r_{\mathrm{cut}}`, such that the force
    smoothly goes to zero at the cut-off. The potential is modified by a linear
    function. This potential can be used as a substitute for `LJ`,
    when the exact analytical form of the latter is not required but a smaller
    cut-off radius is desired for computational efficiency. See `Toxvaerd et.
    al. 2011 <http://dx.doi.org/10.1063/1.3558787>`_ for a discussion of this
    potential.

    .. math::
        :nowrap:

        \begin{eqnarray*}
        V(r) = & 4 \varepsilon \left[ \left( \frac{\sigma}{r}
          \right)^{12} - \left( \frac{\sigma}{r} \right)^{6}
          \right] + \Delta V(r) & r < r_{\mathrm{cut}}\\
             = & 0 & r \ge r_{\mathrm{cut}} \\
        \end{eqnarray*}

    .. math::

        \Delta V(r) = -(r - r_{\mathrm{cut}}) \frac{\partial
          V_{\mathrm{LJ}}}{\partial r}(r_{\mathrm{cut}})

    See `Pair` for details on how forces are calculated and the available
    energy shifting and smoothing modes.

    .. py:attribute:: params

        The potential parameters. The dictionary has the following keys:

        * ``epsilon`` (`float`, **required**) - :math:`\varepsilon`
          (in energy units)
        * ``sigma`` (`float`, **required**) - :math:`\sigma`
          (in distance units)

        Type: `TypeParameter` [`tuple` [``particle_type``, ``particle_type``],
        `dict`]

    Example::

        nl = nlist.Cell()
        fslj = pair.ForceShiftedLJ(nlist=nl, r_cut=1.5)
        fslj.params[('A', 'A')] = dict(epsilon=1.0, sigma=1.0)
    """
    _cpp_class_name = "PotentialPairForceShiftedLJ"

    def __init__(self, nlist, r_cut=None, r_on=0., mode='none'):
        super().__init__(nlist, r_cut, r_on, mode)
        params = TypeParameter(
            'params', 'particle_types',
            TypeParameterDict(epsilon=float, sigma=float, len_keys=2))
        self._add_typeparam(params)


class Moliere(Pair):
    r"""Moliere pair potential.

    Args:
        nlist (`hoomd.md.nlist.NList`): Neighbor list.
        r_cut (float): Default cutoff radius (in distance units).
        r_on (float): Default turn-on radius (in distance units).
        mode (str): Energy shifting/smoothing mode.

    `Moliere` specifies that a Moliere type pair potential should be applied
    between every non-excluded particle pair in the simulation.

    .. math::
        :nowrap:

        \begin{eqnarray*}
        V_{\mathrm{Moliere}}(r)
          = & \frac{Z_i Z_j e^2}{4 \pi \epsilon_0 r_{ij}} \left[ 0.35 \exp
          \left( -0.3 \frac{r_{ij}}{a_F} \right) + \\
          0.55 \exp \left( -1.2 \frac{r_{ij}}{a_F} \right) + 0.10 \exp
          \left( -6.0 \frac{r_{ij}}{a_F} \right) \right]
          & r < r_{\mathrm{cut}} \\
          = & 0 & r > r_{\mathrm{cut}} \\
        \end{eqnarray*}

    Where each parameter is defined as:

    - :math:`Z_i` - *Z_i* - Atomic number of species i (unitless)
    - :math:`Z_j` - *Z_j* - Atomic number of species j (unitless)
    - :math:`e` - *elementary_charge* - The elementary charge (in charge units)
    - :math:`a_F = \frac{0.8853 a_0}{\left( \sqrt{Z_i} + \sqrt{Z_j}
      \right)^{2/3}}`, where :math:`a_0` is the Bohr radius (in distance units)

    See `Pair` for details on how forces are calculated and the available
    energy shifting and smoothing modes.

    .. py:attribute:: params

        The potential parameters. The dictionary has the following keys:

        * ``qi`` (`float`, **required**) -
          :math:`q_i = Z_i \frac{e}{\sqrt{4 \pi \epsilon_0}}`
          (in charge units)
        * ``qj`` (`float`, **required**) -
          :math:`q_j = Z_j \frac{e}{\sqrt{4 \pi \epsilon_0}}`
          (in charge units)
        * ``aF`` (`float`, **required**) -
          :math:`a_F = \frac{0.8853 a_0}{\left( \sqrt{Z_i} + \sqrt{Z_j}
          \right)^{2/3}}`

        Type: `TypeParameter` [`tuple` [``particle_type``, ``particle_type``],
        `dict`]

    Example::

        nl = nlist.Cell()
        moliere = pair.Moliere(r_cut = 3.0, nlist=nl)

        Zi = 54
        Zj = 7
        e = 1
        a0 = 1
        aF = 0.8853 * a0 / (np.sqrt(Zi) + np.sqrt(Zj))**(2/3)

        moliere.params[('A', 'B')] = dict(qi=Zi*e, qj=Zj*e, aF=aF)
    """
    _cpp_class_name = "PotentialPairMoliere"

    def __init__(self, nlist, r_cut=None, r_on=0., mode='none'):
        super().__init__(nlist, r_cut, r_on, mode)
        params = TypeParameter(
            'params', 'particle_types',
            TypeParameterDict(qi=float, qj=float, aF=float, len_keys=2))
        self._add_typeparam(params)


class ZBL(Pair):
    r"""ZBL pair potential.

    Args:
        nlist (`hoomd.md.nlist.NList`): Neighbor list.
        r_cut (float): Default cutoff radius (in distance units).
        r_on (float): Default turn-on radius (in distance units).

    `ZBL` specifies that a Ziegler-Biersack-Littmark pair potential
    should be applied between every non-excluded particle pair in the
    simulation.

    .. math::
        :nowrap:

        \begin{eqnarray*}
        V_{\mathrm{ZBL}}(r) =
          & \frac{Z_i Z_j e^2}{4 \pi \epsilon_0 r_{ij}} \left[ 0.1818
          \exp \left( -3.2 \frac{r_{ij}}{a_F} \right) \\
          + 0.5099 \exp \left( -0.9423 \frac{r_{ij}}{a_F} \right) \\
          + 0.2802 \exp \left( -0.4029 \frac{r_{ij}}{a_F} \right) \\
          + 0.02817 \exp \left( -0.2016 \frac{r_{ij}}{a_F} \right) \right],
          & r < r_{\mathrm{cut}} \\
          = & 0, & r > r_{\mathrm{cut}} \\
        \end{eqnarray*}

    Where each parameter is defined as:

    - :math:`Z_i` - *Z_i* - Atomic number of species i (unitless)
    - :math:`Z_j` - *Z_j* - Atomic number of species j (unitless)
    - :math:`e` - *elementary_charge* - The elementary charge (in charge units)
    - :math:`a_F = \frac{0.8853 a_0}{ Z_i^{0.23} + Z_j^{0.23} }`, where
      :math:`a_0` is the Bohr radius (in distance units)

    See `Pair` for details on how forces are calculated. Note ZBL does not
    support energy shifting or smoothing.

    .. py:attribute:: params

        The ZBL potential parameters. The dictionary has the following keys:

        * ``q_i`` (`float`, **required**) - :math:`q_i=Z_i \frac{e}{\sqrt{4
          \pi \epsilon_0}}` (in charge units)
        * ``q_j`` (`float`, **required**) - :math:`q_j=Z_j \frac{e}{\sqrt{4
          \pi \epsilon_0}}` (in charge units)
        * ``a_F`` (`float`, **required**) -
          :math:`a_F = \frac{0.8853 a_0}{ Z_i^{0.23} + Z_j^{0.23} }`

        Type: `TypeParameter` [`tuple` [``particle_type``, ``particle_type``],
        `dict`]

    Example::

        nl = nlist.Cell()
        zbl = pair.ZBL(r_cut = 3.0, nlist=nl)

        Zi = 54
        Zj = 7
        e = 1
        a0 = 1
        aF = 0.8853 * a0 / (Zi**(0.23) + Zj**(0.23))

        zbl.params[('A', 'B')] = dict(qi=Zi*e, qj=Zj*e, aF=aF)
    """
    _cpp_class_name = "PotentialPairZBL"

    def __init__(self, nlist, r_cut=None, r_on=0., mode='none'):

        super().__init__(nlist, r_cut, r_on, mode)
        params = TypeParameter(
            'params', 'particle_types',
            TypeParameterDict(qi=float, qj=float, aF=float, len_keys=2))
        self._add_typeparam(params)


class Mie(Pair):
    r"""Mie pair potential.

    Args:
        nlist (`hoomd.md.nlist.NList`): Neighbor list
        r_cut (float): Default cutoff radius (in distance units).
        r_on (float): Default turn-on radius (in distance units).
        mode (str): Energy shifting/smoothing mode.

    `Mie` specifies that a Mie pair potential should be applied between every
    non-excluded particle pair in the simulation.

    .. math::
        :nowrap:

        \begin{eqnarray*}
        V_{\mathrm{mie}}(r)
          = & \left( \frac{n}{n-m} \right) {\left( \frac{n}{m}
          \right)}^{\frac{m}{n-m}} \varepsilon \left[ \left(
          \frac{\sigma}{r} \right)^{n} - \left( \frac{\sigma}{r}
          \right)^{m} \right] & r < r_{\mathrm{cut}} \\
          = & 0 & r \ge r_{\mathrm{cut}} \\
        \end{eqnarray*}

    See `Pair` for details on how forces are calculated and the available
    energy shifting and smoothing modes.

    .. py:attribute:: params

        The potential parameters. The dictionary has the following keys:

        * ``epsilon`` (`float`, **required**) - :math:`\varepsilon` (in units
          of energy)
        * ``sigma`` (`float`, **required**) - :math:`\sigma` (in distance
          units)
        * ``n`` (`float`, **required**) - :math:`n` (unitless)
        * ``m`` (`float`, **required**) - :math:`m` (unitless)

        Type: `TypeParameter` [`tuple` [``particle_type``, ``particle_type``],
        `dict`]

    Example::

        nl = nlist.Cell()
        mie = pair.Mie(nlist=nl, r_cut=3.0)
        mie.params[('A', 'A')] = dict(epsilon=1.0, sigma=1.0, n=12, m=6)
        mie.r_cut[('A', 'A')] = 2**(1.0/6.0)
        mie.r_on[('A', 'A')] = 2.0
        mie.params[(['A', 'B'], ['C', 'D'])] = dict(epsilon=1.5, sigma=2.0)
    """
    _cpp_class_name = "PotentialPairMie"

    def __init__(self, nlist, r_cut=None, r_on=0., mode='none'):

        super().__init__(nlist, r_cut, r_on, mode)
        params = TypeParameter(
            'params', 'particle_types',
            TypeParameterDict(epsilon=float,
                              sigma=float,
                              n=float,
                              m=float,
                              len_keys=2))

        self._add_typeparam(params)


class ReactionField(Pair):
    r"""Onsager reaction field pair potential.

    Args:
        nlist (`hoomd.md.nlist.NList`): Neighbor list.
        r_cut (float): Default cutoff radius (in distance units).
        r_on (float): Default turn-on radius (in distance units).
        mode (str): Energy shifting/smoothing mode.

    `ReactionField` specifies that an Onsager reaction field pair potential
    should be applied between every non-excluded particle pair in the
    simulation.

    Reaction field electrostatics is an approximation to the screened
    electrostatic interaction, which assumes that the medium can be treated as
    an electrostatic continuum of dielectric constant :math:`\epsilon_{RF}`
    outside the cutoff sphere of radius :math:`r_{\mathrm{cut}}`. See: `Barker
    et. al. 1973 <http://dx.doi.org/10.1080/00268977300102101>`_.

    .. math::

       V_{\mathrm{RF}}(r) = \varepsilon \left[ \frac{1}{r} +
           \frac{(\epsilon_{RF}-1) r^2}{(2 \epsilon_{RF} + 1) r_c^3} \right]

    By default, the reaction field potential does not require charge or diameter
    to be set. Two parameters, :math:`\varepsilon` and :math:`\epsilon_{RF}`
    are needed. If :math:`\epsilon_{RF}` is specified as zero, it will
    represent infinity.

    If *use_charge* is set to True, the following formula is evaluated instead:

    .. math::

        V_{\mathrm{RF}}(r) = q_i q_j \varepsilon \left[ \frac{1}{r} +
          \frac{(\epsilon_{RF}-1) r^2}{(2 \epsilon_{RF} + 1) r_c^3} \right]

    where :math:`q_i` and :math:`q_j` are the charges of the particle pair.

    See `Pair` for details on how forces are calculated and the available
    energy shifting and smoothing modes.

    .. py:attribute:: params

        The potential parameters. The dictionary has the following keys:

        * ``epsilon`` (`float`, **required**) - :math:`\varepsilon` (in units
          of energy*distance)
        * ``eps_rf`` (`float`, **required**) - :math:`\epsilon_{RF}`
          (dimensionless)
        * ``use_charge`` (`boolean`, **optional**) - evaluate pair potential
          using particle charges (*default*: False)

        Type: `TypeParameter` [`tuple` [``particle_type``, ``particle_type``],
        `dict`]

    Example::

        nl = nlist.Cell()
        reaction_field = pair.reaction_field(nl, r_cut=3.0)
        reaction_field.params[('A', 'B')] = dict(epsilon=1.0, eps_rf=1.0)
        reaction_field.params[('B', 'B')] = dict(
            epsilon=1.0, eps_rf=0.0, use_charge=True)
    """
    _cpp_class_name = "PotentialPairReactionField"

    def __init__(self, nlist, r_cut=None, r_on=0., mode='none'):
        super().__init__(nlist, r_cut, r_on, mode)
        params = TypeParameter(
            'params', 'particle_types',
            TypeParameterDict(epsilon=float,
                              eps_rf=float,
                              use_charge=False,
                              len_keys=2))

        self._add_typeparam(params)


class DLVO(Pair):
    r"""DLVO colloidal interaction.

    Args:
        r_cut (float): Default cutoff radius (in distance units).
        nlist (`hoomd.md.nlist.NList`): Neighbor list.
        name (str): Name of the force instance.
        d_max (float): Maximum diameter particles in the simulation will have
          (in distance units).
        mode (str): Energy shifting mode.

    `DLVO` specifies that a DLVO dispersion and electrostatic interaction should
    be applied between every non-excluded particle pair in the simulation.

    .. math::
        :nowrap:

        \begin{eqnarray*}
        V_{\mathrm{DLVO}}(r)  = & - \frac{A}{6} \left[
            \frac{2a_1a_2}{r^2 - (a_1+a_2)^2} +
            \frac{2a_1a_2}{r^2 - (a_1-a_2)^2} \\
            + \log \left(
            \frac{r^2 - (a_1+a_2)^2}{r^2 - (a_1-a_2)^2} \right) \right]
            & \\
            & + \frac{a_1 a_2}{a_1+a_2} Z e^{-\kappa(r - (a_1+a_2))}
            & r < (r_{\mathrm{cut}} + \Delta) \\
            = & 0 & r \ge (r_{\mathrm{cut}} + \Delta)
        \end{eqnarray*}

    where :math:`a_i` is the radius of particle :math:`i`, :math:`\Delta = (d_i
    + d_j)/2` and :math:`d_i` is the diameter of particle :math:`i`.

    The first term corresponds to the attractive van der Waals interaction with
    :math:`A` being the Hamaker constant, the second term to the repulsive
    double-layer interaction between two spherical surfaces with Z proportional
    to the surface electric potential. See Israelachvili 2011, pp. 317.

    The DLVO potential does not need charge, but does need diameter. See
    `SLJ` for an explanation on how diameters are handled in the
    neighbor lists.

    Due to the way that DLVO modifies the cutoff condition, it will not function
    properly with the xplor shifting mode. See `Pair` for details on
    how forces are calculated and the available energy shifting and smoothing
    modes.

    .. py:attribute:: params

        The potential parameters. The dictionary has the following keys:

        * ``epsilon`` (`float`, **required**) - :math:`\varepsilon` (in units
          of energy)
        * ``kappa`` (`float`, **required**) - scaling parameter
          :math:`\kappa` (in units of 1/distance)
        * ``Z`` (`float`, **required**) - :math:`Z` (in units of 1/distance)
        * ``A`` (`float`, **required**) - :math:`A` (in units of energy)

        Type: `TypeParameter` [`tuple` [``particle_type``, ``particle_type``],
        `dict`]

    Example::

        nl = nlist.cell()
        dlvo = hoomd.md.pair.DLVO(nlist=nl)
        dlvo.params[('A', 'A')] = {"epsilon": 1.0, "kappa": 1.0}
        dlvo.params[('A', 'B')] = {
            "epsilon": 2.0, "kappa": 0.5, "r_cut": 3.0, "r_on": 2.0}
        dlvo.params[(['A', 'B'], ['C', 'D'])] = {"epsilon": 0.5, "kappa": 3.0}
    """
    _cpp_class_name = "PotentialPairDLVO"

    def __init__(self, nlist, r_cut=None, r_on=0., mode='none'):
        if mode == 'xplor':
            raise ValueError("xplor is not a valid mode for the DLVO potential")

        super().__init__(nlist, r_cut, r_on, mode)
        params = TypeParameter(
            'params', 'particle_types',
            TypeParameterDict(kappa=float, Z=float, A=float, len_keys=2))
        self._add_typeparam(params)

        # mode not allowed to be xplor, so re-do param dict entry without that
        # option
        param_dict = ParameterDict(mode=OnlyFrom(['none', 'shift']))
        self._param_dict.update(param_dict)
        self.mode = mode

        # this potential needs diameter shifting on
        self._nlist.diameter_shift = True


class Buckingham(Pair):
    r"""Buckingham pair potential.

    Args:
        nlist (`hoomd.md.nlist.NList`): Neighbor list.
        r_cut (float): Default cutoff radius (in distance units).
        r_on (float): Default turn-on radius (in distance units).
        mode (str): Energy shifting/smoothing mode.

    `Buckingham` specifies that a Buckingham pair potential should be applied
    between every non-excluded particle pair in the simulation.

    .. math::
        :nowrap:

        \begin{eqnarray*}
        V_{\mathrm{Buckingham}}(r) = & A \exp\left(-\frac{r}{\rho}\right)
          - \frac{C}{r^6} & r < r_{\mathrm{cut}} \\
          = & 0 & r \ge r_{\mathrm{cut}} \\
        \end{eqnarray*}

    See `Pair` for details on how forces are calculated and the available
    energy shifting and smoothing modes.

    .. py:attribute:: params

        The potential parameters. The dictionary has the following keys:

        * ``A`` (`float`, **required**) - :math:`A` (in energy units)
        * ``rho`` (`float`, **required**) - :math:`\rho` (in distance units)
        * ``C`` (`float`, **required**) - :math:`C` (in energy units)

        Type: `TypeParameter` [`tuple` [``particle_type``, ``particle_type``],
        `dict`]

    Example::

        nl = nlist.Cell()
        buck = pair.Buckingham(nl, r_cut=3.0)
        buck.params[('A', 'A')] = {'A': 2.0, 'rho'=0.5, 'C': 1.0}
        buck.params[('A', 'B')] = dict(A=1.0, rho=1.0, C=1.0)
        buck.params[('B', 'B')] = dict(A=2.0, rho=2.0, C=2.0)
    """

    _cpp_class_name = "PotentialPairBuckingham"

    def __init__(self, nlist, r_cut=None, r_on=0., mode='none'):
        super().__init__(nlist, r_cut, r_on, mode)
        params = TypeParameter(
            'params', 'particle_types',
            TypeParameterDict(A=float, rho=float, C=float, len_keys=2))
        self._add_typeparam(params)


class LJ1208(Pair):
    r"""Lennard-Jones 12-8 pair potential.

    Args:
        nlist (`hoomd.md.nlist.NList`): Neighbor list.
        r_cut (float): Default cutoff radius (in distance units).
        r_on (float): Default turn-on radius (in distance units).
        mode (str): Energy shifting/smoothing mode.

    `LJ1208` specifies that a Lennard-Jones 12-8 pair potential should be
    applied between every non-excluded particle pair in the simulation.

    .. math::
        :nowrap:

        \begin{eqnarray*}
        V_{\mathrm{LJ}}(r)
          = & 4 \varepsilon \left[ \left( \frac{\sigma}{r} \right)^{12} -
          \left( \frac{\sigma}{r} \right)^{8} \right]
          & r < r_{\mathrm{cut}} \\
          = & 0 & r \ge r_{\mathrm{cut}} \\
        \end{eqnarray*}

    See `Pair` for details on how forces are calculated and the available
    energy shifting and smoothing modes.

    .. py:attribute:: params

        The potential parameters. The dictionary has the following keys:

        * ``epsilon`` (`float`, **required**) - energy parameter
          :math:`\varepsilon` (in energy units)
        * ``sigma`` (`float`, **required**) - particle size :math:`\sigma`
          (in distance units)

        Type: `TypeParameter` [`tuple` [``particle_type``, ``particle_type``],
        `dict`]

    Example::

        nl = nlist.Cell()
        lj1208 = pair.LJ1208(nl, r_cut=3.0)
        lj1208.params[('A', 'A')] = {'sigma': 1.0, 'epsilon': 1.0}
        lj1208.params[('A', 'B')] = dict(epsilon=2.0, sigma=1.0)
    """
    _cpp_class_name = "PotentialPairLJ1208"

    def __init__(self, nlist, r_cut=None, r_on=0., mode='none'):
        super().__init__(nlist, r_cut, r_on, mode)
        params = TypeParameter(
            'params', 'particle_types',
            TypeParameterDict(epsilon=float, sigma=float, len_keys=2))
        self._add_typeparam(params)


class LJ0804(Pair):
    r"""Lennard-Jones 8-4 pair potential.

    Args:
        nlist (`hoomd.md.nlist.NList`): Neighbor list.
        r_cut (float): Default cutoff radius (in distance units).
        r_on (float): Default turn-on radius (in distance units).
        mode (str): Energy shifting/smoothing mode.

    `LJ0804` specifies that a Lennard-Jones 8-4 pair potential should be
    applied between every non-excluded particle pair in the simulation.

    .. math::
        :nowrap:

        \begin{eqnarray*}
        V_{\mathrm{LJ}}(r)
          = & 4 \varepsilon \left[ \left( \frac{\sigma}{r} \right)^{8} -
          \left( \frac{\sigma}{r} \right)^{4} \right]
          & r < r_{\mathrm{cut}} \\
          = & 0 & r \ge r_{\mathrm{cut}} \\
        \end{eqnarray*}

    See `Pair` for details on how forces are calculated and the available
    energy shifting and smoothing modes.

    .. py:attribute:: params

        The LJ potential parameters. The dictionary has the following keys:

        * ``epsilon`` (`float`, **required**) -
          energy parameter :math:`\varepsilon` (in energy units)
        * ``sigma`` (`float`, **required**) -
          particle size :math:`\sigma` (in distance units)

        Type: `TypeParameter` [`tuple` [``particle_type``, ``particle_type``],
        `dict`]

    Example::

        nl = nlist.Cell()
        lj0804 = pair.LJ0804(nl, r_cut=3.0)
        lj0804.params[('A', 'A')] = {'sigma': 1.0, 'epsilon': 1.0}
        lj0804.params[('A', 'B')] = dict(epsilon=2.0, sigma=1.0)
        lj0804.r_cut[('A', 'B')] = 3.0
    """
    _cpp_class_name = "PotentialPairLJ0804"

    def __init__(self, nlist, r_cut=None, r_on=0., mode='none'):
        super().__init__(nlist, r_cut, r_on, mode)
        params = TypeParameter(
            'params', 'particle_types',
            TypeParameterDict(epsilon=float, sigma=float, len_keys=2))
        self._add_typeparam(params)


class Fourier(Pair):
    r"""Fourier pair potential.

    Args:
        nlist (`hoomd.md.nlist.NList`): Neighbor list.
        r_cut (float): Default cutoff radius (in distance units).
        r_on (float): Default turn-on radius (in distance units).
        mode (str): Energy shifting/smoothing mode.

    `Fourier` specifies that a Fourier pair potential should be applied between
    every non-excluded particle pair in the simulation.

    .. math::
        :nowrap:

        \begin{eqnarray*}
        V_{\mathrm{Fourier}}(r)
          = & \frac{1}{r^{12}} + \frac{1}{r^2}\sum_{n=1}^4
          [a_n cos(\frac{n \pi r}{r_{cut}}) +
          b_n sin(\frac{n \pi r}{r_{cut}})]
          & r < r_{\mathrm{cut}}  \\
          = & 0 & r \ge r_{\mathrm{cut}} \\
        \end{eqnarray*}

        where:
        \begin{eqnarray*}
        a_1 = \sum_{n=2}^4 (-1)^n a_n
        \end{eqnarray*}

        \begin{eqnarray*}
        b_1 = \sum_{n=2}^4 n (-1)^n b_n
        \end{eqnarray*}

        is calculated to enforce close to zero value at r_cut.

    See `Pair` for details on how forces are calculated and the available
    energy shifting and smoothing modes.

    .. py:attribute:: params

        The Fourier potential parameters. The dictionary has the following
        keys:

        * ``a`` (`float`, **required**) - array of 3 values corresponding to
          a2, a3 and a4 in the Fourier series, unitless)
        * ``b`` (`float`, **required**) - array of 3 values corresponding to
          b2, b3 and b4 in the Fourier series, unitless)

        Type: `TypeParameter` [`tuple` [``particle_type``, ``particle_type``],
        `dict`]

    Example::

        nl = nlist.Cell()
        fourier = pair.Fourier(r_cut=3.0, nlist=nl)
        fourier.params[('A', 'A')] = dict(a=[a2,a3,a4], b=[b2,b3,b4])
    """
    _cpp_class_name = "PotentialPairFourier"

    def __init__(self, nlist, r_cut=None, r_on=0., mode='none'):
        super().__init__(nlist, r_cut, r_on, mode)
        params = TypeParameter(
            'params', 'particle_types',
            TypeParameterDict(a=(float, float, float),
                              b=(float, float, float),
                              len_keys=2))
        self._add_typeparam(params)


class OPP(Pair):
    r"""Oscillating pair potential.

    Args:
        nlist (:py:mod:`hoomd.md.nlist.NList`): Neighbor list.
        r_cut (float): Default cutoff radius (in distance units).
        r_on (float): Default turn-on radius (in distance units).

    `OPP` specifies that an oscillating pair potential should be applied between
    every non-excluded particle pair in the simulation. The OPP potential can
    be used to model metallic interactions.

    .. math::
        :nowrap:

        \begin{equation*}
        V_{\mathrm{OPP}}(r) = C_1 r^{-\eta_1}
            + C_2 r^{-\eta_2} \cos{\left(k r - \phi\right)}
        \end{equation*}

    See `Pair` for details on how forces are calculate. Note OPP does not
    support energy shifting or smoothing.

    The potential comes from `Marek Mihalkovič and C. L. Henley 2012`_.

    .. _Marek Mihalkovič and C. L. Henley 2012:
       https://dx.doi.org/10.1103/PhysRevB.85.092102

    .. py:attribute:: params

        The OPP potential parameters. The dictionary has the following keys:

        * ``C1`` (`float`, **required**) -
          Energy scale of the first term :math:`C_1` (energy units)
        * ``C2`` (`float`, **required**) -
          Energy scale of the second term :math:`C_2` (energy units)
        * ``eta1`` (`float`, **required**) -
          The inverse power to take :math:`r` to in the first term,
          :math:`\eta_1` (unitless).
        * ``eta2`` (`float`, **required**) -
          The inverse power to take :math:`r` to in the second term
          :math:`\eta_2` (unitless).
        * ``k`` (`float`, **required**) -
          oscillation frequency :math:`k` (inverse distance units)
        * ``phi`` (`float`, **required**) -
          potential phase shift :math:`\phi` (unitless)

        Type: `TypeParameter` [`tuple` [``particle_type``, ``particle_type``],
        `dict`]

    Example::

        nl = nlist.Cell()
        opp = pair.OPP(nl, r_cut=3.0)
        opp.params[('A', 'A')] = {
            'C1': 1., 'C2': 1., 'eta1': 15,
            'eta2': 3, 'k': 1.0, 'phi': 3.14}
        opp.r_cut[('A', 'B')] = 3.0
    """
    _cpp_class_name = "PotentialPairOPP"

    def __init__(self, nlist, r_cut=None, r_on=0., mode='none'):
        super().__init__(nlist, r_cut, r_on, mode)
        params = TypeParameter(
            'params', 'particle_types',
            TypeParameterDict(C1=float,
                              C2=float,
                              eta1=float,
                              eta2=float,
                              k=float,
                              phi=float,
                              len_keys=2))
        self._add_typeparam(params)


class TWF(Pair):
    r"""Pair potential model for globular proteins.

    This potential was introduced by Ten-wolde and Daan Frenkel in 1997 for
    studying globular protein crystallization. The potential has the following
    form:

    .. math::
        :nowrap:

        \begin{equation}
        V_{\mathrm{TWF}}(r) = \frac{4 \epsilon}{\alpha^2} {\left[
        {\left(\frac{\sigma^2}{r^2} - 1 \right)}^6 -
        \alpha {\left(\frac{\sigma^2}{r^2} - 1 \right)}^3\right]}
        \end{equation}

    See `Pair` for details on how forces are calculated and the available
    energy shifting and smoothing modes.

    The potential comes from `Pieter Rein ten Wolde and Daan Frenkel 1997`_.

    .. _Pieter Rein ten Wolde and Daan Frenkel 1997:
       https://dx.doi.org/10.1126/science.277.5334.1975

    .. py:attribute:: params

        The LJ potential parameters. The dictionary has the following keys:

        * ``epsilon`` (`float`, **required**) -
          energy parameter :math:`\varepsilon` (units: [energy])
        * ``sigma`` (`float`, **required**) -
          particle size :math:`\sigma` (units: [length])
        * ``alpha`` (`float`, **required**) -
          controls well-width :math:`\alpha` (unitless)

        Type: `TypeParameter` [`tuple` [``particle_type``, ``particle_type``],
        `dict`]

    Example::

        nl = nlist.Cell()
        twf = hoomd.md.pair.TWF(nl, r_cut=3.0)
        twf.params[('A', 'A')] = {'sigma': 1.0, 'epsilon': 1.0, 'alpha': 50.0}
        twf.r_cut[('A', 'B')] = 3.0
    """
    _cpp_class_name = "PotentialPairTWF"

    def __init__(self, nlist, r_cut=None, r_on=0.0, mode='none'):
        super().__init__(nlist, r_cut, r_on, mode)
        params = TypeParameter(
            'params', 'particle_types',
            TypeParameterDict(epsilon=float,
                              sigma=float,
                              alpha=float,
                              len_keys=2))
        self._add_typeparam(params)<|MERGE_RESOLUTION|>--- conflicted
+++ resolved
@@ -10,16 +10,9 @@
 from hoomd.md.nlist import NList
 from hoomd.data.parameterdicts import ParameterDict, TypeParameterDict
 from hoomd.data.typeparam import TypeParameter
-<<<<<<< HEAD
-from hoomd.data.typeconverter import (
-    OnlyFrom, OnlyTypes, positive_real, nonnegative_real)
-
-import math
 import numpy
-=======
 from hoomd.data.typeconverter import (OnlyFrom, OnlyTypes, positive_real,
                                       nonnegative_real)
->>>>>>> df9b4d1c
 
 validate_nlist = OnlyTypes(NList)
 
@@ -528,7 +521,6 @@
         self._add_typeparam(params)
 
 
-<<<<<<< HEAD
 class Table(Pair):
     """ Tabulated pair potential.
 
@@ -609,9 +601,6 @@
                                                  len_keys=2))
         self._add_typeparam(params)
 
-
-=======
->>>>>>> df9b4d1c
 class Morse(Pair):
     r"""Morse pair potential.
 
