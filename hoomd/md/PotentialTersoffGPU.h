--- conflicted
+++ resolved
@@ -7,10 +7,6 @@
 
 #ifdef ENABLE_CUDA
 
-<<<<<<< HEAD
-#include <boost/bind.hpp>
-=======
->>>>>>> 4a2611ce
 #include <memory>
 
 #include "PotentialTersoff.h"
