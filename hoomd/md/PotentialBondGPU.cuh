--- conflicted
+++ resolved
@@ -25,16 +25,11 @@
     {
 namespace kernel
     {
-<<<<<<< HEAD
-//! Wraps arguments to gpu_cgbf
-template<int group_size> struct bonds_args_t
-=======
 //! Wraps arguments to kernel driver
-struct bond_args_t
->>>>>>> f789cc1c
+template<int group_size> struct bond_args_t
     {
     //! Construct a bond_args_t
-    bonds_args_t(Scalar4* _d_force,
+    bond_args_t(Scalar4* _d_force,
                  Scalar* _d_virial,
                  const size_t _virial_pitch,
                  const unsigned int _N,
@@ -69,10 +64,6 @@
     const unsigned int block_size;                   //!< Block size to execute
     };
 
-typedef bonds_args_t<2> bond_args_t;
-
-typedef bonds_args_t<4> meshbond_args_t;
-
 #ifdef __HIPCC__
 
 //! Kernel for calculating bond forces
@@ -251,18 +242,11 @@
 
     This is just a driver function for gpu_compute_bond_forces_kernel(), see it for details.
 */
-<<<<<<< HEAD
 template<class evaluator, int group_size>
-hipError_t gpu_compute_bond_forces(const kernel::bonds_args_t<group_size>& bond_args,
+__attribute__((visibility("default")))
+hipError_t gpu_compute_bond_forces(const kernel::bond_args_t<group_size>& bond_args,
                                    const typename evaluator::param_type* d_params,
                                    unsigned int* d_flags)
-=======
-template<class evaluator>
-__attribute__((visibility("default"))) hipError_t
-gpu_compute_bond_forces(const kernel::bond_args_t& bond_args,
-                        const typename evaluator::param_type* d_params,
-                        unsigned int* d_flags)
->>>>>>> f789cc1c
     {
     assert(d_params);
     assert(bond_args.n_bond_types > 0);
@@ -309,9 +293,9 @@
     return hipSuccess;
     }
 #else
-template<class evaluator>
+template<class evaluator, int group_size>
 __attribute__((visibility("default"))) hipError_t
-gpu_compute_bond_forces(const kernel::bond_args_t& bond_args,
+gpu_compute_bond_forces(const kernel::bond_args_t<group_size>& bond_args,
                         const typename evaluator::param_type* d_params,
                         unsigned int* d_flags);
 #endif
