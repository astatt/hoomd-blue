--- conflicted
+++ resolved
@@ -1140,12 +1140,9 @@
 
     m_constraints_changed = true;
     m_sysdef->getConstraintData()->getGroupNumChangeSignal().connect<Communicator, &Communicator::setConstraintsChanged>(this);
-<<<<<<< HEAD
-=======
 
     m_pairs_changed = true;
     m_sysdef->getPairData()->getGroupNumChangeSignal().connect<Communicator, &Communicator::setPairsChanged>(this);
->>>>>>> c62a2fcb
 
     // allocate memory
     GPUArray<unsigned int> neighbors(NEIGH_MAX,m_exec_conf);
@@ -1180,10 +1177,7 @@
     m_sysdef->getDihedralData()->getGroupNumChangeSignal().disconnect<Communicator, &Communicator::setDihedralsChanged>(this);
     m_sysdef->getImproperData()->getGroupNumChangeSignal().disconnect<Communicator, &Communicator::setImpropersChanged>(this);
     m_sysdef->getConstraintData()->getGroupNumChangeSignal().disconnect<Communicator, &Communicator::setConstraintsChanged>(this);
-<<<<<<< HEAD
-=======
     m_sysdef->getPairData()->getGroupNumChangeSignal().disconnect<Communicator, &Communicator::setPairsChanged>(this);
->>>>>>> c62a2fcb
     }
 
 void Communicator::initializeNeighborArrays()
@@ -1285,23 +1279,14 @@
     m_is_communicating = true;
 
     // update ghost communication flags
-<<<<<<< HEAD
-=======
     m_flags = CommFlags(0);
->>>>>>> c62a2fcb
     m_requested_flags.emit_accumulate( [&](CommFlags f)
                                         {
                                         m_flags |= f;
                                         }
                                       , timestep);
 
-<<<<<<< HEAD
-    bool has_ghost_particles = !(m_force_migrate || m_is_first_step);
-
-    if (!m_compute_callbacks.empty() && has_ghost_particles)
-=======
     if (!m_compute_callbacks.empty() && m_has_ghost_particles)
->>>>>>> c62a2fcb
         {
         // do an obligatory update before determining whether to migrate
         beginUpdateGhosts(timestep);
@@ -1309,20 +1294,6 @@
 
         // call subscribers after ghost update, but before distance check
         m_compute_callbacks.emit(timestep);
-<<<<<<< HEAD
-        }
-
-    // distance check (synchronizes the GPU execution stream), needs to be called
-    // before any particle reorder
-    bool migrate_request = false;
-    m_migrate_requests.emit_accumulate( [&](bool r)
-                                            {
-                                            migrate_request = migrate_request || r;
-                                            },
-                                        timestep);
-
-    bool migrate = migrate_request || !has_ghost_particles;
-=======
 
         // by now, local particles may have moved outside the box due to the rigid body update
         // we will make sure that they are inside by doing a second migrate if necessary
@@ -1341,7 +1312,6 @@
         }
 
     bool migrate = migrate_request || m_force_migrate || !m_has_ghost_particles;
->>>>>>> c62a2fcb
 
     // Update ghosts if we are not migrating
     if (!migrate && m_compute_callbacks.empty())
@@ -1351,19 +1321,6 @@
         finishUpdateGhosts(timestep);
         }
 
-<<<<<<< HEAD
-    if (!m_compute_callbacks.empty() && !has_ghost_particles)
-        {
-        // initialize ghosts a first time
-        migrateParticles();
-        exchangeGhosts();
-
-        // update particle data now that ghosts are available
-        m_compute_callbacks.emit(timestep);
-        }
-
-=======
->>>>>>> c62a2fcb
     // Check if migration of particles is requested
     if (migrate)
         {
@@ -1374,14 +1331,11 @@
 
         // Construct ghost send lists, exchange ghost atom data
         exchangeGhosts();
-<<<<<<< HEAD
-=======
  
         // update particle data now that ghosts are available
         m_compute_callbacks.emit(timestep);
         
         m_has_ghost_particles = true;
->>>>>>> c62a2fcb
         }
 
     m_is_communicating = false;
@@ -1524,8 +1478,6 @@
 
 void Communicator::updateGhostWidth()
     {
-<<<<<<< HEAD
-=======
         {
         // reset values (this may not be needed in most cases, but it doesn't harm to be safe
         ArrayHandle<Scalar> h_r_ghost(m_r_ghost, access_location::host, access_mode::overwrite);
@@ -1537,7 +1489,6 @@
             }
         }
 
->>>>>>> c62a2fcb
     if (!m_ghost_layer_width_requests.empty())
         {
         // update the ghost layer width only if subscribers are available
