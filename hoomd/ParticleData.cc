--- conflicted
+++ resolved
@@ -365,18 +365,8 @@
     GlobalArray< Scalar3 > inertia(N, m_exec_conf);
     m_inertia.swap(inertia);
 
-<<<<<<< HEAD
-    GPUArray< unsigned int > comm_flags(N, m_exec_conf);
+    GlobalArray< unsigned int > comm_flags(N, m_exec_conf);
     m_comm_flags.swap(comm_flags);
-=======
-    #ifdef ENABLE_MPI
-    if (m_decomposition)
-        {
-        GlobalArray< unsigned int > comm_flags(N, m_exec_conf);
-        m_comm_flags.swap(comm_flags);
-        }
-    #endif
->>>>>>> 5f1e3762
 
     // allocate alternate particle data arrays (for swapping in-out)
     allocateAlternateArrays(N);
