--- conflicted
+++ resolved
@@ -224,10 +224,7 @@
     .def("registerCallback", &Logger::registerCallback)
     .def("removeAll", &Logger::removeAll)
     .def("setLoggedQuantities", &Logger::setLoggedQuantities)
-<<<<<<< HEAD
     .def("getLoggedQuantities", &Logger::getLoggedQuantities)
-=======
->>>>>>> 514ca363
     .def("getQuantity", &Logger::getQuantity)
     ;
     }