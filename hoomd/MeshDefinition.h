/*! \file MeshDefinition.h
    \brief Defines the MeshDefinition class
 */

#ifdef __HIPCC__
#error This header cannot be compiled by nvcc
#endif

#include "BondedGroupData.h"
#include "IntegratorData.h"
#include "MeshGroupData.h"
#include "SystemDefinition.h"

#include <memory>
#include <pybind11/pybind11.h>

#ifndef __MESH_DEFINITION_H__
#define __MESH_DEFINITION_H__

namespace hoomd
    {
#ifdef ENABLE_MPI
//! Forward declaration of Communicator
class Communicator;
#endif

//! Container class for all data needed to define a mesh system
/*! MeshDefinition is a big bucket where all of the data for a mesh structure goes.
    Everything is stored as a shared pointer for quick and easy access from within C++
    and python without worrying about data management.

    <b>Background and intended usage</b>

    The data structure stored in MeshDefinition is all the bonds and triangles within a mesh.
    These will need access to information such as the number of particles in the system or
    potentially some of the per-particle data to allow for dynamic bonding and meshes.

    More generally, any data structure class in MeshDefinition can potentially reference any
   other, simply by giving the shared pointer to the referenced class to the constructor of the one
   that needs to refer to it. Note that using this setup, there can be no circular references. This
   is a \b good \b thing ^TM, as it promotes good separation and isolation of the various classes
   responsibilities.

    <b>Initializing</b>

    A default constructed MeshDefinition is full of NULL shared pointers. Such is intended to be
   assigned to by one created by a SystemInitializer.

    Several other default constructors are provided, mainly to provide backward compatibility to
   unit tests that relied on the simple initialization constructors provided by ParticleData.

    \ingroup data_structs
*/
class PYBIND11_EXPORT MeshDefinition
    {
    public:
    //! Constructs a NULL MeshDefinition
    MeshDefinition();
    //! Constructs a MeshDefinition with a simply initialized ParticleData
    MeshDefinition(std::shared_ptr<SystemDefinition> sysdef);

    //! Access the mesh triangle data defined for the simulation
    std::shared_ptr<MeshTriangleData> getMeshTriangleData()
        {
        return m_meshtriangle_data;
        }
    //! Access the mesh bond data defined for the simulation
    std::shared_ptr<MeshBondData> getMeshBondData()
        {
        return m_meshbond_data;
        }

    BondData::Snapshot getBondData();

    void updateTriangleData();

    void updateMeshData();

<<<<<<< HEAD

    TriangleData::Snapshot triangle_data;             //!< The triangle data accessible in python
    Scalar m_mesh_energy;         //!< storing energy for dynamic bonding later
=======
    TriangleData::Snapshot triangle_data; //!< The triangle data accessible in python
    Scalar m_mesh_energy;                 //!< check if dynamic bonding has changed the mesh data
>>>>>>> f9be23f7

    private:
    std::shared_ptr<SystemDefinition>
        m_sysdef; //!< System definition later needed for dynamic bonding
    std::shared_ptr<MeshBondData> m_meshbond_data;         //!< Bond data for the mesh
    std::shared_ptr<MeshTriangleData> m_meshtriangle_data; //!< Triangle data for the mesh
<<<<<<< HEAD
    Scalar m_mesh_energy_old;    //!< storing old energy for dynamic bonding later
    bool m_data_changed;         //!< check if dynamic bonding has changed the mesh data
=======
    Scalar m_mesh_energy_old; //!< storing energy for dynamic bonding laster
    bool m_data_changed;      //!< check if dynamic bonding has changed the mesh data
>>>>>>> f9be23f7
    };

namespace detail
    {
//! Exports MeshDefinition to python
void export_MeshDefinition(pybind11::module& m);

    } // end namespace detail

    } // end namespace hoomd

#endif<|MERGE_RESOLUTION|>--- conflicted
+++ resolved
@@ -76,27 +76,16 @@
 
     void updateMeshData();
 
-<<<<<<< HEAD
-
     TriangleData::Snapshot triangle_data;             //!< The triangle data accessible in python
     Scalar m_mesh_energy;         //!< storing energy for dynamic bonding later
-=======
-    TriangleData::Snapshot triangle_data; //!< The triangle data accessible in python
-    Scalar m_mesh_energy;                 //!< check if dynamic bonding has changed the mesh data
->>>>>>> f9be23f7
 
     private:
     std::shared_ptr<SystemDefinition>
         m_sysdef; //!< System definition later needed for dynamic bonding
     std::shared_ptr<MeshBondData> m_meshbond_data;         //!< Bond data for the mesh
     std::shared_ptr<MeshTriangleData> m_meshtriangle_data; //!< Triangle data for the mesh
-<<<<<<< HEAD
     Scalar m_mesh_energy_old;    //!< storing old energy for dynamic bonding later
     bool m_data_changed;         //!< check if dynamic bonding has changed the mesh data
-=======
-    Scalar m_mesh_energy_old; //!< storing energy for dynamic bonding laster
-    bool m_data_changed;      //!< check if dynamic bonding has changed the mesh data
->>>>>>> f9be23f7
     };
 
 namespace detail
