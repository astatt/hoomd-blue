# Copyright (c) 2009-2023 The Regents of the University of Michigan.
# Part of HOOMD-blue, released under the BSD 3-Clause License.

"""Access simulation state data directly."""

from abc import ABC, abstractmethod
from hoomd import Box
from hoomd import Sphere
from hoomd import _hoomd


class _LocalAccess(ABC):
    __slots__ = ('_entered', '_accessed_fields', '_cpp_obj')
    _global_fields = {'rtag': 'getRTags'}

    @property
    @abstractmethod
    def _fields(self):
        pass

    @property
    @abstractmethod
    def _array_cls(self):
        pass

    def __init__(self):
        self._entered = False
        self._accessed_fields = dict()

    def __getattr__(self, attr):
        if attr in self._accessed_fields:
            return self._accessed_fields[attr]
        elif attr in self._global_fields:
            buff = getattr(self._cpp_obj, self._global_fields[attr])()
        else:
            raw_attr, flag = self._get_raw_attr_and_flag(attr)
            if raw_attr in self._fields:
                buff = getattr(self._cpp_obj, self._fields[raw_attr])(flag)
            else:
                raise AttributeError("{} object has no attribute {}".format(
                    type(self), attr))

        self._accessed_fields[attr] = arr = self._array_cls(
            buff, lambda: self._entered)
        return arr

    def _get_raw_attr_and_flag(self, attr):
        ghosts_only = attr.startswith("ghost_")
        with_ghosts = attr.endswith("_with_ghost")
        raw_attr = attr.replace("_with_ghost", "").replace("ghost_", "")
        if ghosts_only and with_ghosts:
            raise ValueError("Attribute cannot be both prefixed with ghost_ "
                             "and suffixed with _with_ghost")
        elif ghosts_only:
            return raw_attr, _hoomd.GhostDataFlag.ghost
        elif with_ghosts:
            return raw_attr, _hoomd.GhostDataFlag.both
        else:
            return raw_attr, _hoomd.GhostDataFlag.standard

    def __setattr__(self, attr, value):
        if attr in self.__slots__:
            super().__setattr__(attr, value)
            return
        try:
            arr = getattr(self, attr)
        except AttributeError:
            raise AttributeError("{} object has no attribute {}.".format(
                self.__class__, attr))
        else:
            if arr.read_only:
                raise RuntimeError("Attribute {} is not settable.".format(attr))
            arr[:] = value

    def _enter(self):
        self._cpp_obj.enter()
        self._entered = True

    def _exit(self):
        self._cpp_obj.exit()
        self._entered = False
        self._accessed_fields = dict()


class ParticleLocalAccessBase(_LocalAccess):
    """Class for directly accessing HOOMD-blue particle data.

    Attributes:
        typeid ((N_particles) `hoomd.data.array` object of ``float``):
            The integer type of a particle.
        tag ((N_particles) `hoomd.data.array` object of ``int``):
            The particle tags. Spatial sorting and MPI domain migration
            reorder particles in memory. The particle tag identifies each
            particle in the order it existed in the initial configuration.
        rtag ((N_particles_global) `hoomd.data.array` object of ``int``):
            The particle reverse tags. For a given particle tag ``tag``,
            ``i = particles.rtag[tag]`` is the array index holding that
            particle.
        position ((N_particles, 3) `hoomd.data.array` object of ``float``):
            Particle positions :math:`[\\mathrm{length}]`.
        image ((N_particles, 3) `hoomd.data.array` object of ``int``):
            A count of how many times each particle crosses the periodic box
            boundaries.
        velocity ((N_particles, 3) `hoomd.data.array` object of ``float``):
            Particle velocities :math:`[\\mathrm{velocity}]`.
        acceleration ((N_particles, 3) `hoomd.data.array` object of ``float``):
            Particle accelerations
            :math:`[\\mathrm{velocity} \\cdot \\mathrm{time}^{-1}]`.
        mass ((N_particles) `hoomd.data.array` object of ``float``):
            Particle masses :math:`[\\mathrm{mass}]`.
        orientation ((N_particles, 4) `hoomd.data.array` object of ``float``):
<<<<<<< HEAD
            particle orientations expressed as quaternions
        quat_pos ((N_particles, 4) `hoomd.data.array` object of ``float``):
            particle quat_poss expressed as quaternions
=======
            Particle orientations expressed as quaternions.
>>>>>>> 38a359c0
        angmom ((N_particles, 4) `hoomd.data.array` object of \
            ``float``):
            Particle angular momenta expressed as quaternions
            :math:`[\\mathrm{mass} \\cdot \\mathrm{velocity} \\cdot
            \\mathrm{length}]`.
        moment_inertia ((N_particles, 3) `hoomd.data.array` object of \
            ``float``):
            Particle principal moments of inertia
            :math:`[\\mathrm{mass} \\cdot \\mathrm{length}^2]`.
        charge ((N_particles) `hoomd.data.array` object of ``float``):
            Particle electrical charges :math:`[\\mathrm{charge}]`.
        diameter ((N_particles) `hoomd.data.array` object of ``float``):
            Particle diameters :math:`[\\mathrm{length}]`.
        body ((N_particles) `hoomd.data.array` object of ``int``):
            The id of the rigid body the particle is in.
        net_force ((N_particles, 3) `hoomd.data.array` object of ``float``):
            Net force on particle :math:`[\\mathrm{force}]`.
        net_torque ((N_particles, 3) `hoomd.data.array` object of ``float``):
            Net torque on particle
            :math:`[\\mathrm{force} \\cdot \\mathrm{length}]`.
        net_virial ((N_particles, 3) `hoomd.data.array` object of ``float``):
            Net virial on particle :math:`[\\mathrm{energy}]`.
        net_energy ((N_particles,) `hoomd.data.array` object of ``float``):
            Net energy of a particle :math:`[\\mathrm{energy}]`.

    Note:
        Changing some attributes (such as ``velocity`` and ``acceleration``)
        may not alter the trajectory of the system as you would expect.
        The `md.Integrator` is responsible for integrating the equations of
        motion and manages the values in these arrays.

    See Also:
        `hoomd.State`
    """

    @property
    @abstractmethod
    def _cpp_cls(self):
        pass

    _fields = {
        'position': 'getPosition',
        'typeid': 'getTypes',
        'velocity': 'getVelocities',
        'mass': 'getMasses',
        'acceleration': 'getAcceleration',
        'orientation': 'getOrientation',
        'quat_pos': 'getPosQuaternion',
        'angmom': 'getAngularMomentum',
        'moment_inertia': 'getMomentsOfInertia',
        'charge': 'getCharge',
        'diameter': 'getDiameter',
        'image': 'getImages',
        'tag': 'getTags',
        'rtag': 'getRTags',
        'body': 'getBodies',
        'net_force': 'getNetForce',
        'net_torque': 'getNetTorque',
        'net_virial': 'getNetVirial',
        'net_energy': 'getNetEnergy'
    }

    def __init__(self, state):
        super().__init__()
        self._cpp_obj = self._cpp_cls(state._cpp_sys_def.getParticleData())


class _GroupLocalAccess(_LocalAccess):

    @property
    @abstractmethod
    def _cpp_cls(self):
        pass

    @property
    @abstractmethod
    def _cpp_get_data_method_name(self):
        pass

    _fields = {
        'typeid': 'getTypeVal',
        'group': 'getMembers',
        'tag': 'getTags',
        'rtag': 'getRTags'
    }

    def __init__(self, state):
        super().__init__()
        self._cpp_obj = self._cpp_cls(
            getattr(state._cpp_sys_def, self._cpp_get_data_method_name)())


class BondLocalAccessBase(_GroupLocalAccess):
    """Class for directly accessing HOOMD-blue bond data.

    Attributes:
        typeid ((N_bonds) `hoomd.data.array` object of ``int``):
            The integer type of a bond.
        members ((N_bonds, 2) `hoomd.data.array` object of ``int``):
            The tags of particles in a bond.
        tag ((N_bonds) `hoomd.data.array` object of ``int``):
            The bond tags. MPI domain migration reorder bonds in memory. The
            bond tag identifies each bond in the order it existed in the initial
            configuration.
        rtag ((N_bonds_global) `hoomd.data.array` object of ``int``): the
            The bond reverse tags. For a given bond tag ``tag``,
            ``i = bonds.rtag[tag]`` is the array index holding that
            bond.

    See Also:
        `hoomd.State`
    """
    _cpp_get_data_method_name = "getBondData"


class AngleLocalAccessBase(_GroupLocalAccess):
    """Class for directly accessing HOOMD-blue angle data.

    Attributes:
        typeid ((N_angles) `hoomd.data.array` object of ``int``):
            The integer type of a angle.
        members ((N_angles, 3) `hoomd.data.array` object of ``int``):
            The tags of particles in a angle.
        tag ((N_angles) `hoomd.data.array` object of ``int``):
            The angle tags. MPI domain migration reorder angles in memory.
            The angle tag identifies each angle in the order it existed in the
            initial configuration.
        rtag ((N_angles_global) `hoomd.data.array` object of ``int``):
            The angle reverse tags. For a given angle tag ``tag``, ``i =
            angles.rtag[tag]`` is the array index holding that angle.

    See Also:
        `hoomd.State`
    """
    _cpp_get_data_method_name = "getAngleData"


class DihedralLocalAccessBase(_GroupLocalAccess):
    """Class for directly accessing HOOMD-blue dihedral data.

    Attributes:
        typeid ((N_dihedrals) `hoomd.data.array` object of ``int``): The integer
            type of a dihedral.
        members ((N_dihedrals, 4) `hoomd.data.array` object of ``int``): the
            tags of particles in a dihedral.
        tag ((N_dihedrals) `hoomd.data.array` object of ``int``):
            The dihedral tags. MPI domain migration reorder dihedrals in
            memory. The dihedral tag identifies each dihedral in the order it
            existed in the initial configuration.
        rtag ((N_dihedrals_global) `hoomd.data.array` object of ``int``):
            The dihedral reverse tags. For a given dihedral tag ``tag``, ``i
            = dihedrals.rtag[tag]`` is the array index holding that dihedral.

    See Also:
        `hoomd.State`
    """
    _cpp_get_data_method_name = "getDihedralData"


class ImproperLocalAccessBase(_GroupLocalAccess):
    """Class for directly accessing HOOMD-blue improper data.

    Attributes:
        typeid ((N_impropers) `hoomd.data.array` object of ``int``):
            The integer type of a improper.
        members ((N_impropers, 3) `hoomd.data.array` object of ``int``):
            The tags of particles in a improper.
        tag ((N_impropers) `hoomd.data.array` object of ``int``):
            The improper tags. MPI domain migration reorder impropers in
            memory. The improper tag identifies each improper in the order it
            existed in the initial configuration.
        rtag ((N_impropers_global) `hoomd.data.array` object of ``int``):
            The improper reverse tags. For a given improper tag ``tag``, ``i
            = impropers.rtag[tag]`` is the array index holding that improper.

    See Also:
        `hoomd.State`
    """
    _cpp_get_data_method_name = "getImproperData"


class ConstraintLocalAccessBase(_GroupLocalAccess):
    """Class for directly accessing HOOMD-blue constraint data.

    Attributes:
        value ((N_constraints) `hoomd.data.array` object of ``float``): The
            constaint value.
        members ((N_constraints, 3) `hoomd.data.array` object of ``int``): the
            tags of particles in a constraint.
        tag ((N_constraints) `hoomd.data.array` object of ``int``):
            The constraint tags. MPI domain migration reorder constraints in
            memory. The constraint tag identifies each constraint in the order
            it existed in the initial configuration.
        rtag ((N_constraints_global) `hoomd.data.array` object of ``int``):
            The constraint reverse tags. For a given constraint tag ``tag``,
            ``i = constraints.rtag[tag]`` is the array index holding that
            constraint.

    See Also:
        `hoomd.State`
    """
    _fields = {
        'value': 'getTypeVal',
        'group': 'getMembers',
        'tag': 'getTags',
        'rtag': 'getRTags'
    }
    _cpp_get_data_method_name = "getConstraintData"


class PairLocalAccessBase(_GroupLocalAccess):
    """Class for directly accessing HOOMD-blue special pair data.

    Attributes:
        typeid ((N_pairs) `hoomd.data.array` object of ``float``): The type of
            special pair.
        members ((N_pairs, 3) `hoomd.data.array` object of ``int``): the tags of
            particles in a special pair.
        tag ((N_special_pairs) `hoomd.data.array` object of ``int``):
            The special pair tags. MPI domain migration reorder special
            pairs in memory. The special pair tag identifies each special pair
            in the order it existed in the initial configuration.
        rtag ((N_special_pairs_global) `hoomd.data.array` object of ``int``):
            The special pair reverse tags. For a given special pair tag
            ``tag``, ``i = pairs.rtag[tag]`` is the array index holding that
            special pair.

    See Also:
        `hoomd.State`
    """
    _cpp_get_data_method_name = "getPairData"


class _LocalSnapshot:

    def __init__(self, state):
        self._state = state
        self._box = state.box
        self._sphere = state.sphere
        self._local_box = state._cpp_sys_def.getParticleData().getBox()

    @property
    def global_box(self):
        """hoomd.Box: The global simulation box."""
        return Box.from_box(self._box)

    @property
    def global_sphere(self):
        """hoomd.Sphere: The global simulation sphere."""
        return Sphere.from_sphere(self._sphere)

    @property
    def local_box(self):
        """hoomd.Box: The local box according to the domain decomposition."""
        return Box.from_box(Box._from_cpp(self._local_box))

    @property
    def local_sphere(self):
        """hoomd.Sphere: The local sphere according to the domain."""
        """decomposition."""
        return Sphere.from_sphere(Sphere._from_cpp(self._local_sphere))

    @property
    def particles(self):
        """hoomd.data.ParticleLocalAccessBase: Local particle data."""
        return self._particles

    @property
    def bonds(self):
        """hoomd.data.BondLocalAccessBase: Local bond data."""
        return self._bonds

    @property
    def angles(self):
        """hoomd.data.AngleLocalAccessBase: Local angle data."""
        return self._angles

    @property
    def dihedrals(self):
        """hoomd.data.DihedralLocalAccessBase: Local dihedral data."""
        return self._dihedrals

    @property
    def impropers(self):
        """hoomd.data.ImproperLocalAccessBase: Local improper data."""
        return self._impropers

    @property
    def constraints(self):
        """hoomd.data.ConstraintLocalAccessBase: Local constraint data."""
        return self._constraints

    @property
    def pairs(self):
        """hoomd.data.PairLocalAccessBase: Local special pair data."""
        return self._pairs

    def __enter__(self):
        self._state._in_context_manager = True
        self._particles._enter()
        self._bonds._enter()
        self._angles._enter()
        self._dihedrals._enter()
        self._impropers._enter()
        self._constraints._enter()
        self._pairs._enter()
        return self

    def __exit__(self, type, value, traceback):
        self._state._in_context_manager = False
        self._particles._exit()
        self._bonds._exit()
        self._angles._exit()
        self._dihedrals._exit()
        self._impropers._exit()
        self._constraints._exit()
        self._pairs._exit()<|MERGE_RESOLUTION|>--- conflicted
+++ resolved
@@ -109,13 +109,9 @@
         mass ((N_particles) `hoomd.data.array` object of ``float``):
             Particle masses :math:`[\\mathrm{mass}]`.
         orientation ((N_particles, 4) `hoomd.data.array` object of ``float``):
-<<<<<<< HEAD
             particle orientations expressed as quaternions
         quat_pos ((N_particles, 4) `hoomd.data.array` object of ``float``):
             particle quat_poss expressed as quaternions
-=======
-            Particle orientations expressed as quaternions.
->>>>>>> 38a359c0
         angmom ((N_particles, 4) `hoomd.data.array` object of \
             ``float``):
             Particle angular momenta expressed as quaternions
