--- conflicted
+++ resolved
@@ -103,12 +103,8 @@
             self._validate = validation
 
         self._to_synced_list_conversion = to_synced_list
-<<<<<<< HEAD
-        self._simulation = None
         self._synced = False
-=======
         self._simulation = _SimulationPlaceHolder(self)
->>>>>>> 2d0751d5
         self._list = []
         if iterable is not None:
             for it in iterable:
@@ -175,14 +171,6 @@
                                      self._to_synced_list_conversion(value))
         self._list.insert(index, value)
 
-<<<<<<< HEAD
-=======
-    @property
-    def _synced(self):
-        """Has a _synced_list object means that we are currently syncing."""
-        return hasattr(self, "_synced_list")
-
->>>>>>> 2d0751d5
     def _handle_int(self, integer):
         """Converts negative indices to positive and validates index."""
         if integer < 0:
@@ -268,11 +256,7 @@
         if self._attach_members:
             for item in self:
                 self._detach_value(item)
-<<<<<<< HEAD
-        self._simulation = None
-=======
         self._simulation = _SimulationPlaceHolder(self)
->>>>>>> 2d0751d5
         del self._synced_list
         self._synced = False
 
