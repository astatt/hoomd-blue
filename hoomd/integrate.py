# Copyright (c) 2009-2019 The Regents of the University of Michigan
# This file is part of the HOOMD-blue project, released under the BSD 3-Clause
# License.

# Maintainer: joaander / All Developers are free to add commands for new
# features

from hoomd.meta import _Operation


class _BaseIntegrator(_Operation):
    pass


<<<<<<< HEAD
    ## \var supports_methods
    # \internal
    # \brief True if this integrator supports integration methods
    # \note If hoomd ever needs to support multiple TYPES of methods, we could just change this to a string naming the
    # type that is supported and add a type string to each of the integration_methods.

    ## \internal
    # \brief Updates the integrators in the reflected c++ class
    def update_forces(self):
        self.check_initialization()

        # set the forces
        self._cpp_obj.removeForceComputes()
        for f in hoomd.context.current.forces:
            if f.cpp_force is None:
                hoomd.context.current.device.cpp_msg.error('Bug in hoomd.integrate: cpp_force not set, please report\n')
                raise RuntimeError('Error updating forces')

            if f.log or f.enabled:
                f.update_coeffs()

            if f.enabled:
                self._cpp_obj.addForceCompute(f.cpp_force)

        # set the constraint forces
        for f in hoomd.context.current.constraint_forces:
            if f.cpp_force is None:
                hoomd.context.current.device.cpp_msg.error('Bug in hoomd.integrate: cpp_force not set, please report\n');
                raise RuntimeError('Error updating forces')

            if f.enabled:
                self._cpp_obj.addForceConstraint(f.cpp_force)

                # register any composite body forces
                if f.composite:
                    self._cpp_obj.addForceComposite(f.cpp_force)

                f.update_coeffs();

    ## \internal
    # \brief Updates the integration methods in the reflected c++ class
    def update_methods(self):
        # self.check_initialization()

        # if we support methods, add them all to the list
        if self.supports_methods:
            self._cpp_obj.removeAllIntegrationMethods()

            if len(hoomd.context.current.integration_methods) == 0:
                hoomd.context.current.device.cpp_msg.error('This integrator requires that one or more integration methods be specified.\n')
                raise RuntimeError('Error initializing integrator methods')

            for m in hoomd.context.current.integration_methods:
                self._cpp_obj.addIntegrationMethod(m.cpp_method)

        else:
            if len(hoomd.context.current.integration_methods) > 0:
                hoomd.context.current.device.cpp_msg.error("This integrator does not support the use of integration methods,\n")
                hoomd.context.current.device.cpp_msg.error("but some have been specified in the script. Remove them or use\n")
                hoomd.context.current.device.cpp_msg.error("a different integrator.\n")
                raise RuntimeError('Error initializing integrator methods')

    ## \internal
    # \brief Counts the number of degrees of freedom and updates each hoomd.compute.thermo specified
    def update_thermos(self):
        self.check_initialization()

        for t in hoomd.context.current.thermos:
            ndof = self._cpp_obj.getNDOF(t.group.cpp_group)
            t.cpp_compute.setNDOF(ndof)

            ndof_rot = self._cpp_obj.getRotationalNDOF(t.group.cpp_group)
            t.cpp_compute.setRotationalNDOF(ndof_rot)

    @classmethod
    def _gsd_state_name(cls):
        raise NotImplementedError("GSD Schema is not implemented for {}".format(cls.__name__));

    def _connect_gsd(self, gsd):
        # This is an internal method, and should not be called directly. See gsd.dump_state() instead
        if isinstance(gsd, hoomd.dump.GSD) and hasattr(self._cpp_obj, "connectGSDStateSignal"):
            self._cpp_obj.connectGSDStateSignal(gsd.cpp_analyzer, self._gsd_state_name());
        else:
            raise NotImplementedError("GSD Schema is not implemented for {}".format(self.__class__.__name__));

    def _connect_gsd_shape_spec(self, gsd):
        # This is an internal method, and should not be called directly. See gsd.dump_shape() instead
        if isinstance(gsd, hoomd.dump.GSD) and hasattr(self._cpp_obj, "connectGSDShapeSpec"):
            self._cpp_obj.connectGSDShapeSpec(gsd.cpp_analyzer);
        else:
            raise NotImplementedError("GSD Schema is not implemented for {}".format(self.__class__.__name__));

    def restore_state(self):
        """ Restore the state information from the file used to initialize the simulations
        """
        if isinstance(hoomd.context.current.state_reader, _hoomd.GSDReader) and hasattr(self._cpp_obj, "restoreStateGSD"):
            self._cpp_obj.restoreStateGSD(hoomd.context.current.state_reader, self._gsd_state_name());
        else:
            if hoomd.context.current.state_reader is None:
                hoomd.context.current.device.cpp_msg.error("Can only restore after the state reader has been initialized.\n");
            else:
                hoomd.context.current.device.cpp_msg.error("Restoring state from {reader_name} is not currently supported for {name}\n".format(reader_name=hoomd.context.current.state_reader.__name__, name=self.__class__.__name__));
            raise RuntimeError("Can not restore state information!");

## \internal
# \brief Base class for integration methods
#
# An integration_method in hoomd.integrate reflects an IntegrationMethod in c++. It is responsible for all high-level
# management that happens behind the scenes for hoomd.integrate writers. 1) The instance of the c++ integration method
# itself is tracked and added to the integrator and 2) methods are provided for disabling the integration method from
# being active for the next run()
#
# The design of integration_method exactly mirrors that of _force for consistency
class _integration_method(hoomd.meta._metadata):
    ## \internal
    # \brief Constructs the integration_method
    #
    # Initializes the cpp_method to None.
    def __init__(self):
        # check if initialization has occurred
        if not hoomd.init.is_initialized():
            raise RuntimeError('Cannot create an integration method before initialization\n');

        self.cpp_method = None;

        self.enabled = True;
        hoomd.context.current.integration_methods.append(self);

        # base class constructor
        hoomd.meta._metadata.__init__(self)

    ## \var enabled
    # \internal
    # \brief True if the integration method is enabled

    ## \var cpp_method
    # \internal
    # \brief Stores the C++ side IntegrationMethod managed by this class

    ## \internal
    # \brief Checks that proper initialization has completed
    def check_initialization(self):
        # check that we have been initialized properly
        if self.cpp_method is None:
            hoomd.context.current.device.cpp_msg.error('Bug in hoomd.integrate: cpp_method not set, please report\n');
            raise RuntimeError();

    def disable(self):
        R""" Disables the integration method.

        Examples::

            method.disable()

        Executing the disable command will remove the integration method from the simulation.
        Any :py:func:`hoomd.run()` command executed after disabling an integration method will
        not apply the integration method to the particles during the
        simulation. A disabled integration method can be re-enabled with :py:meth:`enable()`.
        """
        self.check_initialization()

        # check if we are already disabled
        if not self.enabled:
            hoomd.context.current.device.cpp_msg.warning("Ignoring command to disable an integration method that is already disabled");
            return;

        self.enabled = False;
        hoomd.context.current.integration_methods.remove(self);

    def enable(self):
        R""" Enables the integration method.

        Examples::

            method.enable()

        See Also:
            :py:meth:`disable()`.
        """
        self.check_initialization();

        # check if we are already disabled
        if self.enabled:
            hoomd.context.current.device.cpp_msg.warning("Ignoring command to enable an integration method that is already enabled");
            return;

        self.enabled = True;
        hoomd.context.current.integration_methods.append(self);

    ## \internal
    # \brief Override get_metadata() to add 'enabled' field
    def get_metadata(self):
        data = hoomd.meta._metadata.get_metadata(self)
        data['enabled'] = self.enabled
        return data
=======
class _DynamicIntegrator(_BaseIntegrator):
    pass
>>>>>>> f9e7524d
<|MERGE_RESOLUTION|>--- conflicted
+++ resolved
@@ -12,203 +12,5 @@
     pass
 
 
-<<<<<<< HEAD
-    ## \var supports_methods
-    # \internal
-    # \brief True if this integrator supports integration methods
-    # \note If hoomd ever needs to support multiple TYPES of methods, we could just change this to a string naming the
-    # type that is supported and add a type string to each of the integration_methods.
-
-    ## \internal
-    # \brief Updates the integrators in the reflected c++ class
-    def update_forces(self):
-        self.check_initialization()
-
-        # set the forces
-        self._cpp_obj.removeForceComputes()
-        for f in hoomd.context.current.forces:
-            if f.cpp_force is None:
-                hoomd.context.current.device.cpp_msg.error('Bug in hoomd.integrate: cpp_force not set, please report\n')
-                raise RuntimeError('Error updating forces')
-
-            if f.log or f.enabled:
-                f.update_coeffs()
-
-            if f.enabled:
-                self._cpp_obj.addForceCompute(f.cpp_force)
-
-        # set the constraint forces
-        for f in hoomd.context.current.constraint_forces:
-            if f.cpp_force is None:
-                hoomd.context.current.device.cpp_msg.error('Bug in hoomd.integrate: cpp_force not set, please report\n');
-                raise RuntimeError('Error updating forces')
-
-            if f.enabled:
-                self._cpp_obj.addForceConstraint(f.cpp_force)
-
-                # register any composite body forces
-                if f.composite:
-                    self._cpp_obj.addForceComposite(f.cpp_force)
-
-                f.update_coeffs();
-
-    ## \internal
-    # \brief Updates the integration methods in the reflected c++ class
-    def update_methods(self):
-        # self.check_initialization()
-
-        # if we support methods, add them all to the list
-        if self.supports_methods:
-            self._cpp_obj.removeAllIntegrationMethods()
-
-            if len(hoomd.context.current.integration_methods) == 0:
-                hoomd.context.current.device.cpp_msg.error('This integrator requires that one or more integration methods be specified.\n')
-                raise RuntimeError('Error initializing integrator methods')
-
-            for m in hoomd.context.current.integration_methods:
-                self._cpp_obj.addIntegrationMethod(m.cpp_method)
-
-        else:
-            if len(hoomd.context.current.integration_methods) > 0:
-                hoomd.context.current.device.cpp_msg.error("This integrator does not support the use of integration methods,\n")
-                hoomd.context.current.device.cpp_msg.error("but some have been specified in the script. Remove them or use\n")
-                hoomd.context.current.device.cpp_msg.error("a different integrator.\n")
-                raise RuntimeError('Error initializing integrator methods')
-
-    ## \internal
-    # \brief Counts the number of degrees of freedom and updates each hoomd.compute.thermo specified
-    def update_thermos(self):
-        self.check_initialization()
-
-        for t in hoomd.context.current.thermos:
-            ndof = self._cpp_obj.getNDOF(t.group.cpp_group)
-            t.cpp_compute.setNDOF(ndof)
-
-            ndof_rot = self._cpp_obj.getRotationalNDOF(t.group.cpp_group)
-            t.cpp_compute.setRotationalNDOF(ndof_rot)
-
-    @classmethod
-    def _gsd_state_name(cls):
-        raise NotImplementedError("GSD Schema is not implemented for {}".format(cls.__name__));
-
-    def _connect_gsd(self, gsd):
-        # This is an internal method, and should not be called directly. See gsd.dump_state() instead
-        if isinstance(gsd, hoomd.dump.GSD) and hasattr(self._cpp_obj, "connectGSDStateSignal"):
-            self._cpp_obj.connectGSDStateSignal(gsd.cpp_analyzer, self._gsd_state_name());
-        else:
-            raise NotImplementedError("GSD Schema is not implemented for {}".format(self.__class__.__name__));
-
-    def _connect_gsd_shape_spec(self, gsd):
-        # This is an internal method, and should not be called directly. See gsd.dump_shape() instead
-        if isinstance(gsd, hoomd.dump.GSD) and hasattr(self._cpp_obj, "connectGSDShapeSpec"):
-            self._cpp_obj.connectGSDShapeSpec(gsd.cpp_analyzer);
-        else:
-            raise NotImplementedError("GSD Schema is not implemented for {}".format(self.__class__.__name__));
-
-    def restore_state(self):
-        """ Restore the state information from the file used to initialize the simulations
-        """
-        if isinstance(hoomd.context.current.state_reader, _hoomd.GSDReader) and hasattr(self._cpp_obj, "restoreStateGSD"):
-            self._cpp_obj.restoreStateGSD(hoomd.context.current.state_reader, self._gsd_state_name());
-        else:
-            if hoomd.context.current.state_reader is None:
-                hoomd.context.current.device.cpp_msg.error("Can only restore after the state reader has been initialized.\n");
-            else:
-                hoomd.context.current.device.cpp_msg.error("Restoring state from {reader_name} is not currently supported for {name}\n".format(reader_name=hoomd.context.current.state_reader.__name__, name=self.__class__.__name__));
-            raise RuntimeError("Can not restore state information!");
-
-## \internal
-# \brief Base class for integration methods
-#
-# An integration_method in hoomd.integrate reflects an IntegrationMethod in c++. It is responsible for all high-level
-# management that happens behind the scenes for hoomd.integrate writers. 1) The instance of the c++ integration method
-# itself is tracked and added to the integrator and 2) methods are provided for disabling the integration method from
-# being active for the next run()
-#
-# The design of integration_method exactly mirrors that of _force for consistency
-class _integration_method(hoomd.meta._metadata):
-    ## \internal
-    # \brief Constructs the integration_method
-    #
-    # Initializes the cpp_method to None.
-    def __init__(self):
-        # check if initialization has occurred
-        if not hoomd.init.is_initialized():
-            raise RuntimeError('Cannot create an integration method before initialization\n');
-
-        self.cpp_method = None;
-
-        self.enabled = True;
-        hoomd.context.current.integration_methods.append(self);
-
-        # base class constructor
-        hoomd.meta._metadata.__init__(self)
-
-    ## \var enabled
-    # \internal
-    # \brief True if the integration method is enabled
-
-    ## \var cpp_method
-    # \internal
-    # \brief Stores the C++ side IntegrationMethod managed by this class
-
-    ## \internal
-    # \brief Checks that proper initialization has completed
-    def check_initialization(self):
-        # check that we have been initialized properly
-        if self.cpp_method is None:
-            hoomd.context.current.device.cpp_msg.error('Bug in hoomd.integrate: cpp_method not set, please report\n');
-            raise RuntimeError();
-
-    def disable(self):
-        R""" Disables the integration method.
-
-        Examples::
-
-            method.disable()
-
-        Executing the disable command will remove the integration method from the simulation.
-        Any :py:func:`hoomd.run()` command executed after disabling an integration method will
-        not apply the integration method to the particles during the
-        simulation. A disabled integration method can be re-enabled with :py:meth:`enable()`.
-        """
-        self.check_initialization()
-
-        # check if we are already disabled
-        if not self.enabled:
-            hoomd.context.current.device.cpp_msg.warning("Ignoring command to disable an integration method that is already disabled");
-            return;
-
-        self.enabled = False;
-        hoomd.context.current.integration_methods.remove(self);
-
-    def enable(self):
-        R""" Enables the integration method.
-
-        Examples::
-
-            method.enable()
-
-        See Also:
-            :py:meth:`disable()`.
-        """
-        self.check_initialization();
-
-        # check if we are already disabled
-        if self.enabled:
-            hoomd.context.current.device.cpp_msg.warning("Ignoring command to enable an integration method that is already enabled");
-            return;
-
-        self.enabled = True;
-        hoomd.context.current.integration_methods.append(self);
-
-    ## \internal
-    # \brief Override get_metadata() to add 'enabled' field
-    def get_metadata(self):
-        data = hoomd.meta._metadata.get_metadata(self)
-        data['enabled'] = self.enabled
-        return data
-=======
 class _DynamicIntegrator(_BaseIntegrator):
-    pass
->>>>>>> f9e7524d
+    pass