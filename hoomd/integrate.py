--- conflicted
+++ resolved
@@ -5,11 +5,7 @@
 # Maintainer: joaander / All Developers are free to add commands for new
 # features
 
-<<<<<<< HEAD
-from hoomd.operation import _Operation
-=======
 from hoomd.operation import Operation
->>>>>>> d5d513db
 
 
 # dummy class to enable documentation builds
@@ -22,15 +18,6 @@
     pass
 
 
-<<<<<<< HEAD
-class _BaseIntegrator(_Operation):
-    def attach(self, simulation):
-        simulation._cpp_sys.setIntegrator(self._cpp_obj)
-        super().attach(simulation)
-
-        # The integrator has changed, update the number of DOF in all groups
-        simulation.state.update_group_dof()
-=======
 class BaseIntegrator(Operation):
     """Defines the base for all HOOMD-blue integrators.
 
@@ -45,5 +32,4 @@
         super()._attach()
 
         # The integrator has changed, update the number of DOF in all groups
-        self._simulation.state.update_group_dof()
->>>>>>> d5d513db
+        self._simulation.state.update_group_dof()