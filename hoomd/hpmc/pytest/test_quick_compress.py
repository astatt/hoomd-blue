# Copyright (c) 2009-2023 The Regents of the University of Michigan.
# Part of HOOMD-blue, released under the BSD 3-Clause License.

"""Test hoomd.hpmc.update.QuickCompress."""

import hoomd
from hoomd.conftest import operation_pickling_check
import pytest
import math
import numpy as np

# note: The parameterized tests validate parameters so we can't pass in values
# here that require preprocessing
valid_constructor_args = [
    dict(trigger=hoomd.trigger.Periodic(10),
         target_box=hoomd.Box.from_box([10, 10, 10])),
    dict(trigger=hoomd.trigger.After(100),
         target_box=hoomd.Box.from_box([10, 20, 40]),
         max_overlaps_per_particle=0.2),
    dict(trigger=hoomd.trigger.Before(100),
         target_box=hoomd.Box.from_box([50, 50]),
         min_scale=0.75),
    dict(trigger=hoomd.trigger.Periodic(1000),
         target_box=hoomd.Box.from_box([80, 50, 40, 0.2, 0.4, 0.5]),
         max_overlaps_per_particle=0.2,
<<<<<<< HEAD
         min_scale=0.999,
         allow_unsafe_resize=True),
=======
         min_scale=0.999),
    dict(trigger=hoomd.trigger.Periodic(1000),
         target_box=hoomd.Box.from_box([80, 50, 40, -0.2, 0.4, 0.5]),
         max_overlaps_per_particle=0.2,
         min_scale=0.999),
>>>>>>> 0cb385e0
]

valid_attrs = [
    ('trigger', hoomd.trigger.Periodic(10000)),
    ('trigger', hoomd.trigger.After(100)),
    ('trigger', hoomd.trigger.Before(12345)),
    ('target_box', hoomd.Box.from_box([10, 20, 30])),
    ('target_box', hoomd.Box.from_box([50, 50])),
    ('max_overlaps_per_particle', 0.2),
    ('max_overlaps_per_particle', 0.5),
    ('max_overlaps_per_particle', 2.5),
    ('min_scale', 0.1),
    ('min_scale', 0.5),
    ('min_scale', 0.9999),
    ('allow_unsafe_resize', True),
]


@pytest.mark.parametrize("constructor_args", valid_constructor_args)
def test_valid_construction(constructor_args):
    """Test that QuickCompress can be constructed with valid arguments."""
    qc = hoomd.hpmc.update.QuickCompress(**constructor_args)

    # validate the params were set properly
    for attr, value in constructor_args.items():
        assert getattr(qc, attr) == value


@pytest.mark.parametrize("constructor_args", valid_constructor_args)
def test_valid_construction_and_attach(simulation_factory,
                                       two_particle_snapshot_factory,
                                       constructor_args):
    """Test that QuickCompress can be attached with valid arguments."""
    qc = hoomd.hpmc.update.QuickCompress(**constructor_args)

    sim = simulation_factory(two_particle_snapshot_factory())
    sim.operations.updaters.append(qc)

    # QuickCompress requires an HPMC integrator
    mc = hoomd.hpmc.integrate.Sphere()
    mc.shape['A'] = dict(diameter=1)
    sim.operations.integrator = mc

    sim.operations._schedule()

    # validate the params were set properly
    for attr, value in constructor_args.items():
        assert getattr(qc, attr) == value


@pytest.mark.parametrize("attr,value", valid_attrs)
def test_valid_setattr(attr, value):
    """Test that QuickCompress can get and set attributes."""
    qc = hoomd.hpmc.update.QuickCompress(trigger=hoomd.trigger.Periodic(10),
                                         target_box=hoomd.Box.from_box(
                                             [10, 10, 10]))

    setattr(qc, attr, value)
    assert getattr(qc, attr) == value


@pytest.mark.parametrize("attr,value", valid_attrs)
def test_valid_setattr_attached(attr, value, simulation_factory,
                                two_particle_snapshot_factory):
    """Test that QuickCompress can get and set attributes while attached."""
    qc = hoomd.hpmc.update.QuickCompress(trigger=hoomd.trigger.Periodic(10),
                                         target_box=hoomd.Box.from_box(
                                             [10, 10, 10]))

    sim = simulation_factory(two_particle_snapshot_factory())
    sim.operations.updaters.append(qc)

    # QuickCompress requires an HPMC integrator
    mc = hoomd.hpmc.integrate.Sphere()
    mc.shape['A'] = dict(diameter=1)
    sim.operations.integrator = mc

    sim.operations._schedule()

    setattr(qc, attr, value)
    assert getattr(qc, attr) == value


@pytest.mark.parametrize("xy", [-0.4, 0, 0.2])
@pytest.mark.parametrize("xz", [-0.3, 0, 0.3])
@pytest.mark.parametrize("yz", [-0.2, 0, 0.4])
@pytest.mark.parametrize("phi", [0.01, 0.4, 0.6])
@pytest.mark.cpu
@pytest.mark.validate
def test_sphere_compression_triclinic(xy, xz, yz, phi, simulation_factory,
                                      lattice_snapshot_factory, device):
    """Test that QuickCompress can resize and reshape triclinic boxes."""
    n = 7 if device.communicator.num_ranks > 1 else 3
    if isinstance(device, hoomd.device.GPU):
        n = 8  # Increase simulation size even further to accomodate GPU

    snap = lattice_snapshot_factory(n=n, a=1.1)
    snap.configuration.box = hoomd.Box.from_box([20, 18, 16, xy, xz, yz])

    # Generate random tilts in [-1,1] and apply to the target box
    tilts = np.random.rand(3) * 2 - 1
    target_box = hoomd.Box.from_box([0.95, 1.05, 1, *tilts])

    v_particle = 4 / 3 * math.pi * (0.5)**3
    target_box.volume = n**3 * v_particle / phi

    qc = hoomd.hpmc.update.QuickCompress(trigger=hoomd.trigger.Periodic(25),
                                         target_box=target_box)

    sim = simulation_factory(snap)

    mc = hoomd.hpmc.integrate.Sphere(default_d=0.05)
    mc.shape['A'] = dict(diameter=1)
    sim.operations.integrator = mc
    sim.operations.updaters.append(qc)
    sim.run(1)

    # compression should not be complete yet
    assert not qc.complete
    # run long enough to compress the box
    while not qc.complete and sim.timestep < 1e5:
        sim.run(100)

    # Check that compression is complete and debug which statement is incorrect
    assert sim.state.box == target_box, f"{sim.state.box}!={target_box}"
    assert mc.overlaps == 0
    assert qc.complete


@pytest.mark.parametrize("phi", [0.2, 0.3, 0.4, 0.5, 0.55, 0.58, 0.6])
@pytest.mark.parametrize("allow_unsafe_resize", [False, True])
@pytest.mark.validate
def test_sphere_compression(phi, allow_unsafe_resize, simulation_factory,
                            lattice_snapshot_factory):
    """Test that QuickCompress can compress (and expand) simulation boxes."""
    if allow_unsafe_resize and phi > math.pi / 6:
        pytest.skip("Skipped impossible compression.")

    n = 7
    snap = lattice_snapshot_factory(n=n, a=1.1)
    v_particle = 4 / 3 * math.pi * (0.5)**3
    target_box = hoomd.Box.cube((n * n * n * v_particle / phi)**(1 / 3))

    qc = hoomd.hpmc.update.QuickCompress(
        trigger=hoomd.trigger.Periodic(10),
        target_box=target_box,
        allow_unsafe_resize=allow_unsafe_resize)

    sim = simulation_factory(snap)
    sim.operations.updaters.append(qc)

    mc = hoomd.hpmc.integrate.Sphere(default_d=0.05)
    mc.shape['A'] = dict(diameter=1)
    sim.operations.integrator = mc

    if allow_unsafe_resize:
        mc.d['A'] = 0

    sim.run(1)

    # compression should not be complete yet
    assert not qc.complete

    # run long enough to compress the box
    while not qc.complete and sim.timestep < 1e5:
        sim.run(100)

    # compression should end the run early
    assert qc.complete
    assert mc.overlaps == 0
    assert sim.state.box == target_box


@pytest.mark.parametrize("phi", [0.2, 0.3, 0.4, 0.5, 0.6, 0.7, 0.8])
@pytest.mark.validate
def test_disk_compression(phi, simulation_factory, lattice_snapshot_factory):
    """Test that QuickCompress can compress (and expand) simulation boxes."""
    n = 7
    snap = lattice_snapshot_factory(dimensions=2, n=n, a=1.1)
    v_particle = math.pi * (0.5)**2
    target_box = hoomd.Box.square((n * n * v_particle / phi)**(1 / 2))

    qc = hoomd.hpmc.update.QuickCompress(trigger=hoomd.trigger.Periodic(10),
                                         target_box=target_box)

    sim = simulation_factory(snap)
    sim.operations.updaters.append(qc)

    mc = hoomd.hpmc.integrate.Sphere(default_d=0.05)
    mc.shape['A'] = dict(diameter=1)
    sim.operations.integrator = mc

    sim.run(1)

    # compression should not be complete yet
    assert not qc.complete

    while not qc.complete and sim.timestep < 1e5:
        sim.run(100)

    # compression should end the run early
    assert qc.complete
    assert mc.overlaps == 0
    assert sim.state.box == target_box


def test_pickling(simulation_factory, two_particle_snapshot_factory):
    """Test that QuickCompress objects are picklable."""
    qc = hoomd.hpmc.update.QuickCompress(trigger=hoomd.trigger.Periodic(10),
                                         target_box=hoomd.Box.square(10.))

    sim = simulation_factory(two_particle_snapshot_factory())
    mc = hoomd.hpmc.integrate.Sphere(default_d=0.05)
    mc.shape['A'] = dict(diameter=1)
    sim.operations.integrator = mc
    operation_pickling_check(qc, sim)<|MERGE_RESOLUTION|>--- conflicted
+++ resolved
@@ -23,16 +23,12 @@
     dict(trigger=hoomd.trigger.Periodic(1000),
          target_box=hoomd.Box.from_box([80, 50, 40, 0.2, 0.4, 0.5]),
          max_overlaps_per_particle=0.2,
-<<<<<<< HEAD
          min_scale=0.999,
          allow_unsafe_resize=True),
-=======
-         min_scale=0.999),
     dict(trigger=hoomd.trigger.Periodic(1000),
          target_box=hoomd.Box.from_box([80, 50, 40, -0.2, 0.4, 0.5]),
          max_overlaps_per_particle=0.2,
          min_scale=0.999),
->>>>>>> 0cb385e0
 ]
 
 valid_attrs = [
