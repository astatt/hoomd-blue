--- conflicted
+++ resolved
@@ -969,23 +969,14 @@
 
                 // update the position of the particle in the tree for future updates
                 hoomd::detail::AABB aabb;
-<<<<<<< HEAD
                 if (!hasPairInteractions())
-=======
-                if (!m_patch)
->>>>>>> 6f5def07
                     {
                     aabb = shape_i.getAABB(pos_i);
                     }
                 else
                     {
-<<<<<<< HEAD
                     Scalar radius = std::max(LongReal(0.5) * m_shape_circumsphere_radius[typ_i],
                         LongReal(0.5) * m_max_pair_additive_cutoff[typ_i]);
-=======
-                    Scalar radius = std::max(0.5*shape_i.getCircumsphereDiameter(),
-                        0.5*m_patch->getAdditiveCutoff(typ_i));
->>>>>>> 6f5def07
                     aabb = hoomd::detail::AABB(pos_i, radius);
                     }
 
