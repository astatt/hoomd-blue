// Copyright (c) 2009-2021 The Regents of the University of Michigan
// This file is part of the HOOMD-blue project, released under the BSD 3-Clause License.

// inclusion guard
#ifndef _INTEGRATOR_HPMC_MONO_H_
#define _INTEGRATOR_HPMC_MONO_H_

/*! \file IntegratorHPMCMono.h
    \brief Declaration of IntegratorHPMC
*/

#include <iostream>
#include <iomanip>
#include <sstream>

#include "hoomd/Integrator.h"
#include "HPMCPrecisionSetup.h"
#include "IntegratorHPMC.h"
#include "Moves.h"
#include "hoomd/AABBTree.h"
#include "GSDHPMCSchema.h"
#include "hoomd/Index1D.h"
#include "hoomd/RandomNumbers.h"
#include "hoomd/RNGIdentifiers.h"
#include "hoomd/managed_allocator.h"
#include "hoomd/GSDShapeSpecWriter.h"
#include "ShapeSpheropolyhedron.h"

#ifdef ENABLE_TBB
#include <thread>
#include <tbb/blocked_range.h>
#include <tbb/enumerable_thread_specific.h>
#include <tbb/parallel_for.h>
#include <tbb/parallel_reduce.h>
#endif

#ifdef ENABLE_MPI
#include "hoomd/Communicator.h"
#include "hoomd/HOOMDMPI.h"
#endif

#ifndef __HIPCC__
#include <pybind11/pybind11.h>
#include <pybind11/stl.h>
#endif

namespace hpmc
{

namespace detail
{

//! Helper class to manage shuffled update orders
/*! Stores an update order from 0 to N-1, inclusive, and can be resized. shuffle() shuffles the order of elements
    to a new random permutation. operator [i] gets the index of the item at order i in the current shuffled sequence.

    \ingroup hpmc_data_structs
*/
class UpdateOrder
    {
    public:
        //! Constructor
        /*! \param seed Random number seed
            \param N number of integers to shuffle
        */
        UpdateOrder(unsigned int N=0)
            {
            resize(N);
            }

        //! Resize the order
        /*! \param N new size
            \post The order is 0, 1, 2, ... N-1
        */
    void resize(unsigned int N)
            {
            // initialize the update order
            m_update_order.resize(N);
            for (unsigned int i = 0; i < N; i++)
                m_update_order[i] = i;
            }

        //! Shuffle the order
        /*! \param timestep Current timestep of the simulation
            \note \a timestep is used to seed the RNG, thus assuming that the order is shuffled only once per
            timestep.
        */
        void shuffle(uint64_t timestep, uint16_t seed, unsigned int rank = 0, unsigned int select = 0)
            {
            hoomd::RandomGenerator rng(hoomd::Seed(hoomd::RNGIdentifier::HPMCMonoShuffle, timestep, seed),
                                       hoomd::Counter(rank, select));

            // reverse the order with 1/2 probability
            if (hoomd::UniformIntDistribution(1)(rng))
                {
                unsigned int N = (unsigned int)m_update_order.size();
                for (unsigned int i = 0; i < N; i++)
                    m_update_order[i] = N - i - 1;
                }
            else
                {
                unsigned int N = (unsigned int)m_update_order.size();
                for (unsigned int i = 0; i < N; i++)
                    m_update_order[i] = i;
                }
            }

        //! Access element of the shuffled order
        unsigned int operator[](unsigned int i)
            {
            return m_update_order[i];
            }

    private:
        std::vector<unsigned int> m_update_order; //!< Update order
    };

}; // end namespace detail

//! HPMC on systems of mono-disperse shapes
/*! Implement hard particle monte carlo for a single type of shape on the CPU.

    TODO: I need better documentation

    \ingroup hpmc_integrators
*/
template < class Shape >
class IntegratorHPMCMono : public IntegratorHPMC
    {
    public:
        //! Param type from the shape
        //! Each shape has a param_type member that contain
        //! shape-specific descriptors(radius, vertices, etc)
        typedef typename Shape::param_type param_type;

        //! Constructor
        IntegratorHPMCMono(std::shared_ptr<SystemDefinition> sysdef);

        virtual ~IntegratorHPMCMono()
            {
            if (m_aabbs != NULL)
                free(m_aabbs);
            m_pdata->getBoxChangeSignal().template disconnect<IntegratorHPMCMono<Shape>, &IntegratorHPMCMono<Shape>::slotBoxChanged>(this);
            m_pdata->getParticleSortSignal().template disconnect<IntegratorHPMCMono<Shape>, &IntegratorHPMCMono<Shape>::slotSorted>(this);
            }

        virtual void resetStats();

        //! Take one timestep forward
        virtual void update(uint64_t timestep);

        /*
         * Depletant related options
         */

        //! Set number of reinsertion attempts
        void setNtrialPy(std::pair<std::string, std::string> types, unsigned int ntrial)
            {
            unsigned int type_a = this->m_pdata->getTypeByName(types.first);
            unsigned int type_b = this->m_pdata->getTypeByName(types.second);

            m_ntrial[m_depletant_idx(type_a,type_b)] = ntrial;
            m_ntrial[m_depletant_idx(type_b,type_a)] = ntrial;
            }

        //! Set the depletant density in the free volume
        void setDepletantFugacityPy(std::pair<std::string, std::string> types, Scalar fugacity)
            {
            unsigned int type_a = this->m_pdata->getTypeByName(types.first);
            unsigned int type_b = this->m_pdata->getTypeByName(types.second);
            m_fugacity[m_depletant_idx(type_a,type_b)] = fugacity;
            m_fugacity[m_depletant_idx(type_b,type_a)] = fugacity;
            }

        //! Returns the depletant fugacity
        Scalar getDepletantFugacityPy(std::pair<std::string, std::string> types) const
            {
            unsigned int type_a = this->m_pdata->getTypeByName(types.first);
            unsigned int type_b = this->m_pdata->getTypeByName(types.second);
            return m_fugacity[m_depletant_idx(type_a,type_b)];
            }

        unsigned int getNtrialPy(std::pair<std::string, std::string> types) const
            {
            unsigned int type_a = this->m_pdata->getTypeByName(types.first);
            unsigned int type_b = this->m_pdata->getTypeByName(types.second);

            return m_ntrial[m_depletant_idx(type_a,type_b)];
            }

        unsigned int getNtrial(unsigned int type_a, unsigned int type_b) const
            {
            return m_ntrial[m_depletant_idx(type_a,type_b)];
            }

        //! Set the depletant density in the free volume
        /*! \param type_a type of depletant interacting with first ptl
            \param type_b type of depletant interacting with second ptl
            \param the fugacity
         */
        void setDepletantFugacity(unsigned int type_a, unsigned int type_b, Scalar fugacity)
            {
            if (type_a >= this->m_pdata->getNTypes() || type_b >= this->m_pdata->getNTypes())
                throw std::runtime_error("Unknown type.");
            m_fugacity[m_depletant_idx(type_a,type_b)] = fugacity;
            m_fugacity[m_depletant_idx(type_b,type_a)] = fugacity;
            }

        //! Returns the depletant fugacity
        Scalar getDepletantFugacity(unsigned int type_a, unsigned int type_b)
            {
            return m_fugacity[m_depletant_idx(type_a,type_b)];
            }

        //! Returns a GlobalVector of the depletant fugacities
        const GlobalVector<Scalar>& getFugacityArray()
            {
            return m_fugacity;
            }

        //! Returns a GlobalVector of the depletant ntrial values
        const GlobalVector<unsigned int>& getNtrialArray()
            {
            return m_ntrial;
            }

        //! Get the current counter values
        virtual std::vector<hpmc_implicit_counters_t> getImplicitCounters(unsigned int mode=0);

        //! Method to scale the box
        virtual bool attemptBoxResize(uint64_t timestep, const BoxDim& new_box);

        /*
         * Common HPMC API
         */

        //! Get the maximum particle diameter
        virtual Scalar getMaxCoreDiameter();

        //! Get the minimum particle diameter
        virtual OverlapReal getMinCoreDiameter();

        //! Set the pair parameters for a single type
        virtual void setParam(unsigned int typ, const param_type& param);

        //! Set shape parameters from python
        void setShape(std::string typ, pybind11::dict v);

        //! Get shape parameter from python
        pybind11::dict getShape(std::string typ);

        //! Set elements of the interaction matrix
        virtual void setInteractionMatrix(std::pair<std::string, std::string> types,
                                          bool check_overlaps);

        //! Get elements of the interaction matrix
        virtual bool getInteractionMatrixPy(std::pair<std::string, std::string> types);

        //! Set the external field for the integrator
        void setExternalField(std::shared_ptr< ExternalFieldMono<Shape> > external)
            {
            m_external = external;
            this->m_external_base = (ExternalField*)external.get();
            }

        //! Get a list of logged quantities
        virtual std::vector< std::string > getProvidedLogQuantities();

        //! Get the value of a logged quantity
        virtual Scalar getLogValue(const std::string& quantity, uint64_t timestep);

        //! Get the particle parameters
        virtual std::vector<param_type, managed_allocator<param_type> >& getParams()
            {
            return m_params;
            }

        //! Get the interaction matrix
        virtual const GlobalArray<unsigned int>& getInteractionMatrix()
            {
            return m_overlaps;
            }

        //! Get the indexer for the interaction matrix
        virtual const Index2D& getOverlapIndexer()
            {
            return m_overlap_idx;
            }

        //! Get the indexer for the interaction matrix
        virtual const Index2D& getDepletantIndexer()
            {
            return m_depletant_idx;
            }

        //! Count overlaps with the option to exit early at the first detected overlap
        virtual unsigned int countOverlaps(bool early_exit);

        //! Return a vector that is an unwrapped overlap map
        virtual std::vector<std::pair<unsigned int, unsigned int> > mapOverlaps();

        //! Return a vector that is an unwrapped energy map
        virtual std::vector<float> mapEnergies();

        //! Return a python list that is an unwrapped energy map
        virtual pybind11::list PyMapEnergies();

        //! Test overlap for a given pair of particle coordinates
        /*! \param type_i Type of first particle
            \param type_j Type of second particle
            \param rij Separation vector rj-ri
            \param qi Orientation quaternion of first particle
            \param qj Orientation quaternion of second particle
            \param use_images if true, take into account periodic boundary conditions
            \param exclude_self if true, exclude the self-image

            \returns true if particles overlap
         */
        virtual bool py_test_overlap(unsigned int type_i, unsigned int type_j,
            pybind11::list rij, pybind11::list qi, pybind11::list qj,
            bool use_images, bool exclude_self);

        //! Return the requested ghost layer width
        virtual Scalar getGhostLayerWidth(unsigned int type)
            {
            Scalar ghost_width = m_nominal_width + m_extra_ghost_width;
            m_exec_conf->msg->notice(9) << "IntegratorHPMCMono: ghost layer width of " << ghost_width << std::endl;
            return ghost_width;
            }

        #ifdef ENABLE_MPI
        //! Return the requested communication flags for ghost particles
        virtual CommFlags getCommFlags(uint64_t timestep)
            {
            CommFlags flags(0);
            flags[comm_flag::position] = 1;
            flags[comm_flag::tag] = 1;

            std::ostringstream o;
            o << "IntegratorHPMCMono: Requesting communication flags for pos tag orientation";

            // many things depend internally on the orientation field (for ghosts) being initialized, therefore always request it
            flags[comm_flag::orientation] = 1;

            if (m_patch && (!m_patch_log))
                {
                flags[comm_flag::diameter] = 1;
                flags[comm_flag::charge] = 1;
                o << " diameter charge";
                }

            bool have_auxilliary_variables = false;
            for (unsigned int i = 0; i < this->m_pdata->getNTypes(); ++i)
                {
                for (unsigned int j = 0; j < this->m_pdata->getNTypes(); ++j)
                    {
                    if (m_fugacity[m_depletant_idx(i,j)] != 0.0 &&
                        m_ntrial[m_depletant_idx(i,j)] > 0)
                        {
                        have_auxilliary_variables = true;
                        break;
                        }
                    }
                }

            if (have_auxilliary_variables)
                {
                flags[comm_flag::velocity] = 1;
                o << " velocity";
                }

            m_exec_conf->msg->notice(9) << o.str() << std::endl;
            return flags;
            }
        #endif

        //! Prepare for the run
        virtual void prepRun(uint64_t timestep)
            {
            // base class method
            IntegratorHPMC::prepRun(timestep);

                {
                // for p in params, if Shape dummy(q_dummy, params).hasOrientation() then m_hasOrientation=true
                m_hasOrientation = false;
                quat<Scalar> q(make_scalar4(1,0,0,0));
                for (unsigned int i=0; i < m_pdata->getNTypes(); i++)
                    {
                    Shape dummy(q, m_params[i]);
                    if (dummy.hasOrientation())
                        m_hasOrientation = true;
                    }
                }
            updateCellWidth(); // make sure the cell width is up-to-date and forces a rebuild of the AABB tree and image list

            communicate(true);
            }

        //! Communicate particles
        virtual void communicate(bool migrate)
            {
            // migrate and exchange particles
            #ifdef ENABLE_MPI
            if (m_comm)
                {
                // this is kludgy but necessary since we are calling the communications methods directly
                m_comm->setFlags(getCommFlags(0));

                if (migrate)
                    m_comm->migrateParticles();
                else
                    m_pdata->removeAllGhostParticles();

                m_comm->exchangeGhosts();

                m_aabb_tree_invalid = true;
                }
            #endif
            }

        //! Return true if anisotropic particles are present
        virtual bool hasOrientation() { return m_hasOrientation; }

        //! Compute the energy due to patch interactions
        /*! \param timestep the current time step
         * \returns the total patch energy
         */
        virtual float computePatchEnergy(uint64_t timestep);

        //! Build the AABB tree (if needed)
        const detail::AABBTree& buildAABBTree();

        //! Make list of image indices for boxes to check in small-box mode
        const std::vector<vec3<Scalar> >& updateImageList();

        //! Return list of integer shift vectors for periodic images
        const std::vector<int3>& getImageHKL()
            {
            updateImageList();
            return m_image_hkl;
            }

        //! Method to be called when number of types changes
        virtual void slotNumTypesChange();

        void invalidateAABBTree(){ m_aabb_tree_invalid = true; }

        //! Method that is called whenever the GSD file is written if connected to a GSD file.
        int slotWriteGSDState(gsd_handle&, std::string name) const;

        //! Method that is called whenever the GSD file is written if connected to a GSD file.
        int slotWriteGSDShapeSpec(gsd_handle&) const;

        //! Method that is called to connect to the gsd write state signal
        void connectGSDStateSignal(std::shared_ptr<GSDDumpWriter> writer, std::string name);

        //! Method that is called to connect to the gsd write shape signal
        void connectGSDShapeSpec(std::shared_ptr<GSDDumpWriter> writer);

        //! Method that is called to connect to the gsd write state signal
        bool restoreStateGSD(std::shared_ptr<GSDReader> reader, std::string name);

        std::vector<std::string> getTypeShapeMapping(const std::vector<param_type, managed_allocator<param_type> > &params) const
            {
            quat<Scalar> q(make_scalar4(1,0,0,0));
            std::vector<std::string> type_shape_mapping(params.size());
            for (unsigned int i = 0; i < type_shape_mapping.size(); i++)
                {
                Shape shape(q, params[i]);
                type_shape_mapping[i] = getShapeSpec(shape);
                }
            return type_shape_mapping;
            }

        pybind11::list getTypeShapesPy()
            {
            std::vector<std::string> type_shape_mapping = this->getTypeShapeMapping(this->m_params);
            pybind11::list type_shapes;
            for (unsigned int i = 0; i < type_shape_mapping.size(); i++)
                type_shapes.append(type_shape_mapping[i]);
            return type_shapes;
            }

    protected:
        std::vector<param_type, managed_allocator<param_type> > m_params;   //!< Parameters for each particle type on GPU
        GlobalArray<unsigned int> m_overlaps;          //!< Interaction matrix (0/1) for overlap checks
        detail::UpdateOrder m_update_order;         //!< Update order
        bool m_image_list_is_initialized;                    //!< true if image list has been used
        bool m_image_list_valid;                             //!< image list is invalid if the box dimensions or particle parameters have changed.
        std::vector<vec3<Scalar> > m_image_list;             //!< List of potentially interacting simulation box images
        std::vector<int3> m_image_hkl;               //!< List of potentially interacting simulation box images (integer shifts)
        unsigned int m_image_list_rebuilds;                  //!< Number of times the image list has been rebuilt
        bool m_image_list_warning_issued;                    //!< True if the image list warning has been issued
        bool m_hkl_max_warning_issued;                       //!< True if the image list size warning has been issued
        bool m_hasOrientation;                               //!< true if there are any orientable particles in the system

        std::shared_ptr< ExternalFieldMono<Shape> > m_external;//!< External Field
        detail::AABBTree m_aabb_tree;               //!< Bounding volume hierarchy for overlap checks
        detail::AABB* m_aabbs;                      //!< list of AABBs, one per particle
        unsigned int m_aabbs_capacity;              //!< Capacity of m_aabbs list
        bool m_aabb_tree_invalid;                   //!< Flag if the aabb tree has been invalidated

        Scalar m_extra_image_width;                 //! Extra width to extend the image list

        Index2D m_overlap_idx;                      //!!< Indexer for interaction matrix

        /* Depletants related data members */

        Index2D m_depletant_idx;                    //!< Indexer for deplepant type pairs
        GlobalVector<Scalar> m_fugacity;            //!< Average depletant number density in free volume, per type
        GlobalVector<unsigned int> m_ntrial;        //!< Number of reinsertion attempts per depletant in overlap volume, per type

        GlobalArray<hpmc_implicit_counters_t> m_implicit_count;               //!< Counter of depletant insertions
        std::vector<hpmc_implicit_counters_t> m_implicit_count_run_start;     //!< Counter of depletant insertions at run start
        std::vector<hpmc_implicit_counters_t> m_implicit_count_step_start;    //!< Counter of depletant insertions at step start

        //! Test whether to reject the current particle move based on depletants
        inline bool checkDepletantOverlap(unsigned int i, vec3<Scalar> pos_i, Shape shape_i, unsigned int typ_i,
            Scalar4 *h_postype, Scalar4 *h_orientation, const unsigned int *h_tag, const Scalar4 *h_vel,
            unsigned int *h_overlaps, hpmc_counters_t& counters, hpmc_implicit_counters_t *implicit_counters,
            unsigned int timestep, hoomd::RandomGenerator& rng_depletants,
            unsigned int seed_i_old, unsigned int seed_i_new);

        //! Set the nominal width appropriate for looped moves
        virtual void updateCellWidth();

        //! Grow the m_aabbs list
        virtual void growAABBList(unsigned int N);

        //! Limit the maximum move distances
        virtual void limitMoveDistances();

        //! callback so that the box change signal can invalidate the image list
        virtual void slotBoxChanged()
            {
            m_image_list_valid = false;
            // changing the box does not necessarily invalidate the AABB tree - however, practically
            // anything that changes the box (i.e. NPT, box_resize) is also moving the particles,
            // so use it as a sign to rebuild the AABB tree
            m_aabb_tree_invalid = true;
            }

        //! callback so that the particle sort signal can invalidate the AABB tree
        virtual void slotSorted()
            {
            m_aabb_tree_invalid = true;
            }
    };

template <class Shape>
IntegratorHPMCMono<Shape>::IntegratorHPMCMono(std::shared_ptr<SystemDefinition> sysdef)
            : IntegratorHPMC(sysdef),
              m_update_order(m_pdata->getN()),
              m_image_list_is_initialized(false),
              m_image_list_valid(false),
              m_hasOrientation(true),
              m_extra_image_width(0.0),
              m_fugacity(m_exec_conf),
              m_ntrial(m_exec_conf)
    {
    // allocate the parameter storage, setting the managed flag
    m_params = std::vector<param_type, managed_allocator<param_type> >(m_pdata->getNTypes(),
                                                                       param_type(),
                                                                       managed_allocator<param_type>(m_exec_conf->isCUDAEnabled()));

    m_overlap_idx = Index2D(m_pdata->getNTypes());
    GlobalArray<unsigned int> overlaps(m_overlap_idx.getNumElements(), m_exec_conf);
    m_overlaps.swap(overlaps);
    TAG_ALLOCATION(m_overlaps);
    ArrayHandle<unsigned int> h_overlaps(m_overlaps, access_location::host, access_mode::readwrite);
    for(unsigned int i = 0; i < m_overlap_idx.getNumElements(); i++)
        {
        h_overlaps.data[i] = 1; // Assume we want to check overlaps.
        }

    // Connect to the BoxChange signal
    m_pdata->getBoxChangeSignal().template connect<IntegratorHPMCMono<Shape>, &IntegratorHPMCMono<Shape>::slotBoxChanged>(this);
    m_pdata->getParticleSortSignal().template connect<IntegratorHPMCMono<Shape>, &IntegratorHPMCMono<Shape>::slotSorted>(this);

    m_image_list_rebuilds = 0;
    m_image_list_warning_issued = false;
    m_hkl_max_warning_issued = false;

    m_aabbs = NULL;
    m_aabbs_capacity = 0;
    m_aabb_tree_invalid = true;

    m_depletant_idx = Index2D(this->m_pdata->getNTypes());
    m_fugacity.resize(m_depletant_idx.getNumElements(), 0.0);
    m_ntrial.resize(m_depletant_idx.getNumElements(), 0);
    TAG_ALLOCATION(m_fugacity);
    TAG_ALLOCATION(m_ntrial);

    GlobalArray<hpmc_implicit_counters_t> implicit_count(m_depletant_idx.getNumElements(),this->m_exec_conf);
    m_implicit_count.swap(implicit_count);
    TAG_ALLOCATION(m_implicit_count);

    m_implicit_count_run_start.resize(m_depletant_idx.getNumElements());
    m_implicit_count_step_start.resize(m_depletant_idx.getNumElements());
    }

/*! \param mode 0 -> Absolute count, 1 -> relative to the start of the run, 2 -> relative to the last executed step
    \return The current state of the acceptance counters

    IntegratorHPMCMonoImplicit maintains a count of the number of accepted and rejected moves since instantiation. getCounters()
    provides the current value. The parameter *mode* controls whether the returned counts are absolute, relative
    to the start of the run, or relative to the start of the last executed step.
*/
template<class Shape>
std::vector<hpmc_implicit_counters_t> IntegratorHPMCMono<Shape>::getImplicitCounters(unsigned int mode)
    {
    ArrayHandle<hpmc_implicit_counters_t> h_counters(m_implicit_count, access_location::host, access_mode::read);
    std::vector<hpmc_implicit_counters_t> result(m_depletant_idx.getNumElements());

    std::copy(h_counters.data, h_counters.data + m_depletant_idx.getNumElements(), result.begin());

    if (mode == 1)
        {
        for (unsigned int i = 0; i < m_depletant_idx.getNumElements(); ++i)
            result[i] = result[i] - m_implicit_count_run_start[i];
        }
    else if (mode == 2)
        {
        for (unsigned int i = 0; i < m_depletant_idx.getNumElements(); ++i)
            result[i] = result[i] - m_implicit_count_step_start[i];
        }

    #ifdef ENABLE_MPI
    if (this->m_comm)
        {
        // MPI Reduction to total result values on all ranks
        for (unsigned int i = 0; i < m_depletant_idx.getNumElements(); ++i)
            {
            MPI_Allreduce(MPI_IN_PLACE, &result[i].insert_count, 1, MPI_LONG_LONG_INT, MPI_SUM, this->m_exec_conf->getMPICommunicator());
            MPI_Allreduce(MPI_IN_PLACE, &result[i].insert_accept_count, 1, MPI_LONG_LONG_INT, MPI_SUM, this->m_exec_conf->getMPICommunicator());
            MPI_Allreduce(MPI_IN_PLACE, &result[i].insert_accept_count_sq, 1, MPI_LONG_LONG_INT, MPI_SUM, this->m_exec_conf->getMPICommunicator());
            }
        }
    #endif

    return result;
    }

template<class Shape>
std::vector< std::string > IntegratorHPMCMono<Shape>::getProvidedLogQuantities()
    {
    // start with the integrator provided quantities
    std::vector< std::string > result = IntegratorHPMC::getProvidedLogQuantities();
    // then add ours
    if(m_patch)
        {
        result.push_back("hpmc_patch_energy");
        result.push_back("hpmc_patch_rcut");
        }

    for (unsigned int typ=0; typ<this->m_pdata->getNTypes();typ++)
      {
      std::ostringstream tmp_str0;
      tmp_str0<<"hpmc_fugacity_"<< this->m_pdata->getNameByType(typ);
      result.push_back(tmp_str0.str());
      }

    result.push_back("hpmc_ntrial");

    for (unsigned int typ=0; typ<this->m_pdata->getNTypes();typ++)
      {
      std::ostringstream tmp_str0;
      tmp_str0<<"hpmc_ntrial_"<< this->m_pdata->getNameByType(typ);
      result.push_back(tmp_str0.str());
      }

    result.push_back("hpmc_insert_count");

    result.push_back("hpmc_insert_std");
    for (unsigned int typ=0; typ<this->m_pdata->getNTypes();typ++)
      {
      std::ostringstream tmp_str0;
      tmp_str0<<"hpmc_insert_std_"<< this->m_pdata->getNameByType(typ);
      result.push_back(tmp_str0.str());
      }

    return result;
    }

template<class Shape>
Scalar IntegratorHPMCMono<Shape>::getLogValue(const std::string& quantity, uint64_t timestep)
    {
    if (quantity == "hpmc_patch_energy")
        {
        if (m_patch)
            {
            return computePatchEnergy(timestep);
            }
        else
            {
            this->m_exec_conf->msg->error() << "No patch enabled:" << quantity << " not registered." << std::endl;
            throw std::runtime_error("Error getting log value");
            }
        }
    else if (quantity == "hpmc_patch_rcut")
        {
        if (m_patch)
            {
            return (Scalar)m_patch->getRCut();
            }
        else
            {
            this->m_exec_conf->msg->error() << "No patch enabled:" << quantity << " not registered." << std::endl;
            throw std::runtime_error("Error getting log value");
            }
        }

    //loop over per particle fugacities
    for (unsigned int typ=0; typ<this->m_pdata->getNTypes();typ++)
        {
        std::ostringstream tmp_str0;
        tmp_str0<<"hpmc_fugacity_"<<this->m_pdata->getNameByType(typ);
        if (quantity==tmp_str0.str())
            return m_fugacity[m_depletant_idx(typ,typ)];
        }

    //loop over per particle ntrials
    if (quantity == "hpmc_ntrial")
        {
        return m_ntrial[m_depletant_idx(0,0)];
        }

    for (unsigned int typ=0; typ<m_pdata->getNTypes();typ++)
        {
        std::ostringstream tmp_str0;
        tmp_str0<<"hpmc_ntrial_"<<m_pdata->getNameByType(typ);
        if (quantity==tmp_str0.str())
            {
            return m_ntrial[m_depletant_idx(typ,typ)];
            }
        }

    hpmc_counters_t counters = IntegratorHPMC::getCounters(2);
    const std::vector<hpmc_implicit_counters_t>& implicit_counters = getImplicitCounters(2);

    if (quantity == "hpmc_insert_count")
        {
        // reduce over all types
        unsigned long long int total_insert_count = 0;
        for (unsigned int i = 0; i < m_depletant_idx.getNumElements(); ++i)
            total_insert_count += implicit_counters[i].insert_count;

        // return number of depletant insertions per colloid
        if (counters.getNMoves() > 0)
            return (Scalar)total_insert_count/(Scalar)counters.getNMoves();
        else
            return Scalar(0.0);
        }

    if (quantity == "hpmc_insert_std")
        {
        const std::vector<hpmc_implicit_counters_t>& result = getImplicitCounters(2);

        // reduce over all types
        unsigned long long int total_insert_count = 0;
        unsigned long long int total_insert_accept_count = 0;
        unsigned long long int total_insert_accept_count_sq = 0;
        for (unsigned int i = 0; i < m_depletant_idx.getNumElements(); ++i)
            {
            total_insert_count += result[i].insert_count;
            total_insert_accept_count += result[i].insert_accept_count;
            total_insert_accept_count_sq += result[i].insert_accept_count_sq;
            }
        double var = double(total_insert_accept_count)-double(total_insert_accept_count_sq)/double(total_insert_count);
        var /= double(total_insert_count);
        return sqrt(var);
        }

    for (unsigned int typ=0; typ<m_pdata->getNTypes();typ++)
        {
        const std::vector<hpmc_implicit_counters_t>& result = getImplicitCounters(2);
        std::ostringstream tmp_str0;
        tmp_str0<<"hpmc_insert_std_"<<m_pdata->getNameByType(typ);
        if (quantity==tmp_str0.str())
            {
            double var = double(result[m_depletant_idx(typ,typ)].insert_accept_count)-
                double(result[m_depletant_idx(typ,typ)].insert_accept_count_sq)/double(result[m_depletant_idx(typ,typ)].insert_count);
            var /= double(result[m_depletant_idx(typ,typ)].insert_count);
            return sqrt(var);
            }
        }

    //nothing found -> pass on to base class
    return IntegratorHPMC::getLogValue(quantity, timestep);
    }

template <class Shape>
void IntegratorHPMCMono<Shape>::resetStats()
    {
    IntegratorHPMC::resetStats();

    ArrayHandle<hpmc_implicit_counters_t> h_counters(m_implicit_count, access_location::host, access_mode::read);
    for (unsigned int i = 0; i < m_depletant_idx.getNumElements(); ++i)
        m_implicit_count_run_start[i] = h_counters.data[i];
    }

template <class Shape>
void IntegratorHPMCMono<Shape>::slotNumTypesChange()
    {
    // re-allocate the parameter storage, setting the managed flag on new members
    m_params.resize(m_pdata->getNTypes(), param_type());

    // skip the reallocation if the number of types does not change
    // this keeps old potential coefficients when restoring a snapshot
    // it will result in invalid coefficients if the snapshot has a different type id -> name mapping
    if (m_pdata->getNTypes() == m_overlap_idx.getW())
        return;

    // re-allocate overlap interaction matrix
    Index2D old_overlap_idx = m_overlap_idx;
    m_overlap_idx = Index2D(m_pdata->getNTypes());

    GlobalArray<unsigned int> overlaps(m_overlap_idx.getNumElements(), m_exec_conf);

        {
        ArrayHandle<unsigned int> h_old_overlaps(m_overlaps, access_location::host, access_mode::read);
        ArrayHandle<unsigned int> h_overlaps(overlaps, access_location::host, access_mode::overwrite);

        for(unsigned int i = 0; i < m_overlap_idx.getNumElements(); i++)
            {
            h_overlaps.data[i] = 1; // Assume we want to check overlaps.
            }

        // copy over old overlap check flags (this assumes the number of types is greater or equal to the old number of types)
        for (unsigned int i = 0; i < old_overlap_idx.getW(); ++i)
            {
            for (unsigned int j = 0; j < old_overlap_idx.getH(); ++j)
                {
                h_overlaps.data[m_overlap_idx(i,j)] = h_old_overlaps.data[old_overlap_idx(i,j)];
                }
            }
        }

    m_overlaps.swap(overlaps);

    // depletant fugacities
    Index2D depletant_idx(this->m_pdata->getNTypes());
    GlobalVector<Scalar> fugacity(depletant_idx.getNumElements(),0.0, this->m_exec_conf);
    GlobalVector<unsigned int> ntrial(depletant_idx.getNumElements(), 0, this->m_exec_conf);

    // copy over old fugacities (this assumes the number of types is greater or equal to the old number of types)
    for (unsigned int i = 0; i < m_depletant_idx.getW(); ++i)
        {
        for (unsigned int j = 0; j < m_depletant_idx.getH(); ++j)
            {
            fugacity[depletant_idx(i,j)] = (Scalar) m_fugacity[m_depletant_idx(i,j)];
            ntrial[depletant_idx(i,j)] = (unsigned int) m_ntrial[m_depletant_idx(i,j)];
            }
        }
    m_fugacity = fugacity;
    m_ntrial = ntrial;

    // depletant related counters
    GlobalArray<hpmc_implicit_counters_t> implicit_count(depletant_idx.getNumElements(), this->m_exec_conf);

        {
        ArrayHandle<hpmc_implicit_counters_t> h_old_implicit_count(m_implicit_count, access_location::host, access_mode::read);
        ArrayHandle<hpmc_implicit_counters_t> h_implicit_count(implicit_count, access_location::host, access_mode::readwrite);

        for (unsigned int i = 0; i < depletant_idx.getW(); ++i)
            {
            for (unsigned int j = 0; j < depletant_idx.getH(); ++j)
                {
                h_implicit_count.data[depletant_idx(i,j)] = h_old_implicit_count.data[m_depletant_idx(i,j)];
                }
            }
        }
    m_implicit_count.swap(implicit_count);

    m_depletant_idx = depletant_idx;

    m_implicit_count_run_start.resize(m_depletant_idx.getNumElements());
    m_implicit_count_step_start.resize(m_depletant_idx.getNumElements());

    // call parent class method
    IntegratorHPMC::slotNumTypesChange();
    }

template <class Shape>
void IntegratorHPMCMono<Shape>::update(uint64_t timestep)
    {
    m_exec_conf->msg->notice(10) << "HPMCMono update: " << timestep << std::endl;
    IntegratorHPMC::update(timestep);

    // get needed vars
    ArrayHandle<hpmc_counters_t> h_counters(m_count_total, access_location::host, access_mode::readwrite);
    hpmc_counters_t& counters = h_counters.data[0];

    ArrayHandle<hpmc_implicit_counters_t> h_implicit_counters(m_implicit_count, access_location::host, access_mode::readwrite);
    std::copy(h_implicit_counters.data, h_implicit_counters.data + m_depletant_idx.getNumElements(), m_implicit_count_step_start.begin());

    const BoxDim& box = m_pdata->getBox();
    unsigned int ndim = this->m_sysdef->getNDimensions();

    #ifdef ENABLE_MPI
    // compute the width of the active region
    Scalar3 npd = box.getNearestPlaneDistance();
    Scalar3 ghost_fraction = m_nominal_width / npd;
    #endif

    // Shuffle the order of particles for this step
    m_update_order.resize(m_pdata->getN());
    m_update_order.shuffle(timestep, m_sysdef->getSeed(), m_exec_conf->getRank());

    // update the AABB Tree
    buildAABBTree();
    // limit m_d entries so that particles cannot possibly wander more than one box image in one time step
    limitMoveDistances();
    // update the image list
    updateImageList();

    bool has_depletants = false;
    for (unsigned int i = 0; i < m_depletant_idx.getNumElements(); ++i)
        {
        if (m_fugacity[i] != 0.0)
            {
            has_depletants = true;
            break;
            }
        }

    // Combine the three seeds to generate RNG for poisson distribution
<<<<<<< HEAD
    hoomd::RandomGenerator rng_depletants(
        hoomd::RNGIdentifier::HPMCDepletants,
        this->m_seed+this->m_exec_conf->getRank(),
        timestep);
=======
    #ifndef ENABLE_TBB
    hoomd::RandomGenerator rng_depletants(hoomd::Seed(hoomd::RNGIdentifier::HPMCDepletants,
                                                      timestep,
                                                      this->m_sysdef->getSeed()),
                                          hoomd::Counter(this->m_exec_conf->getRank()));
    #else
    // create one RNG per thread
    tbb::enumerable_thread_specific< hoomd::RandomGenerator > rng_depletants_parallel([=]
        {
        std::hash<std::thread::id> hash;
        return hoomd::RandomGenerator(hoomd::Seed(hoomd::RNGIdentifier::HPMCDepletants,
                                                  timestep,
                                                  this->m_sysdef->getSeed()),
                                      hoomd::Counter(this->m_exec_conf->getRank(),
                                                     static_cast<uint32_t>(hash(std::this_thread::get_id()))));
        });
    #endif
>>>>>>> 93356aa6

    if (this->m_prof) this->m_prof->push(this->m_exec_conf, "HPMC update");

    if( m_external ) // I think we need this here otherwise I don't think it will get called.
        {
        m_external->compute(timestep);
        }

    uint16_t seed = m_sysdef->getSeed();

    // access interaction matrix
    ArrayHandle<unsigned int> h_overlaps(m_overlaps, access_location::host, access_mode::read);

    // loop over local particles nselect times
    for (unsigned int i_nselect = 0; i_nselect < m_nselect; i_nselect++)
        {
        // access particle data and system box
        ArrayHandle<Scalar4> h_postype(m_pdata->getPositions(), access_location::host, access_mode::readwrite);
        ArrayHandle<Scalar4> h_orientation(m_pdata->getOrientationArray(), access_location::host, access_mode::readwrite);
        ArrayHandle<Scalar> h_diameter(m_pdata->getDiameters(), access_location::host, access_mode::read);
        ArrayHandle<Scalar> h_charge(m_pdata->getCharges(), access_location::host, access_mode::read);
        ArrayHandle<unsigned int> h_tag(m_pdata->getTags(), access_location::host, access_mode::read);
        ArrayHandle<Scalar4> h_vel(m_pdata->getVelocities(), access_location::host, access_mode::readwrite);

        //access move sizes
        ArrayHandle<Scalar> h_d(m_d, access_location::host, access_mode::read);
        ArrayHandle<Scalar> h_a(m_a, access_location::host, access_mode::read);

        // loop through N particles in a shuffled order
        for (unsigned int cur_particle = 0; cur_particle < m_pdata->getN(); cur_particle++)
            {
            unsigned int i = m_update_order[cur_particle];

            // read in the current position and orientation
            Scalar4 postype_i = h_postype.data[i];
            Scalar4 orientation_i = h_orientation.data[i];
            vec3<Scalar> pos_i = vec3<Scalar>(postype_i);

            #ifdef ENABLE_MPI
            if (m_comm)
                {
                // only move particle if active
                if (!isActive(make_scalar3(postype_i.x, postype_i.y, postype_i.z), box, ghost_fraction))
                    continue;
                }
            #endif

            // make a trial move for i
            hoomd::RandomGenerator rng_i(hoomd::Seed(hoomd::RNGIdentifier::HPMCMonoTrialMove, timestep, seed),
                                         hoomd::Counter(i, m_exec_conf->getRank(), i_nselect));
            int typ_i = __scalar_as_int(postype_i.w);
            Shape shape_i(quat<Scalar>(orientation_i), m_params[typ_i]);
            unsigned int move_type_select = hoomd::UniformIntDistribution(0xffff)(rng_i);
            bool move_type_translate = !shape_i.hasOrientation() || (move_type_select < m_translation_move_probability);

            Shape shape_old(quat<Scalar>(orientation_i), m_params[typ_i]);
            vec3<Scalar> pos_old = pos_i;

            if (move_type_translate)
                {
                // skip if no overlap check is required
                if (h_d.data[typ_i] == 0.0)
                    {
                    if (!shape_i.ignoreStatistics())
                        counters.translate_accept_count++;
                    continue;
                    }

                move_translate(pos_i, rng_i, h_d.data[typ_i], ndim);

                #ifdef ENABLE_MPI
                if (m_comm)
                    {
                    // check if particle has moved into the ghost layer, and skip if it is
                    if (!isActive(vec_to_scalar3(pos_i), box, ghost_fraction))
                        continue;
                    }
                #endif
                }
            else
                {
                if (h_a.data[typ_i] == 0.0)
                    {
                    if (!shape_i.ignoreStatistics())
                        counters.rotate_accept_count++;
                    continue;
                    }

                if (ndim == 2)
                    move_rotate<2>(shape_i.orientation, rng_i, h_a.data[typ_i]);
                else
                    move_rotate<3>(shape_i.orientation, rng_i, h_a.data[typ_i]);
                }


            bool overlap=false;
            OverlapReal r_cut_patch = 0;

            if (m_patch && !m_patch_log)
                {
                r_cut_patch = OverlapReal(m_patch->getRCut() + 0.5*m_patch->getAdditiveCutoff(typ_i));
                }

            // subtract minimum AABB extent from search radius
            OverlapReal R_query = std::max(shape_i.getCircumsphereDiameter()/OverlapReal(2.0),
                r_cut_patch-getMinCoreDiameter()/(OverlapReal)2.0);
            detail::AABB aabb_i_local = detail::AABB(vec3<Scalar>(0,0,0),R_query);

            // patch + field interaction deltaU
            double patch_field_energy_diff = 0;

            // check for overlaps with neighboring particle's positions (also calculate the new energy)
            // All image boxes (including the primary)
            const unsigned int n_images = (unsigned int)m_image_list.size();
            for (unsigned int cur_image = 0; cur_image < n_images; cur_image++)
                {
                vec3<Scalar> pos_i_image = pos_i + m_image_list[cur_image];
                detail::AABB aabb = aabb_i_local;
                aabb.translate(pos_i_image);

                // stackless search
                for (unsigned int cur_node_idx = 0; cur_node_idx < m_aabb_tree.getNumNodes(); cur_node_idx++)
                    {
                    if (detail::overlap(m_aabb_tree.getNodeAABB(cur_node_idx), aabb))
                        {
                        if (m_aabb_tree.isNodeLeaf(cur_node_idx))
                            {
                            for (unsigned int cur_p = 0; cur_p < m_aabb_tree.getNodeNumParticles(cur_node_idx); cur_p++)
                                {
                                // read in its position and orientation
                                unsigned int j = m_aabb_tree.getNodeParticle(cur_node_idx, cur_p);

                                Scalar4 postype_j;
                                Scalar4 orientation_j;

                                // handle j==i situations
                                if ( j != i )
                                    {
                                    // load the position and orientation of the j particle
                                    postype_j = h_postype.data[j];
                                    orientation_j = h_orientation.data[j];
                                    }
                                else
                                    {
                                    if (cur_image == 0)
                                        {
                                        // in the first image, skip i == j
                                        continue;
                                        }
                                    else
                                        {
                                        // If this is particle i and we are in an outside image, use the translated position and orientation
                                        postype_j = make_scalar4(pos_i.x, pos_i.y, pos_i.z, postype_i.w);
                                        orientation_j = quat_to_scalar4(shape_i.orientation);
                                        }
                                    }

                                // put particles in coordinate system of particle i
                                vec3<Scalar> r_ij = vec3<Scalar>(postype_j) - pos_i_image;

                                unsigned int typ_j = __scalar_as_int(postype_j.w);
                                Shape shape_j(quat<Scalar>(orientation_j), m_params[typ_j]);

                                Scalar rcut = 0.0;
                                if (m_patch)
                                    rcut = r_cut_patch + 0.5 * m_patch->getAdditiveCutoff(typ_j);

                                counters.overlap_checks++;
                                if (h_overlaps.data[m_overlap_idx(typ_i, typ_j)]
                                    && check_circumsphere_overlap(r_ij, shape_i, shape_j)
                                    && test_overlap(r_ij, shape_i, shape_j, counters.overlap_err_count))
                                    {
                                    overlap = true;
                                    break;
                                    }
                                else if (m_patch && !m_patch_log && dot(r_ij,r_ij) <= rcut*rcut) // If there is no overlap and m_patch is not NULL, calculate energy
                                    {
                                    // deltaU = U_old - U_new: subtract energy of new configuration
                                    patch_field_energy_diff -= m_patch->energy(r_ij, typ_i,
                                                               quat<float>(shape_i.orientation),
                                                               float(h_diameter.data[i]),
                                                               float(h_charge.data[i]),
                                                               typ_j,
                                                               quat<float>(orientation_j),
                                                               float(h_diameter.data[j]),
                                                               float(h_charge.data[j])
                                                               );
                                    }
                                }
                            }
                        }
                    else
                        {
                        // skip ahead
                        cur_node_idx += m_aabb_tree.getNodeSkip(cur_node_idx);
                        }

                    if (overlap)
                        break;
                    }  // end loop over AABB nodes

                if (overlap)
                    break;
                } // end loop over images

            // calculate old patch energy only if m_patch not NULL and no overlaps
            if (m_patch && !m_patch_log && !overlap)
                {
                for (unsigned int cur_image = 0; cur_image < n_images; cur_image++)
                    {
                    vec3<Scalar> pos_i_image = pos_old + m_image_list[cur_image];
                    detail::AABB aabb = aabb_i_local;
                    aabb.translate(pos_i_image);

                    // stackless search
                    for (unsigned int cur_node_idx = 0; cur_node_idx < m_aabb_tree.getNumNodes(); cur_node_idx++)
                        {
                        if (detail::overlap(m_aabb_tree.getNodeAABB(cur_node_idx), aabb))
                            {
                            if (m_aabb_tree.isNodeLeaf(cur_node_idx))
                                {
                                for (unsigned int cur_p = 0; cur_p < m_aabb_tree.getNodeNumParticles(cur_node_idx); cur_p++)
                                    {
                                    // read in its position and orientation
                                    unsigned int j = m_aabb_tree.getNodeParticle(cur_node_idx, cur_p);

                                    Scalar4 postype_j;
                                    Scalar4 orientation_j;

                                    // handle j==i situations
                                    if ( j != i )
                                        {
                                        // load the position and orientation of the j particle
                                        postype_j = h_postype.data[j];
                                        orientation_j = h_orientation.data[j];
                                        }
                                    else
                                        {
                                        if (cur_image == 0)
                                            {
                                            // in the first image, skip i == j
                                            continue;
                                            }
                                        else
                                            {
                                            // If this is particle i and we are in an outside image, use the translated position and orientation
                                            postype_j = make_scalar4(pos_old.x, pos_old.y, pos_old.z, postype_i.w);
                                            orientation_j = quat_to_scalar4(shape_old.orientation);
                                            }
                                        }

                                    // put particles in coordinate system of particle i
                                    vec3<Scalar> r_ij = vec3<Scalar>(postype_j) - pos_i_image;
                                    unsigned int typ_j = __scalar_as_int(postype_j.w);
                                    Shape shape_j(quat<Scalar>(orientation_j), m_params[typ_j]);

                                    Scalar rcut = r_cut_patch + 0.5 * m_patch->getAdditiveCutoff(typ_j);

                                    // deltaU = U_old - U_new: add energy of old configuration
                                    if (dot(r_ij,r_ij) <= rcut*rcut)
                                        patch_field_energy_diff += m_patch->energy(r_ij,
                                                                   typ_i,
                                                                   quat<float>(orientation_i),
                                                                   float(h_diameter.data[i]),
                                                                   float(h_charge.data[i]),
                                                                   typ_j,
                                                                   quat<float>(orientation_j),
                                                                   float(h_diameter.data[j]),
                                                                   float(h_charge.data[j]));
                                    }
                                }
                            }
                        else
                            {
                            // skip ahead
                            cur_node_idx += m_aabb_tree.getNodeSkip(cur_node_idx);
                            }
                        }  // end loop over AABB nodes
                    } // end loop over images
                } // end if (m_patch)

            // Add external energetic contribution
            if (m_external)
                {
                patch_field_energy_diff -= m_external->energydiff(i, pos_old, shape_old, pos_i, shape_i);
                }

            bool accept = !overlap && hoomd::detail::generate_canonical<double>(rng_i) < slow::exp(patch_field_energy_diff);

            // The trial move is valid, so check if it is invalidated by depletants
            unsigned int seed_i_new = hoomd::detail::generate_u32(rng_i);
            unsigned int seed_i_old = __scalar_as_int(h_vel.data[i].x);

            if (has_depletants && accept)
                {
                accept = checkDepletantOverlap(i, pos_i, shape_i, typ_i, h_postype.data,
                    h_orientation.data, h_tag.data, h_vel.data, h_overlaps.data, counters, h_implicit_counters.data,
                    timestep^i_nselect, rng_depletants, seed_i_old, seed_i_new);
                }

            // If no overlaps and Metropolis criterion is met, accept
            // trial move and update positions  and/or orientations.
            if (accept)
                {
                // increment accept counter and assign new position
                if (!shape_i.ignoreStatistics())
                    {
                    if (move_type_translate)
                        counters.translate_accept_count++;
                    else
                        counters.rotate_accept_count++;
                    }

                // update the position of the particle in the tree for future updates
                detail::AABB aabb = aabb_i_local;
                aabb.translate(pos_i);
                m_aabb_tree.update(i, aabb);

                // update position of particle
                h_postype.data[i] = make_scalar4(pos_i.x,pos_i.y,pos_i.z,postype_i.w);

                if (shape_i.hasOrientation())
                    {
                    h_orientation.data[i] = quat_to_scalar4(shape_i.orientation);
                    }

                // store new seed
                if (has_depletants)
                    h_vel.data[i].x = __int_as_scalar(seed_i_new);
                }
            else
                {
                if (!shape_i.ignoreStatistics())
                    {
                    // increment reject counter
                    if (move_type_translate)
                        counters.translate_reject_count++;
                    else
                        counters.rotate_reject_count++;
                    }
                }
            } // end loop over all particles
        } // end loop over nselect

        {
        ArrayHandle<Scalar4> h_postype(m_pdata->getPositions(), access_location::host, access_mode::readwrite);
        ArrayHandle<int3> h_image(m_pdata->getImages(), access_location::host, access_mode::readwrite);
        // wrap particles back into box
        for (unsigned int i = 0; i < m_pdata->getN(); i++)
            {
            box.wrap(h_postype.data[i], h_image.data[i]);
            }
        }

    // perform the grid shift
    #ifdef ENABLE_MPI
    if (m_comm)
        {
        ArrayHandle<Scalar4> h_postype(m_pdata->getPositions(), access_location::host, access_mode::readwrite);
        ArrayHandle<int3> h_image(m_pdata->getImages(), access_location::host, access_mode::readwrite);

        // precalculate the grid shift
        hoomd::RandomGenerator rng(hoomd::Seed(hoomd::RNGIdentifier::HPMCMonoShift, timestep, this->m_sysdef->getSeed()),
                                   hoomd::Counter());
        Scalar3 shift = make_scalar3(0,0,0);
        hoomd::UniformDistribution<Scalar> uniform(-m_nominal_width/Scalar(2.0),m_nominal_width/Scalar(2.0));
        shift.x = uniform(rng);
        shift.y = uniform(rng);
        if (this->m_sysdef->getNDimensions() == 3)
            {
            shift.z = uniform(rng);
            }
        for (unsigned int i = 0; i < m_pdata->getN(); i++)
            {
            // read in the current position and orientation
            Scalar4 postype_i = h_postype.data[i];
            vec3<Scalar> r_i = vec3<Scalar>(postype_i); // translation from local to global coordinates
            r_i += vec3<Scalar>(shift);
            h_postype.data[i] = vec_to_scalar4(r_i, postype_i.w);
            box.wrap(h_postype.data[i], h_image.data[i]);
            }
        this->m_pdata->translateOrigin(shift);
        }
    #endif

    if (this->m_prof) this->m_prof->pop(this->m_exec_conf);

    // migrate and exchange particles
    communicate(true);

    // all particle have been moved, the aabb tree is now invalid
    m_aabb_tree_invalid = true;

    // set current MPS value
    hpmc_counters_t run_counters = getCounters(1);
    double cur_time = double(m_clock.getTime()) / Scalar(1e9);
    m_mps = double(run_counters.getNMoves()) / cur_time;
    }

/*! \param timestep current step
    \param early_exit exit at first overlap found if true
    \returns number of overlaps if early_exit=false, 1 if early_exit=true
*/
template <class Shape>
unsigned int IntegratorHPMCMono<Shape>::countOverlaps(bool early_exit)
    {
    unsigned int overlap_count = 0;
    unsigned int err_count = 0;

    // build an up to date AABB tree
    buildAABBTree();
    // update the image list
    updateImageList();

    if (this->m_prof) this->m_prof->push(this->m_exec_conf, "HPMC count overlaps");

    // access particle data and system box
    ArrayHandle<Scalar4> h_postype(m_pdata->getPositions(), access_location::host, access_mode::read);
    ArrayHandle<Scalar4> h_orientation(m_pdata->getOrientationArray(), access_location::host, access_mode::read);
    ArrayHandle<unsigned int> h_tag(m_pdata->getTags(), access_location::host, access_mode::read);

    // access parameters and interaction matrix
    ArrayHandle<unsigned int> h_overlaps(m_overlaps, access_location::host, access_mode::read);

    // Loop over all particles
    for (unsigned int i = 0; i < m_pdata->getN(); i++)
        {
        // read in the current position and orientation
        Scalar4 postype_i = h_postype.data[i];
        Scalar4 orientation_i = h_orientation.data[i];
        unsigned int typ_i = __scalar_as_int(postype_i.w);
        Shape shape_i(quat<Scalar>(orientation_i), m_params[typ_i]);
        vec3<Scalar> pos_i = vec3<Scalar>(postype_i);

        // Check particle against AABB tree for neighbors
        detail::AABB aabb_i_local = shape_i.getAABB(vec3<Scalar>(0,0,0));

        const unsigned int n_images = (unsigned int)m_image_list.size();
        for (unsigned int cur_image = 0; cur_image < n_images; cur_image++)
            {
            vec3<Scalar> pos_i_image = pos_i + m_image_list[cur_image];
            detail::AABB aabb = aabb_i_local;
            aabb.translate(pos_i_image);

            // stackless search
            for (unsigned int cur_node_idx = 0; cur_node_idx < m_aabb_tree.getNumNodes(); cur_node_idx++)
                {
                if (detail::overlap(m_aabb_tree.getNodeAABB(cur_node_idx), aabb))
                    {
                    if (m_aabb_tree.isNodeLeaf(cur_node_idx))
                        {
                        for (unsigned int cur_p = 0; cur_p < m_aabb_tree.getNodeNumParticles(cur_node_idx); cur_p++)
                            {
                            // read in its position and orientation
                            unsigned int j = m_aabb_tree.getNodeParticle(cur_node_idx, cur_p);

                            // skip i==j in the 0 image
                            if (cur_image == 0 && i == j)
                                continue;

                            Scalar4 postype_j = h_postype.data[j];
                            Scalar4 orientation_j = h_orientation.data[j];

                            // put particles in coordinate system of particle i
                            vec3<Scalar> r_ij = vec3<Scalar>(postype_j) - pos_i_image;

                            unsigned int typ_j = __scalar_as_int(postype_j.w);
                            Shape shape_j(quat<Scalar>(orientation_j), m_params[typ_j]);

                            if (h_tag.data[i] <= h_tag.data[j]
                                && h_overlaps.data[m_overlap_idx(typ_i,typ_j)]
                                && check_circumsphere_overlap(r_ij, shape_i, shape_j)
                                && test_overlap(r_ij, shape_i, shape_j, err_count)
                                && test_overlap(-r_ij, shape_j, shape_i, err_count))
                                {
                                overlap_count++;
                                if (early_exit)
                                    {
                                    // exit early from loop over neighbor particles
                                    break;
                                    }
                                }
                            }
                        }
                    }
                else
                    {
                    // skip ahead
                    cur_node_idx += m_aabb_tree.getNodeSkip(cur_node_idx);
                    }

                if (overlap_count && early_exit)
                    {
                    break;
                    }
                } // end loop over AABB nodes

            if (overlap_count && early_exit)
                {
                break;
                }
            } // end loop over images

        if (overlap_count && early_exit)
            {
            break;
            }
        } // end loop over particles

    if (this->m_prof) this->m_prof->pop(this->m_exec_conf);

    #ifdef ENABLE_MPI
    if (this->m_pdata->getDomainDecomposition())
        {
        MPI_Allreduce(MPI_IN_PLACE, &overlap_count, 1, MPI_UNSIGNED, MPI_SUM, m_exec_conf->getMPICommunicator());
        if (early_exit && overlap_count > 1)
            overlap_count = 1;
        }
    #endif

    return overlap_count;
    }

template<class Shape>
float IntegratorHPMCMono<Shape>::computePatchEnergy(uint64_t timestep)
    {
    // sum up in double precision
    double energy = 0.0;

    // return if nothing to do
    if (!m_patch) return float(energy);

    m_exec_conf->msg->notice(10) << "HPMC compute patch energy: " << timestep << std::endl;

    if (!m_past_first_run)
        {
        m_exec_conf->msg->error() << "get_patch_energy only works after a run() command" << std::endl;
        throw std::runtime_error("Error communicating in count_overlaps");
        }

    // build an up to date AABB tree
    buildAABBTree();
    // update the image list
    updateImageList();

    if (this->m_prof) this->m_prof->push(this->m_exec_conf, "HPMC compute patch energy");

    // access particle data and system box
    ArrayHandle<Scalar4> h_postype(m_pdata->getPositions(), access_location::host, access_mode::read);
    ArrayHandle<Scalar4> h_orientation(m_pdata->getOrientationArray(), access_location::host, access_mode::read);
    ArrayHandle<Scalar> h_diameter(m_pdata->getDiameters(), access_location::host, access_mode::read);
    ArrayHandle<Scalar> h_charge(m_pdata->getCharges(), access_location::host, access_mode::read);
    ArrayHandle<unsigned int> h_tag(m_pdata->getTags(), access_location::host, access_mode::read);

    // access parameters and interaction matrix
    ArrayHandle<unsigned int> h_overlaps(m_overlaps, access_location::host, access_mode::read);

    // Loop over all particles
    #ifdef ENABLE_TBB
    energy = tbb::parallel_reduce(tbb::blocked_range<unsigned int>(0, m_pdata->getN()),
        0.0f,
        [&](const tbb::blocked_range<unsigned int>& r, float energy)->float {
        for (unsigned int i = r.begin(); i != r.end(); ++i)
    #else
    for (unsigned int i = 0; i < m_pdata->getN(); i++)
    #endif
        {
        // read in the current position and orientation
        Scalar4 postype_i = h_postype.data[i];
        Scalar4 orientation_i = h_orientation.data[i];
        unsigned int typ_i = __scalar_as_int(postype_i.w);
        Shape shape_i(quat<Scalar>(orientation_i), m_params[typ_i]);
        vec3<Scalar> pos_i = vec3<Scalar>(postype_i);

        Scalar d_i = h_diameter.data[i];
        Scalar charge_i = h_charge.data[i];

        // the cut-off
        OverlapReal r_cut = OverlapReal(m_patch->getRCut() + 0.5*m_patch->getAdditiveCutoff(typ_i));

        // subtract minimum AABB extent from search radius
        OverlapReal R_query = std::max(shape_i.getCircumsphereDiameter()/OverlapReal(2.0),
            r_cut-getMinCoreDiameter()/(OverlapReal)2.0);
        detail::AABB aabb_i_local = detail::AABB(vec3<Scalar>(0,0,0),R_query);

        const unsigned int n_images = (unsigned int)m_image_list.size();
        for (unsigned int cur_image = 0; cur_image < n_images; cur_image++)
            {
            vec3<Scalar> pos_i_image = pos_i + m_image_list[cur_image];
            detail::AABB aabb = aabb_i_local;
            aabb.translate(pos_i_image);

            // stackless search
            for (unsigned int cur_node_idx = 0; cur_node_idx < m_aabb_tree.getNumNodes(); cur_node_idx++)
                {
                if (detail::overlap(m_aabb_tree.getNodeAABB(cur_node_idx), aabb))
                    {
                    if (m_aabb_tree.isNodeLeaf(cur_node_idx))
                        {
                        for (unsigned int cur_p = 0; cur_p < m_aabb_tree.getNodeNumParticles(cur_node_idx); cur_p++)
                            {
                            // read in its position and orientation
                            unsigned int j = m_aabb_tree.getNodeParticle(cur_node_idx, cur_p);

                            // skip i==j in the 0 image
                            if (cur_image == 0 && i == j)
                                continue;

                            Scalar4 postype_j = h_postype.data[j];
                            Scalar4 orientation_j = h_orientation.data[j];
                            Scalar d_j = h_diameter.data[j];
                            Scalar charge_j = h_charge.data[j];

                            // put particles in coordinate system of particle i
                            vec3<Scalar> r_ij = vec3<Scalar>(postype_j) - pos_i_image;

                            unsigned int typ_j = __scalar_as_int(postype_j.w);
                            Shape shape_j(quat<Scalar>(orientation_j), m_params[typ_j]);

                            // count unique pairs within range
                            Scalar rcut_ij = r_cut + 0.5*m_patch->getAdditiveCutoff(typ_j);

                            if (h_tag.data[i] <= h_tag.data[j] && dot(r_ij,r_ij) <= rcut_ij*rcut_ij)
                                {
                                energy += m_patch->energy(r_ij,
                                       typ_i,
                                       quat<float>(orientation_i),
                                       float(d_i),
                                       float(charge_i),
                                       typ_j,
                                       quat<float>(orientation_j),
                                       float(d_j),
                                       float(charge_j));
                                }
                            }
                        }
                    }
                else
                    {
                    // skip ahead
                    cur_node_idx += m_aabb_tree.getNodeSkip(cur_node_idx);
                    }

                } // end loop over AABB nodes
            } // end loop over images
        } // end loop over particles
    #ifdef ENABLE_TBB
    return energy;
    }, [](float x, float y)->float { return x+y; } );
    #endif

    if (this->m_prof) this->m_prof->pop(this->m_exec_conf);

    #ifdef ENABLE_MPI
    if (this->m_pdata->getDomainDecomposition())
        {
        MPI_Allreduce(MPI_IN_PLACE, &energy, 1, MPI_DOUBLE, MPI_SUM, m_exec_conf->getMPICommunicator());
        }
    #endif

    return float(energy);
    }


template <class Shape>
Scalar IntegratorHPMCMono<Shape>::getMaxCoreDiameter()
    {
    Scalar max_d(0.0);

    // access the type parameters
    ArrayHandle<Scalar> h_d(m_d, access_location::host, access_mode::read);

    // access interaction matrix
    ArrayHandle<unsigned int> h_overlaps(this->m_overlaps, access_location::host, access_mode::read);

    // for each type, create a temporary shape and return the maximum sum of diameter and move size
    for (unsigned int typ_i = 0; typ_i < this->m_pdata->getNTypes(); typ_i++)
        {
        Shape temp_i(quat<Scalar>(), m_params[typ_i]);

        for (unsigned int typ_j = 0; typ_j < this->m_pdata->getNTypes(); typ_j++)
            {
            Shape temp_j(quat<Scalar>(), m_params[typ_j]);

            // ignore non-interacting shapes
            if (h_overlaps.data[m_overlap_idx(typ_i,typ_j)])
                max_d = std::max(0.5*(temp_i.getCircumsphereDiameter()+temp_j.getCircumsphereDiameter()),max_d);
            }
        }
    return max_d;
    }

template <class Shape>
OverlapReal IntegratorHPMCMono<Shape>::getMinCoreDiameter()
    {
    // for each type, create a temporary shape and return the minimum diameter
    OverlapReal minD = OverlapReal(0.0);
    for (unsigned int typ = 0; typ < this->m_pdata->getNTypes(); typ++)
        {
        Shape temp(quat<Scalar>(), m_params[typ]);
        minD = std::min(minD, temp.getCircumsphereDiameter());
        }

    if (m_patch)
        {
        OverlapReal max_extent = 0.0;
        for (unsigned int typ =0; typ < this->m_pdata->getNTypes(); typ++)
            max_extent = std::max(max_extent, (OverlapReal) m_patch->getAdditiveCutoff(typ));
        minD = std::max((OverlapReal) 0.0, minD-max_extent);
        }

    return minD;
    }

/*! \param typ type name to set
    \param v python dictionary to convert to shape
*/
template <class Shape> inline
void IntegratorHPMCMono<Shape>::setShape(std::string typ, pybind11::dict v)
    {
    unsigned int id = this->m_pdata->getTypeByName(typ);
    setParam(id, typename Shape::param_type(v, m_exec_conf->isCUDAEnabled()));
    }

/*! \param typ type name to get
*/
template <class Shape> inline
pybind11::dict IntegratorHPMCMono<Shape>::getShape(std::string typ)
    {
    unsigned int id = this->m_pdata->getTypeByName(typ);
    return m_params[id].asDict();
    }

template <class Shape>
void IntegratorHPMCMono<Shape>::setParam(unsigned int typ,  const param_type& param)
    {
    // validate input
    if (typ >= this->m_pdata->getNTypes())
        {
        this->m_exec_conf->msg->error() << "integrate.HPMCIntegrator_?." << /*evaluator::getName() <<*/ ": Trying to set pair params for a non existent type! "
                  << typ << std::endl;
        throw std::runtime_error("Error setting parameters in IntegratorHPMCMono");
        }

    // need to scope this because updateCellWidth will access it
        {
        // update the parameter for this type
        m_exec_conf->msg->notice(7) << "setParam : " << typ << std::endl;
        m_params[typ] = param;
        }

    updateCellWidth();
    }

template <class Shape>
void IntegratorHPMCMono<Shape>::setInteractionMatrix(std::pair<std::string, std::string> types,
                                                     bool check_overlaps)
    {
    auto typi = m_pdata->getTypeByName(types.first);
    auto typj = m_pdata->getTypeByName(types.second);

    // update the parameter for this type
    ArrayHandle<unsigned int> h_overlaps(m_overlaps, access_location::host, access_mode::readwrite);
    h_overlaps.data[m_overlap_idx(typi,typj)] = check_overlaps;
    h_overlaps.data[m_overlap_idx(typj,typi)] = check_overlaps;

    m_image_list_valid = false;
    }

template <class Shape>
bool IntegratorHPMCMono<Shape>::getInteractionMatrixPy(std::pair<std::string, std::string> types)
    {
    auto typi = m_pdata->getTypeByName(types.first);
    auto typj = m_pdata->getTypeByName(types.second);

    // update the parameter for this type
    ArrayHandle<unsigned int> h_overlaps(m_overlaps, access_location::host, access_mode::read);
    return h_overlaps.data[m_overlap_idx(typi,typj)];
    }

//! Calculate a list of box images within interaction range of the simulation box, innermost first
template <class Shape>
inline const std::vector<vec3<Scalar> >& IntegratorHPMCMono<Shape>::updateImageList()
    {
    // cancel if the image list is up to date
    if (m_image_list_valid)
        return m_image_list;

    // triclinic boxes have 4 linearly independent body diagonals
    // box_circumsphere = max(body_diagonals)
    // range = getMaxCoreDiameter() + box_circumsphere
    // while still adding images, examine successively larger blocks of images, checking the outermost against range

    if (m_prof) m_prof->push(m_exec_conf, "HPMC image list");

    unsigned int ndim = m_sysdef->getNDimensions();

    m_image_list_valid = true;
    m_image_list_is_initialized = true;
    m_image_list.clear();
    m_image_hkl.clear();
    m_image_list_rebuilds++;

    // Get box vectors
    const BoxDim& box = m_pdata->getGlobalBox();
    vec3<Scalar> e1 = vec3<Scalar>(box.getLatticeVector(0));
    vec3<Scalar> e2 = vec3<Scalar>(box.getLatticeVector(1));
    // 2D simulations don't necessarily have a zero-size z-dimension, but it is convenient for us if we assume one.
    vec3<Scalar> e3(0,0,0);
    if (ndim == 3)
        e3 = vec3<Scalar>(box.getLatticeVector(2));

    // The maximum interaction range is the sum of the max particle circumsphere diameter
    // (accounting for non-additive interactions), the patch interaction and interaction with
    // any depletants in the system
    Scalar max_trans_d_and_diam(0.0);
        {
        // access the type parameters
        ArrayHandle<Scalar> h_d(m_d, access_location::host, access_mode::read);

        // access interaction matrix
        ArrayHandle<unsigned int> h_overlaps(this->m_overlaps, access_location::host, access_mode::read);

        // for each type, create a temporary shape and return the maximum sum of diameter and move size
        for (unsigned int typ_i = 0; typ_i < this->m_pdata->getNTypes(); typ_i++)
            {
            Shape temp_i(quat<Scalar>(), m_params[typ_i]);

            Scalar r_cut_patch_i(0.0);
            if (m_patch)
                r_cut_patch_i = (Scalar)m_patch->getRCut() + 0.5*m_patch->getAdditiveCutoff(typ_i);

            Scalar range_i(0.0);
            for (unsigned int typ_j = 0; typ_j < this->m_pdata->getNTypes(); typ_j++)
                {
                Scalar r_cut_patch_ij(0.0);
                if (m_patch)
                    r_cut_patch_ij = r_cut_patch_i + 0.5*m_patch->getAdditiveCutoff(typ_j);

                Shape temp_j(quat<Scalar>(), m_params[typ_j]);
                Scalar r_cut_shape(0.0);
                if (h_overlaps.data[m_overlap_idx(typ_i,typ_j)])
                    r_cut_shape = 0.5*(temp_i.getCircumsphereDiameter()+temp_j.getCircumsphereDiameter());
                Scalar range_ij = detail::max(r_cut_shape,r_cut_patch_ij);
                range_i = detail::max(range_i,range_ij);
                }
            max_trans_d_and_diam = detail::max(max_trans_d_and_diam, range_i+Scalar(m_nselect)*h_d.data[typ_i]);
            }
        }

    m_exec_conf->msg->notice(6) << "Image list: max_trans_d_and_diam = " << max_trans_d_and_diam << std::endl;

    Scalar range = max_trans_d_and_diam;

    m_exec_conf->msg->notice(6) << "Image list: extra_image_width = " << m_extra_image_width << std::endl;

    // add any extra requested width
    range += m_extra_image_width;

    m_exec_conf->msg->notice(6) << "Image list: range = " << range << std::endl;

    // initialize loop
    // start in the middle and add image boxes going out, one index at a time until no more
    // images are added to the list
    int3 hkl;
    bool added_images = true;
    int hkl_max = 0;
    const int crazybig = 30;
    while (added_images == true)
        {
        added_images = false;

        int x_max = hkl_max;
        int y_max = hkl_max;
        int z_max = 0;
        if (ndim == 3)
            z_max = hkl_max;

        #ifdef ENABLE_MPI
        if (m_pdata->getDomainDecomposition())
            {
            Index3D di = m_pdata->getDomainDecomposition()->getDomainIndexer();
            if (di.getW() > 1) x_max = 0;
            if (di.getH() > 1) y_max = 0;
            if (di.getD() > 1) z_max = 0;
            }
        #endif

        // for every possible image, check to see if the primary image box swept out by the
        // interaction range overlaps with the current image box. If there are any overlaps, there
        // is the possibility of a particle pair in the primary image interacting with a particle in
        // the candidate image - add it to the image list.

        // construct the box shapes
        std::vector<vec3<OverlapReal>> box_verts;
        if (ndim == 3)
            {
            box_verts.push_back((-e1 + -e2 + -e3) * 0.5);
            box_verts.push_back((-e1 + e2 + -e3) * 0.5);
            box_verts.push_back((e1 + e2 + -e3) * 0.5);
            box_verts.push_back((e1 + -e2 + -e3) * 0.5);
            box_verts.push_back((-e1 + -e2 + e3) * 0.5);
            box_verts.push_back((-e1 + e2 + e3) * 0.5);
            box_verts.push_back((e1 + e2 + e3) * 0.5);
            box_verts.push_back((e1 + -e2 + e3) * 0.5);
            }
        else
            {
            box_verts.push_back((-e1 + -e2) * 0.5);
            box_verts.push_back((-e1 + e2) * 0.5);
            box_verts.push_back((e1 + e2) * 0.5);
            box_verts.push_back((e1 + -e2) * 0.5);
            }

        detail::PolyhedronVertices central_box_params(box_verts, OverlapReal(range), 0);
        ShapeSpheropolyhedron central_box(quat<Scalar>(), central_box_params);
        detail::PolyhedronVertices image_box_params(box_verts, 0, 0);
        ShapeSpheropolyhedron image_box(quat<Scalar>(),  image_box_params);


        // for each potential image
        for (hkl.x = -x_max; hkl.x <= x_max; hkl.x++)
            {
            for (hkl.y = -y_max; hkl.y <= y_max; hkl.y++)
                {
                for (hkl.z = -z_max; hkl.z <= z_max; hkl.z++)
                    {
                    // only add images on the outer boundary
                    if (abs(hkl.x) == hkl_max || abs(hkl.y) == hkl_max || abs(hkl.z) == hkl_max)
                        {
                        // find the center of the image
                        vec3<Scalar> r_image = Scalar(hkl.x) * e1 + Scalar(hkl.y) * e2 + Scalar(hkl.z) * e3;

                        // check to see if the image box overlaps with the central box
                        unsigned int err = 0;
                        if (test_overlap(r_image, central_box, image_box, err))
                            {
                            vec3<Scalar> img = (Scalar)hkl.x*e1+(Scalar)hkl.y*e2+(Scalar)hkl.z*e3;
                            m_image_list.push_back(img);
                            m_image_hkl.push_back(make_int3(hkl.x, hkl.y, hkl.z));
                            added_images = true;
                            }
                        }
                    }
                }
            }
        if (!m_hkl_max_warning_issued && hkl_max > crazybig)
            {
            m_hkl_max_warning_issued = true;
            m_exec_conf->msg->warning() << "Exceeded sanity limit for image list, generated out to " << hkl_max
                                     << " lattice vectors. Logic error?" << std::endl
                                     << "This message will not be repeated." << std::endl;

            break;
            }

        hkl_max++;
        }

    m_exec_conf->msg->notice(6) << "Image list:" << std::endl;
    for (unsigned int i = 0; i < m_image_list.size(); i++)
        m_exec_conf->msg->notice(6) << m_image_list[i].x << " " << m_image_list[i].y << " " << m_image_list[i].z << std::endl;

    // warn the user if more than one image in each direction is activated
    unsigned int img_warning = 9;
    if (ndim == 3)
        {
        img_warning = 27;
        }
    if (!m_image_list_warning_issued && m_image_list.size() > img_warning)
        {
        m_image_list_warning_issued = true;
        m_exec_conf->msg->warning() << "Box size is too small or move size is too large for the minimum image convention." << std::endl
                                    << "Testing " << m_image_list.size() << " images per trial move, performance may slow." << std::endl
                                    << "This message will not be repeated." << std::endl;
        }

    m_exec_conf->msg->notice(6) << "Updated image list: " << m_image_list.size() << " images" << std::endl;
    if (m_prof) m_prof->pop();

    return m_image_list;
    }

template <class Shape>
void IntegratorHPMCMono<Shape>::updateCellWidth()
    {
    this->m_nominal_width = this->getMaxCoreDiameter();

    Scalar max_d(0.0);

    for (unsigned int type_i = 0; type_i < this->m_pdata->getNTypes(); ++type_i)
        {
        for (unsigned int type_j = 0; type_j < this->m_pdata->getNTypes(); ++type_j)
            {
            quat<Scalar> o;
            Shape tmp_i(o, this->m_params[type_i]);
            if (m_fugacity[m_depletant_idx(type_i,type_j)] != Scalar(0.0))
                {
                // add range of depletion interaction
                Shape tmp_j(o, this->m_params[type_j]);
                max_d = std::max(max_d, (Scalar) 0.5*(tmp_i.getCircumsphereDiameter() +
                    tmp_j.getCircumsphereDiameter()));
                }
            }
        }

    // extend the image list by the depletant diameter, since we're querying
    // AABBs that are larger than the shape diameters themselves
    this->m_extra_image_width = max_d;

    this->m_nominal_width += this->m_extra_image_width;

    // Account for patch width
    if (this->m_patch)
        {
        Scalar max_extent = 0.0;
        for (unsigned int typ = 0; typ < this->m_pdata->getNTypes(); typ++)
            {
            max_extent = std::max(max_extent, this->m_patch->getAdditiveCutoff(typ));
            }

        this->m_nominal_width = std::max(this->m_nominal_width, this->m_patch->getRCut() + max_extent);
        }
    this->m_image_list_valid = false;
    this->m_aabb_tree_invalid = true;

    this->m_exec_conf->msg->notice(5) << "IntegratorHPMCMono: updating nominal width to " << this->m_nominal_width << std::endl;
    }

template <class Shape>
void IntegratorHPMCMono<Shape>::growAABBList(unsigned int N)
    {
    if (N > m_aabbs_capacity)
        {
        m_aabbs_capacity = N;
        if (m_aabbs != NULL)
            free(m_aabbs);

        int retval = posix_memalign((void**)&m_aabbs, 32, N*sizeof(detail::AABB));
        if (retval != 0)
            {
            m_exec_conf->msg->errorAllRanks() << "Error allocating aligned memory" << std::endl;
            throw std::runtime_error("Error allocating AABB memory");
            }
        }
    }


/*! Call any time an up to date AABB tree is needed. IntegratorHPMCMono internally tracks whether
    the tree needs to be rebuilt or if the current tree can be used.

    buildAABBTree() relies on the member variable m_aabb_tree_invalid to work correctly. Any time particles
    are moved (and not updated with m_aabb_tree->update()) or the particle list changes order, m_aabb_tree_invalid
    needs to be set to true. Then buildAABBTree() will know to rebuild the tree from scratch on the next call. Typically
    this is on the next timestep. But in some cases (i.e. NPT), the tree may need to be rebuilt several times in a
    single step because of box volume moves.

    Subclasses that override update() or other methods must be user to set m_aabb_tree_invalid appropriately, or
    erroneous simulations will result.

    \returns A reference to the tree.
*/
template <class Shape>
const detail::AABBTree& IntegratorHPMCMono<Shape>::buildAABBTree()
    {
    if (m_aabb_tree_invalid)
        {
        m_exec_conf->msg->notice(8) << "Building AABB tree: " << m_pdata->getN() << " ptls " << m_pdata->getNGhosts() << " ghosts" << std::endl;
        if (this->m_prof) this->m_prof->push(this->m_exec_conf, "AABB tree build");
        // build the AABB tree
            {
            ArrayHandle<Scalar4> h_postype(m_pdata->getPositions(), access_location::host, access_mode::read);
            ArrayHandle<Scalar4> h_orientation(m_pdata->getOrientationArray(), access_location::host, access_mode::read);

            // grow the AABB list to the needed size
            unsigned int n_aabb = m_pdata->getN()+m_pdata->getNGhosts();
            if (n_aabb > 0)
                {
                growAABBList(n_aabb);
                for (unsigned int cur_particle = 0; cur_particle < n_aabb; cur_particle++)
                    {
                    unsigned int i = cur_particle;
                    unsigned int typ_i = __scalar_as_int(h_postype.data[i].w);
                    Shape shape(quat<Scalar>(h_orientation.data[i]), m_params[typ_i]);

                    if (!this->m_patch)
                        m_aabbs[i] = shape.getAABB(vec3<Scalar>(h_postype.data[i]));
                    else
                        {
                        Scalar radius = std::max(0.5*shape.getCircumsphereDiameter(),
                            0.5*this->m_patch->getAdditiveCutoff(typ_i));
                        m_aabbs[i] = detail::AABB(vec3<Scalar>(h_postype.data[i]), radius);
                        }
                    }
                m_aabb_tree.buildTree(m_aabbs, n_aabb);
                }
            }

        if (this->m_prof) this->m_prof->pop(this->m_exec_conf);
        }

    m_aabb_tree_invalid = false;
    return m_aabb_tree;
    }

/*! Call to reduce the m_d values down to safe levels for the bvh tree + small box limitations. That code path
    will not work if particles can wander more than one image in a time step.

    In MPI simulations, they may not move more than half a local box length.
*/
template <class Shape>
void IntegratorHPMCMono<Shape>::limitMoveDistances()
    {
    Scalar3 npd_global = m_pdata->getGlobalBox().getNearestPlaneDistance();
    Scalar min_npd = detail::min((Scalar) npd_global.x, (Scalar) npd_global.y);
    if (this->m_sysdef->getNDimensions() == 3)
        {
        min_npd = detail::min(min_npd, (Scalar) npd_global.z);
        }

    ArrayHandle<Scalar> h_d(m_d, access_location::host, access_mode::readwrite);
    for (unsigned int typ = 0; typ < this->m_pdata->getNTypes(); typ++)
        {
        if (m_nselect * h_d.data[typ] > min_npd)
            {
            h_d.data[typ] = min_npd / Scalar(m_nselect);
            m_exec_conf->msg->warning() << "Move distance or nselect too big, reducing move distance to "
                                        << h_d.data[typ] << " for type " << m_pdata->getNameByType(typ) << std::endl;
            m_image_list_valid = false;
            }
        // Sanity check should be performed in code where parameters can be adjusted.
        if (h_d.data[typ] < Scalar(0.0))
            {
            m_exec_conf->msg->warning() << "Move distance has become negative for type " << m_pdata->getNameByType(typ)
                                        << ". This should never happen. Please file a bug report." << std::endl;
            h_d.data[typ] = Scalar(0.0);
            }
        }
    }

/*! Function for finding all overlaps in a system by particle tag. returns an unraveled form of an NxN matrix
 * with true/false indicating the overlap status of the ith and jth particle
 */
template <class Shape>
std::vector<std::pair<unsigned int, unsigned int> > IntegratorHPMCMono<Shape>::mapOverlaps()
    {
    #ifdef ENABLE_MPI
    if (m_pdata->getDomainDecomposition())
        {
        m_exec_conf->msg->error() << "map_overlaps does not support MPI parallel jobs" << std::endl;
        throw std::runtime_error("map_overlaps does not support MPI parallel jobs");
        }
    #endif

    unsigned int N = m_pdata->getN();

    std::vector<std::pair<unsigned int, unsigned int> > overlap_vector;

    m_exec_conf->msg->notice(10) << "HPMC overlap mapping" << std::endl;

    unsigned int err_count = 0;

    // build an up to date AABB tree
    buildAABBTree();
    // update the image list
    updateImageList();

    // access particle data and system box
    ArrayHandle<Scalar4> h_postype(m_pdata->getPositions(), access_location::host, access_mode::read);
    ArrayHandle<Scalar4> h_orientation(m_pdata->getOrientationArray(), access_location::host, access_mode::read);
    ArrayHandle<unsigned int> h_tag(m_pdata->getTags(), access_location::host, access_mode::read);

    // Loop over all particles
    for (unsigned int i = 0; i < N; i++)
        {
        // read in the current position and orientation
        Scalar4 postype_i = h_postype.data[i];
        Scalar4 orientation_i = h_orientation.data[i];
        Shape shape_i(quat<Scalar>(orientation_i), m_params[__scalar_as_int(postype_i.w)]);
        vec3<Scalar> pos_i = vec3<Scalar>(postype_i);

        // Check particle against AABB tree for neighbors
        detail::AABB aabb_i_local = shape_i.getAABB(vec3<Scalar>(0,0,0));

        const unsigned int n_images = (unsigned int)m_image_list.size();
        for (unsigned int cur_image = 0; cur_image < n_images; cur_image++)
            {
            vec3<Scalar> pos_i_image = pos_i + m_image_list[cur_image];
            detail::AABB aabb = aabb_i_local;
            aabb.translate(pos_i_image);

            // stackless search
            for (unsigned int cur_node_idx = 0; cur_node_idx < m_aabb_tree.getNumNodes(); cur_node_idx++)
                {
                if (detail::overlap(m_aabb_tree.getNodeAABB(cur_node_idx), aabb))
                    {
                    if (m_aabb_tree.isNodeLeaf(cur_node_idx))
                        {
                        for (unsigned int cur_p = 0; cur_p < m_aabb_tree.getNodeNumParticles(cur_node_idx); cur_p++)
                            {
                            // read in its position and orientation
                            unsigned int j = m_aabb_tree.getNodeParticle(cur_node_idx, cur_p);

                            // skip i==j in the 0 image
                            if (cur_image == 0 && i == j)
                                {
                                continue;
                                }

                            Scalar4 postype_j = h_postype.data[j];
                            Scalar4 orientation_j = h_orientation.data[j];

                            // put particles in coordinate system of particle i
                            vec3<Scalar> r_ij = vec3<Scalar>(postype_j) - pos_i_image;

                            Shape shape_j(quat<Scalar>(orientation_j), m_params[__scalar_as_int(postype_j.w)]);

                            if (h_tag.data[i] <= h_tag.data[j]
                                && check_circumsphere_overlap(r_ij, shape_i, shape_j)
                                && test_overlap(r_ij, shape_i, shape_j, err_count)
                                && test_overlap(-r_ij, shape_j, shape_i, err_count))
                                {
                                overlap_vector.push_back(std::make_pair(h_tag.data[i],
                                                                        h_tag.data[j]));
                                }
                            }
                        }
                    }
                else
                    {
                    // skip ahead
                    cur_node_idx += m_aabb_tree.getNodeSkip(cur_node_idx);
                    }
                } // end loop over AABB nodes
            } // end loop over images
        } // end loop over particles
    return overlap_vector;
    }

/*! Calculate energy between all pairs of particles
 */
template <class Shape>
std::vector<float> IntegratorHPMCMono<Shape>::mapEnergies()
    {
    if (! m_patch)
        {
        throw std::runtime_error("No patch energy defined.\n");
        }

    #ifdef ENABLE_MPI
    if (m_pdata->getDomainDecomposition())
        {
        throw std::runtime_error("map_energies does not support MPI parallel jobs");
        }
    #endif

    unsigned int N = m_pdata->getN();

    std::vector<float> energy_map(N*N, 0.0);

    m_exec_conf->msg->notice(10) << "HPMC energy mapping" << std::endl;

    // build an up to date AABB tree
    buildAABBTree();
    // update the image list
    updateImageList();

    // access particle data and system box
    ArrayHandle<Scalar4> h_postype(m_pdata->getPositions(), access_location::host, access_mode::read);
    ArrayHandle<Scalar4> h_orientation(m_pdata->getOrientationArray(), access_location::host, access_mode::read);
    ArrayHandle<unsigned int> h_tag(m_pdata->getTags(), access_location::host, access_mode::read);
    ArrayHandle<Scalar> h_diameter(m_pdata->getDiameters(), access_location::host, access_mode::read);
    ArrayHandle<Scalar> h_charge(m_pdata->getCharges(), access_location::host, access_mode::read);

    // Loop over all particles
    #ifdef ENABLE_TBB
    tbb::parallel_for(tbb::blocked_range<unsigned int>(0, N),
        [&](const tbb::blocked_range<unsigned int>& r) {
    for (unsigned int i = r.begin(); i != r.end(); ++i)
    #else
    for (unsigned int i = 0; i < N; i++)
    #endif
        {
        // read in the current position and orientation
        Scalar4 postype_i = h_postype.data[i];
        Scalar4 orientation_i = h_orientation.data[i];
        Shape shape_i(quat<Scalar>(orientation_i), m_params[__scalar_as_int(postype_i.w)]);
        vec3<Scalar> pos_i = vec3<Scalar>(postype_i);
        unsigned int typ_i = __scalar_as_int(postype_i.w);

        Scalar diameter_i = h_diameter.data[i];
        Scalar charge_i = h_charge.data[i];

        // Check particle against AABB tree for neighbors
        Scalar r_cut_patch = m_patch->getRCut() + 0.5*m_patch->getAdditiveCutoff(typ_i);
        OverlapReal R_query = OverlapReal(r_cut_patch-getMinCoreDiameter()/(OverlapReal)2.0);
        detail::AABB aabb_i_local = detail::AABB(vec3<Scalar>(0,0,0),R_query);

        const unsigned int n_images = (unsigned int)m_image_list.size();
        for (unsigned int cur_image = 0; cur_image < n_images; cur_image++)
            {
            vec3<Scalar> pos_i_image = pos_i + m_image_list[cur_image];
            detail::AABB aabb = aabb_i_local;
            aabb.translate(pos_i_image);

            // stackless search
            for (unsigned int cur_node_idx = 0; cur_node_idx < m_aabb_tree.getNumNodes(); cur_node_idx++)
                {
                if (detail::overlap(m_aabb_tree.getNodeAABB(cur_node_idx), aabb))
                    {
                    if (m_aabb_tree.isNodeLeaf(cur_node_idx))
                        {
                        for (unsigned int cur_p = 0; cur_p < m_aabb_tree.getNodeNumParticles(cur_node_idx); cur_p++)
                            {
                            // read in its position and orientation
                            unsigned int j = m_aabb_tree.getNodeParticle(cur_node_idx, cur_p);

                            // skip i==j in the 0 image
                            if (cur_image == 0 && i == j)
                                {
                                continue;
                                }

                            Scalar4 postype_j = h_postype.data[j];
                            Scalar4 orientation_j = h_orientation.data[j];

                            // put particles in coordinate system of particle i
                            vec3<Scalar> r_ij = vec3<Scalar>(postype_j) - pos_i_image;
                            unsigned int typ_j = __scalar_as_int(postype_j.w);

                            Scalar rcut = r_cut_patch + 0.5 * m_patch->getAdditiveCutoff(typ_j);

                            if (dot(r_ij,r_ij) <= rcut*rcut)
                                {
                                energy_map[h_tag.data[j]+N*h_tag.data[i]] +=
                                    m_patch->energy(r_ij,
                                       typ_i,
                                       quat<float>(shape_i.orientation),
                                       float(diameter_i),
                                       float(charge_i),
                                       typ_j,
                                       quat<float>(orientation_j),
                                       float(h_diameter.data[j]),
                                       float(h_charge.data[j])
                                       );
                                }
                            }
                        }
                    }
                else
                    {
                    // skip ahead
                    cur_node_idx += m_aabb_tree.getNodeSkip(cur_node_idx);
                    }
                } // end loop over AABB nodes
            } // end loop over images
        } // end loop over particles
    #ifdef ENABLE_TBB
        });
    #endif
    return energy_map;
    }

/*! Function for returning a python list of all overlaps in a system by particle
  tag. returns an unraveled form of an NxN matrix with true/false indicating
  the overlap status of the ith and jth particle
 */
template <class Shape>
pybind11::list IntegratorHPMCMono<Shape>::PyMapEnergies()
    {
    std::vector<float> v = IntegratorHPMCMono<Shape>::mapEnergies();
    pybind11::list energy_map;
    for (auto i: v)
        {
        energy_map.append(i);
        }
    return energy_map;
    }

template <class Shape>
void IntegratorHPMCMono<Shape>::connectGSDStateSignal(
                                                    std::shared_ptr<GSDDumpWriter> writer,
                                                    std::string name)
    {
    typedef hoomd::detail::SharedSignalSlot<int(gsd_handle&)> SlotType;
    auto func = std::bind(&IntegratorHPMCMono<Shape>::slotWriteGSDState, this, std::placeholders::_1, name);
    std::shared_ptr<hoomd::detail::SignalSlot> pslot( new SlotType(writer->getWriteSignal(), func));
    addSlot(pslot);
    }

template <class Shape>
void IntegratorHPMCMono<Shape>::connectGSDShapeSpec(std::shared_ptr<GSDDumpWriter> writer)
    {
    typedef hoomd::detail::SharedSignalSlot<int(gsd_handle&)> SlotType;
    auto func = std::bind(&IntegratorHPMCMono<Shape>::slotWriteGSDShapeSpec, this, std::placeholders::_1);
    std::shared_ptr<hoomd::detail::SignalSlot> pslot( new SlotType(writer->getWriteSignal(), func));
    addSlot(pslot);
    }

template <class Shape>
int IntegratorHPMCMono<Shape>::slotWriteGSDState( gsd_handle& handle, std::string name ) const
    {
    m_exec_conf->msg->notice(10) << "IntegratorHPMCMono writing to GSD File to name: "<< name << std::endl;
    int retval = 0;
    // create schema helpers
    #ifdef ENABLE_MPI
    bool mpi=(bool)m_pdata->getDomainDecomposition();
    #else
    bool mpi=false;
    #endif
    gsd_schema_hpmc schema(m_exec_conf, mpi);
    gsd_shape_schema<typename Shape::param_type> schema_shape(m_exec_conf, mpi);

    // access parameters
    ArrayHandle<Scalar> h_d(m_d, access_location::host, access_mode::read);
    ArrayHandle<Scalar> h_a(m_a, access_location::host, access_mode::read);
    schema.write(handle, "state/hpmc/integrate/d", m_pdata->getNTypes(), h_d.data, GSD_TYPE_DOUBLE);
    if(m_hasOrientation)
        {
        schema.write(handle, "state/hpmc/integrate/a", m_pdata->getNTypes(), h_a.data, GSD_TYPE_DOUBLE);
        }
    retval |= schema_shape.write(handle, name, m_pdata->getNTypes(), m_params);

    return retval;
    }

template <class Shape>
int IntegratorHPMCMono<Shape>::slotWriteGSDShapeSpec(gsd_handle& handle) const
    {
    GSDShapeSpecWriter shapespec(m_exec_conf);
    m_exec_conf->msg->notice(10) << "IntegratorHPMCMono writing to GSD File to name: " << shapespec.getName() << std::endl;
    int retval = shapespec.write(handle, this->getTypeShapeMapping(m_params));
    return retval;
    }

template <class Shape>
bool IntegratorHPMCMono<Shape>::restoreStateGSD( std::shared_ptr<GSDReader> reader, std::string name)
    {
    bool success = true;
    m_exec_conf->msg->notice(10) << "IntegratorHPMCMono from GSD File to name: "<< name << std::endl;
    uint64_t frame = reader->getFrame();
    // create schemas
    #ifdef ENABLE_MPI
    bool mpi=(bool)m_pdata->getDomainDecomposition();
    #else
    bool mpi=false;
    #endif
    gsd_schema_hpmc schema(m_exec_conf, mpi);
    gsd_shape_schema<typename Shape::param_type> schema_shape(m_exec_conf, mpi);

    ArrayHandle<Scalar> h_d(m_d, access_location::host, access_mode::readwrite);
    ArrayHandle<Scalar> h_a(m_a, access_location::host, access_mode::readwrite);
    schema.read(reader, frame, "state/hpmc/integrate/d", m_pdata->getNTypes(), h_d.data, GSD_TYPE_DOUBLE);
    if(m_hasOrientation)
        {
        schema.read(reader, frame, "state/hpmc/integrate/a", m_pdata->getNTypes(), h_a.data, GSD_TYPE_DOUBLE);
        }
    schema_shape.read(reader, frame, name, m_pdata->getNTypes(), m_params);
    return success;
    }

template<class Shape>
bool IntegratorHPMCMono<Shape>::py_test_overlap(unsigned int type_i, unsigned int type_j,
    pybind11::list rij, pybind11::list qi, pybind11::list qj,
    bool use_images, bool exclude_self)
    {
    if (len(rij) != 3)
        throw std::runtime_error("rij needs to be a 3d vector.\n");
    if (len(qi) != 4 || len(qj) != 4)
        throw std::runtime_error("qi and qj need to be quaternions.\n");

    assert(type_i <= m_pdata->getNTypes());
    assert(type_j <= m_pdata->getNTypes());

    vec3<Scalar> dr(pybind11::cast<Scalar>(rij[0]), pybind11::cast<Scalar>(rij[1]), pybind11::cast<Scalar>(rij[2]));
    quat<Scalar> quat_i(pybind11::cast<Scalar>(qi[0]),
        vec3<Scalar>(pybind11::cast<Scalar>(qi[1]), pybind11::cast<Scalar>(qi[2]), pybind11::cast<Scalar>(qi[3])));
    quat<Scalar> quat_j(pybind11::cast<Scalar>(qj[0]),
        vec3<Scalar>(pybind11::cast<Scalar>(qj[1]), pybind11::cast<Scalar>(qj[2]), pybind11::cast<Scalar>(qj[3])));

    Shape shape_i(quat_i, m_params[type_i]);
    Shape shape_j(quat_j, m_params[type_j]);

    unsigned int err = 0;
    bool overlap = false;
    if (use_images)
        {
        #ifdef ENABLE_MPI
        if (m_pdata->getDomainDecomposition())
            {
            this->m_exec_conf->msg->error() << "test_overlap does not support MPI parallel jobs with use_images=True" << std::endl;
            throw std::runtime_error("test_overlap does not support MPI parallel jobs");
            }
        #endif

        updateImageList();

        const unsigned int n_images = (unsigned int)m_image_list.size();
        for (unsigned int cur_image = 0; cur_image < n_images; cur_image++)
            {
            if (exclude_self && cur_image == 0)
                continue;

            if (check_circumsphere_overlap(dr + m_image_list[cur_image], shape_i, shape_j) &&
                test_overlap(dr + m_image_list[cur_image], shape_i, shape_j, err))
                overlap = true;
            }
        }
    else
        {
        overlap = check_circumsphere_overlap(dr, shape_i, shape_j) && test_overlap(dr, shape_i, shape_j, err);
        }

    if (err)
        m_exec_conf->msg->warning() << "test_overlap() reports an error due to finite numerical precision." << std::endl;

    return overlap;
    }

/*! \param i The particle id in the list
    \param pos_i Particle position being tested
    \param shape_i Particle shape (including orientation) being tested
    \param typ_i Type of the particle being tested
    \param h_postype Pointer to GPUArray containing particle positions
    \param h_orientation Pointer to GPUArray containing particle orientations
    \param h_tag Array of permanent particle tags
    \param h_overlaps Pointer to GPUArray containing interaction matrix
    \param hpmc_counters_t&  Pointer to current counters
    \param hpmc_implicit_counters_t&  Pointer to current implicit counters
    \param rng_depletants The RNG used within this algorithm
    \param rng_i The RNG used for evaluating the Metropolis criterion

    In order to determine whether or not moves are accepted, particle positions are checked against a randomly generated set of depletant positions.

    NOTE: To avoid numerous acquires and releases of GPUArrays, data pointers are passed directly into this const function.
    */
template<class Shape>
inline bool IntegratorHPMCMono<Shape>::checkDepletantOverlap(unsigned int i, vec3<Scalar> pos_i,
    Shape shape_i, unsigned int typ_i, Scalar4 *h_postype, Scalar4 *h_orientation, const unsigned int *h_tag,
    const Scalar4 *h_vel, unsigned int *h_overlaps, hpmc_counters_t& counters, hpmc_implicit_counters_t *implicit_counters,
    unsigned int timestep, hoomd::RandomGenerator& rng_depletants,
    unsigned int seed_i_old, unsigned int seed_i_new)
    {
    const unsigned int n_images = (unsigned int) this->m_image_list.size();
    unsigned int ndim = this->m_sysdef->getNDimensions();

    Shape shape_old(quat<Scalar>(h_orientation[i]), this->m_params[typ_i]);
    detail::AABB aabb_i_local = shape_i.getAABB(vec3<Scalar>(0,0,0));
    detail::AABB aabb_i_local_old = shape_old.getAABB(vec3<Scalar>(0,0,0));

    #ifdef ENABLE_TBB
    std::vector< tbb::enumerable_thread_specific<hpmc_implicit_counters_t> >
        thread_implicit_counters(m_depletant_idx.getNumElements());
    tbb::enumerable_thread_specific<hpmc_counters_t> thread_counters;
    #endif

    Scalar ln_numerator_tot(0.0);
    Scalar ln_denominator_tot(0.0);

    #ifdef ENABLE_TBB
    try {
    #endif

    for (unsigned int type_a = 0; type_a < this->m_pdata->getNTypes(); ++type_a)
        {
        for (unsigned int type_b = type_a; type_b < this->m_pdata->getNTypes(); ++type_b)
            {
            // GlobalVector is not thread-safe, access it outside the parallel loop
            Scalar fugacity = m_fugacity[m_depletant_idx(type_a,type_b)];
            if (fugacity == 0.0 || (!h_overlaps[this->m_overlap_idx(type_a, typ_i)]
                && !h_overlaps[this->m_overlap_idx(type_b, typ_i)]))
                continue;

            unsigned int ntrial = m_ntrial[m_depletant_idx(type_a,type_b)];

            #ifdef ENABLE_TBB
            // deltaF == free energy difference
            tbb::enumerable_thread_specific<std::vector<Scalar> > thread_ln_numerator(ntrial,Scalar(0.0));
            tbb::enumerable_thread_specific<std::vector<Scalar> > thread_ln_denominator(ntrial,Scalar(0.0));
            #endif

            std::vector<Scalar> ln_numerator(ntrial,0.0);
            std::vector<Scalar> ln_denominator(ntrial,0.0);

            std::vector<vec3<Scalar> > pos_j_old;
            std::vector<quat<Scalar> > orientation_j_old;
            std::vector<unsigned int> type_j_old;
            std::vector<unsigned int> tag_j_old;
            std::vector<unsigned int> seed_j_old;

            std::vector<vec3<Scalar> > pos_j_new;
            std::vector<quat<Scalar> > orientation_j_new;
            std::vector<unsigned int> type_j_new;
            std::vector<unsigned int> tag_j_new;
            std::vector<unsigned int> seed_j_new;

            bool repulsive = fugacity < 0.0;

            // find neighbors whose OBBs overlap particle i's OBB in the old configuration
            Shape tmp_a(quat<Scalar>(), this->m_params[type_a]);
            Shape tmp_b(quat<Scalar>(), this->m_params[type_b]);
            OverlapReal d_dep_a = tmp_a.getCircumsphereDiameter();
            OverlapReal d_dep_b = tmp_b.getCircumsphereDiameter();

            // the relevant search radius is the one for the larger depletant
            OverlapReal d_dep_search = std::max(d_dep_a, d_dep_b);

            // we're sampling in the larger volume, so that it strictly covers the insertion volume of
            // the smaller depletant
            OverlapReal r_dep_sample = 0.5f*d_dep_search;

            // get old AABB and extend
            vec3<Scalar> lower = aabb_i_local_old.getLower();
            vec3<Scalar> upper = aabb_i_local_old.getUpper();
            lower.x -= d_dep_search; lower.y -= d_dep_search; lower.z -= d_dep_search;
            upper.x += d_dep_search; upper.y += d_dep_search; upper.z += d_dep_search;
            detail::AABB aabb_local = detail::AABB(lower,upper);

            vec3<Scalar> pos_i_old(h_postype[i]);

            detail::OBB obb_i_old = shape_old.getOBB(pos_i_old);

            // extend by depletant radius
            obb_i_old.lengths.x += r_dep_sample;
            obb_i_old.lengths.y += r_dep_sample;
            obb_i_old.lengths.z += r_dep_sample;

            // All image boxes (including the primary)
            for (unsigned int cur_image = 0; cur_image < n_images; cur_image++)
                {
                vec3<Scalar> pos_i_old_image = pos_i_old + this->m_image_list[cur_image];
                detail::AABB aabb = aabb_local;
                aabb.translate(pos_i_old_image);

                // stackless search
                for (unsigned int cur_node_idx = 0; cur_node_idx < this->m_aabb_tree.getNumNodes(); cur_node_idx++)
                    {
                    if (detail::overlap(this->m_aabb_tree.getNodeAABB(cur_node_idx), aabb))
                        {
                        if (this->m_aabb_tree.isNodeLeaf(cur_node_idx))
                            {
                            for (unsigned int cur_p = 0; cur_p < this->m_aabb_tree.getNodeNumParticles(cur_node_idx); cur_p++)
                                {
                                // read in its position and orientation
                                unsigned int j = this->m_aabb_tree.getNodeParticle(cur_node_idx, cur_p);

                                if (i == j && cur_image == 0) continue;

                                // load the old position and orientation of the j particle
                                Scalar4 postype_j = h_postype[j];
                                vec3<Scalar> pos_j(postype_j);

                                unsigned int typ_j = __scalar_as_int(postype_j.w);
                                Shape shape_j(quat<Scalar>(), this->m_params[typ_j]);
                                if (shape_j.hasOrientation())
                                    shape_j.orientation = quat<Scalar>(h_orientation[j]);

                                // get shape OBB
                                detail::OBB obb_j = shape_j.getOBB(pos_j-this->m_image_list[cur_image]);

                                // extend by depletant radius
                                Shape shape_test_a(quat<Scalar>(), m_params[type_a]);
                                Shape shape_test_b(quat<Scalar>(), m_params[type_b]);

                                obb_j.lengths.x += r_dep_sample;
                                obb_j.lengths.y += r_dep_sample;
                                obb_j.lengths.z += r_dep_sample;

                                // check excluded volume overlap
                                bool overlap_excluded = (h_overlaps[this->m_overlap_idx(type_a,typ_j)] ||
                                    h_overlaps[this->m_overlap_idx(type_b,typ_j)]) &&
                                    detail::overlap(obb_j, obb_i_old);

                                if (overlap_excluded)
                                    {
                                    // cache the translated position of particle j. If i's image is cur_image, then j's
                                    // image is the negative of that (and we use i's untranslated position below)
                                    pos_j_old.push_back(pos_j-this->m_image_list[cur_image]);
                                    orientation_j_old.push_back(shape_j.orientation);
                                    type_j_old.push_back(typ_j);
                                    tag_j_old.push_back(h_tag[j]);
                                    seed_j_old.push_back(__scalar_as_int(h_vel[j].x));
                                    }
                                }
                            }
                        }
                    else
                        {
                        // skip ahead
                        cur_node_idx += this->m_aabb_tree.getNodeSkip(cur_node_idx);
                        }
                    }  // end loop over AABB nodes
                } // end loop over images

            // get new AABB and extend
            lower = aabb_i_local.getLower();
            upper = aabb_i_local.getUpper();
            lower.x -= d_dep_search; lower.y -= d_dep_search; lower.z -= d_dep_search;
            upper.x += d_dep_search; upper.y += d_dep_search; upper.z += d_dep_search;
            aabb_local = detail::AABB(lower,upper);

            detail::OBB obb_i_new = shape_i.getOBB(pos_i);
            obb_i_new.lengths.x += r_dep_sample;
            obb_i_new.lengths.y += r_dep_sample;
            obb_i_new.lengths.z += r_dep_sample;

            // find neighbors at new position
            for (unsigned int cur_image = 0; cur_image < n_images; cur_image++)
                {
                vec3<Scalar> pos_i_image = pos_i + this->m_image_list[cur_image];
                detail::AABB aabb = aabb_local;
                aabb.translate(pos_i_image);

                // stackless search
                for (unsigned int cur_node_idx = 0; cur_node_idx < this->m_aabb_tree.getNumNodes(); cur_node_idx++)
                    {
                    if (detail::overlap(this->m_aabb_tree.getNodeAABB(cur_node_idx), aabb))
                        {
                        if (this->m_aabb_tree.isNodeLeaf(cur_node_idx))
                            {
                            for (unsigned int cur_p = 0; cur_p < this->m_aabb_tree.getNodeNumParticles(cur_node_idx); cur_p++)
                                {
                                // read in its position and orientation
                                unsigned int j = this->m_aabb_tree.getNodeParticle(cur_node_idx, cur_p);

                                unsigned int typ_j;
                                vec3<Scalar> pos_j;
                                if (i == j)
                                    {
                                    if (cur_image == 0)
                                        continue;
                                    else
                                        {
                                        pos_j = pos_i;
                                        typ_j = typ_i;
                                        }
                                    }
                                else
                                    {
                                    // load the old position and orientation of the j particle
                                    Scalar4 postype_j = h_postype[j];
                                    pos_j = vec3<Scalar>(postype_j);
                                    typ_j = __scalar_as_int(postype_j.w);
                                    }

                                Shape shape_j(quat<Scalar>(), this->m_params[typ_j]);

                                if (shape_j.hasOrientation())
                                    {
                                    if (i == j)
                                        shape_j.orientation = shape_i.orientation;
                                    else
                                        shape_j.orientation = quat<Scalar>(h_orientation[j]);
                                    }

                                // get shape OBB
                                detail::OBB obb_j = shape_j.getOBB(pos_j-this->m_image_list[cur_image]);

                                // extend by depletant radius
                                Shape shape_test_a(quat<Scalar>(), m_params[type_a]);
                                Shape shape_test_b(quat<Scalar>(), m_params[type_b]);

                                obb_j.lengths.x += r_dep_sample;
                                obb_j.lengths.y += r_dep_sample;
                                obb_j.lengths.z += r_dep_sample;

                                // check excluded volume overlap
                                bool overlap_excluded = (h_overlaps[this->m_overlap_idx(type_a,typ_j)] ||
                                    h_overlaps[this->m_overlap_idx(type_b,typ_j)]) &&
                                    detail::overlap(obb_j, obb_i_new);

                                if (overlap_excluded)
                                    {
                                    // cache the translated position of particle j. If i's image is cur_image, then j's
                                    // image is the negative of that (and we use i's untranslated position below)
                                    pos_j_new.push_back(pos_j-this->m_image_list[cur_image]);
                                    orientation_j_new.push_back(shape_j.orientation);
                                    type_j_new.push_back(typ_j);
                                    tag_j_new.push_back(h_tag[j]);
                                    seed_j_new.push_back(__scalar_as_int(h_vel[j].x));
                                    }
                                }
                            }
                        }
                    else
                        {
                        // skip ahead
                        cur_node_idx += this->m_aabb_tree.getNodeSkip(cur_node_idx);
                        }
                    }  // end loop over AABB nodes
                } // end loop over images

            // insert into particle OBBs
            #ifdef ENABLE_TBB
            tbb::parallel_for(tbb::blocked_range<unsigned int>(0, 2),
                [=, &shape_old, &shape_i,
                    &pos_j_new, &orientation_j_new, &type_j_new,
                    &pos_j_old, &orientation_j_old, &type_j_old,
                    &thread_ln_denominator, &thread_ln_numerator,
                    &thread_counters, &thread_implicit_counters](const tbb::blocked_range<unsigned int>& v) {
            for (unsigned int new_config = v.begin(); new_config != v.end(); ++new_config)
            #else
            for (unsigned int new_config = 0; new_config < 2; ++new_config)
            #endif
                {
                detail::OBB obb_i = new_config ? obb_i_new : obb_i_old;
                Scalar V_i = obb_i.getVolume(ndim);

                #ifdef ENABLE_TBB
                tbb::parallel_for(tbb::blocked_range<unsigned int>(0, ntrial),
                    [=, &shape_old, &shape_i,
                        &pos_j_new, &orientation_j_new, &type_j_new,
                        &pos_j_old, &orientation_j_old, &type_j_old,
                        &thread_ln_denominator, &thread_ln_numerator,
                        &thread_counters, &thread_implicit_counters]
                        (const tbb::blocked_range<unsigned int>& u) {
                for (unsigned int i_trial = u.begin(); i_trial != u.end(); ++i_trial)
                #else
                for (unsigned int i_trial = 0; i_trial < ntrial; ++i_trial)
                #endif
                    {
                    // chooose the number of depletants in the insertion OBB
                    Scalar lambda = std::abs(fugacity)*V_i;
                    hoomd::PoissonDistribution<Scalar> poisson(lambda);
                    unsigned int ntypes = this->m_pdata->getNTypes();
                    hoomd::RandomGenerator rng_num(hoomd::RNGIdentifier::HPMCDepletantNum,
                        type_a*ntypes+type_b, new_config ? seed_i_new : seed_i_old, i_trial);

                    unsigned int n = poisson(rng_num);

                    // try inserting in the overlap volume
                    size_t n_intersect = new_config ? pos_j_new.size() : pos_j_old.size();

                    // for every depletant
                    #ifdef ENABLE_TBB
                    tbb::parallel_for(tbb::blocked_range<unsigned int>(0, (unsigned int)n),
                        [=, &shape_old, &shape_i,
                            &pos_j_new, &orientation_j_new, &type_j_new,
                            &pos_j_old, &orientation_j_old, &type_j_old,
                            &thread_ln_denominator, &thread_ln_numerator,
                            &thread_counters, &thread_implicit_counters](const tbb::blocked_range<unsigned int>& t) {
                    for (unsigned int l = t.begin(); l != t.end(); ++l)
                    #else
                    for (unsigned int l = 0; l < n; ++l)
                    #endif
                        {
                        hoomd::RandomGenerator my_rng(hoomd::RNGIdentifier::HPMCDepletants,
                                new_config ? seed_i_new : seed_i_old, type_a+type_b*ntypes, l, i_trial);

                        if (! shape_i.ignoreStatistics())
                            {
                            #ifdef ENABLE_TBB
                            thread_implicit_counters[m_depletant_idx(type_a,type_b)].local().insert_count++;
                            #else
                            implicit_counters[m_depletant_idx(type_a,type_b)].insert_count++;
                            #endif
                            }

                        // rejection-free sampling
                        vec3<Scalar> pos_test(generatePositionInOBB(my_rng, obb_i, ndim));

                        Shape shape_test_a(quat<Scalar>(), this->m_params[type_a]);
                        Shape shape_test_b(quat<Scalar>(), this->m_params[type_b]);
                        quat<Scalar> o;
                        if (shape_test_a.hasOrientation() || shape_test_b.hasOrientation())
                            {
                            o = generateRandomOrientation(my_rng, ndim);
                            }
                        if (shape_test_a.hasOrientation())
                            shape_test_a.orientation = o;
                        if (shape_test_b.hasOrientation())
                            shape_test_b.orientation = o;

                        // Check if the new (old) configuration of particle i generates an overlap
                        bool overlap_i_a = false;
                        bool overlap_i_b = false;

                        vec3<Scalar> r_i_test = pos_test - (new_config ? pos_i : pos_i_old);
                            {
                            const Shape& shape = !new_config ? shape_old : shape_i;

                            OverlapReal rsq = (OverlapReal) dot(r_i_test,r_i_test);
                            OverlapReal DaDb = shape_test_a.getCircumsphereDiameter() + shape.getCircumsphereDiameter();
                            bool circumsphere_overlap = (rsq*OverlapReal(4.0) <= DaDb * DaDb);

                            if (h_overlaps[this->m_overlap_idx(type_a, typ_i)])

                            if (h_overlaps[this->m_overlap_idx(type_a, typ_i)])
                                {
                                #ifdef ENABLE_TBB
                                thread_counters.local().overlap_checks++;
                                #else
                                counters.overlap_checks++;
                                #endif

                                unsigned int err = 0;
                                if (circumsphere_overlap &&
                                    test_overlap(r_i_test, shape, shape_test_a, err))
                                    {
                                    overlap_i_a = true;
                                    }
                                if (err)
                                #ifdef ENABLE_TBB
                                    thread_counters.local().overlap_err_count++;
                                #else
                                    counters.overlap_err_count++;
                                #endif
                                }
                            }

                        if (type_b == type_a)
                            {
                            overlap_i_b = overlap_i_a;
                            }
                        else
                            {
                            const Shape& shape = !new_config ? shape_old : shape_i;

                            OverlapReal rsq = (OverlapReal) dot(r_i_test,r_i_test);
                            OverlapReal DaDb = shape_test_b.getCircumsphereDiameter() + shape.getCircumsphereDiameter();
                            bool circumsphere_overlap = (rsq*OverlapReal(4.0) <= DaDb * DaDb);

                            if (h_overlaps[this->m_overlap_idx(type_b, typ_i)])
                                {
                                #ifdef ENABLE_TBB
                                thread_counters.local().overlap_checks++;
                                #else
                                counters.overlap_checks++;
                                #endif

                                unsigned int err = 0;
                                if (circumsphere_overlap &&
                                    test_overlap(r_i_test, shape, shape_test_b, err))
                                    {
                                    overlap_i_b = true;
                                    }
                                if (err)
                                #ifdef ENABLE_TBB
                                    thread_counters.local().overlap_err_count++;
                                #else
                                    counters.overlap_err_count++;
                                #endif
                                }
                            }
                        if (!overlap_i_a && !overlap_i_b)
                            {
                            // reject because we can't insert in overlap volume
                            continue;
                            }

                        unsigned int n_overlap = 0;
                        unsigned int tag_i = h_tag[i];
                        for (size_t m = 0; m < n_intersect; ++m)
                            {
                            unsigned int type_m = new_config ? type_j_new[m] : type_j_old[m];
                            Shape shape_m(new_config ? orientation_j_new[m] : orientation_j_old[m], this->m_params[type_m]);
                            vec3<Scalar> r_mk = (new_config ? pos_j_new[m] : pos_j_old[m]) - pos_test;

                            #ifdef ENABLE_TBB
                            thread_counters.local().overlap_checks++;
                            #else
                            counters.overlap_checks++;
                            #endif

                            unsigned int err = 0;

                            // check circumsphere overlap
                            OverlapReal rsq = (OverlapReal) dot(r_mk,r_mk);
                            OverlapReal DaDb = shape_test_a.getCircumsphereDiameter() + shape_m.getCircumsphereDiameter();
                            bool circumsphere_overlap = (rsq*OverlapReal(4.0) <= DaDb * DaDb);

                            bool overlap_j_a = h_overlaps[this->m_overlap_idx(type_a,type_m)]
                                && circumsphere_overlap
                                && test_overlap(r_mk, shape_test_a, shape_m, err);

                            bool overlap_j_b;
                            if (type_a == type_b)
                                {
                                overlap_j_b = overlap_j_a;
                                }
                            else
                                {
                                DaDb = shape_test_b.getCircumsphereDiameter() + shape_m.getCircumsphereDiameter();
                                circumsphere_overlap = (rsq*OverlapReal(4.0) <= DaDb * DaDb);

                                overlap_j_b = h_overlaps[this->m_overlap_idx(type_b,type_m)]
                                    && circumsphere_overlap
                                    && test_overlap(r_mk, shape_test_b, shape_m, err);
                                }

                            // non-additive depletants
                            if (((overlap_i_a && overlap_j_b) || (overlap_i_b && overlap_j_a)))
                                {
                                unsigned int tag_m = new_config ? tag_j_new[m] : tag_j_old[m];
                                if (tag_i < tag_m)
                                    {
                                    n_overlap++;
                                    }
                                }

                            if (err)
                            #ifdef ENABLE_TBB
                                thread_counters.local().overlap_err_count++;
                            #else
                                counters.overlap_err_count++;
                            #endif
                            } // end loop over intersections

                        // indicator function for MC integration
                        unsigned int chi = n_overlap > 0;

                        Scalar betaF = log(1.0+(Scalar)chi/(Scalar)ntrial);

                        if ((repulsive && new_config) || (!repulsive && !new_config))
                            {
                            #ifdef ENABLE_TBB
                            thread_ln_denominator.local()[i_trial] += betaF;
                            #else
                            ln_denominator[i_trial] += betaF;
                            #endif
                            }
                        else
                            {
                            #ifdef ENABLE_TBB
                            thread_ln_numerator.local()[i_trial] += betaF;
                            #else
                            ln_numerator[i_trial] += betaF;
                            #endif
                            }
                        } // end loop over depletants
                    #ifdef ENABLE_TBB
                        });
                    #endif

                    // insert into each neighbor volume
                    #ifdef ENABLE_TBB
                    tbb::parallel_for(tbb::blocked_range<size_t>(0, n_intersect),
                        [=, &shape_old, &shape_i,
                            &pos_j_new, &orientation_j_new, &type_j_new,
                            &pos_j_old, &orientation_j_old, &type_j_old,
                            &thread_ln_denominator, &thread_ln_numerator,
                            &thread_counters, &thread_implicit_counters](const tbb::blocked_range<size_t>& y) {
                    for (size_t k = y.begin(); k != y.end(); ++k)
                    #else
                    for (size_t k = 0; k < n_intersect; ++k)
                    #endif
                        {
                        detail::OBB obb_k;
                        Scalar V_k;
                        Shape shape_k(new_config ? orientation_j_new[k] : orientation_j_old[k],
                            this->m_params[new_config ? type_j_new[k] : type_j_old[k]]);

                            {
                            // get shape OBB
                            obb_k = shape_k.getOBB(new_config ? pos_j_new[k] : pos_j_old[k]);

                            // extend by depletant radius
                            Shape shape_test_a(quat<Scalar>(), m_params[type_a]);
                            Shape shape_test_b(quat<Scalar>(), m_params[type_b]);

                            OverlapReal r = 0.5f*detail::max(shape_test_a.getCircumsphereDiameter(),
                                shape_test_b.getCircumsphereDiameter());
                            obb_k.lengths.x += r;
                            obb_k.lengths.y += r;
                            obb_k.lengths.z += r;

                            V_k = obb_k.getVolume(ndim);
                            }

                        // random number of depletants uniquely for this volume
                        Scalar lambda = std::abs(fugacity)*V_k;
                        hoomd::PoissonDistribution<Scalar> poisson(lambda);
                        unsigned int ntypes = this->m_pdata->getNTypes();
                        unsigned int seed_j = new_config ? seed_j_new[k] : seed_j_old[k];
                        hoomd::RandomGenerator rng_num(hoomd::RNGIdentifier::HPMCDepletantNum,
                            type_a*ntypes+type_b, seed_j, i_trial);

                        unsigned int n = poisson(rng_num);

                        // for every depletant
                        #ifdef ENABLE_TBB
                        tbb::parallel_for(tbb::blocked_range<unsigned int>(0, (unsigned int)n),
                            [=, &shape_old, &shape_i,
                                &pos_j_new, &orientation_j_new, &type_j_new,
                                &pos_j_old, &orientation_j_old, &type_j_old,
                                &thread_ln_denominator, &thread_ln_numerator,
                                &thread_counters, &thread_implicit_counters](const tbb::blocked_range<unsigned int>& t) {
                        for (unsigned int l = t.begin(); l != t.end(); ++l)
                        #else
                        for (unsigned int l = 0; l < n; ++l)
                        #endif
                            {
                            hoomd::RandomGenerator my_rng(hoomd::RNGIdentifier::HPMCDepletants,
                                seed_j, type_a+type_b*ntypes, l, i_trial);

                            if (! shape_i.ignoreStatistics())
                                {
                                #ifdef ENABLE_TBB
                                thread_implicit_counters[m_depletant_idx(type_a,type_b)].local().insert_count++;
                                #else
                                implicit_counters[m_depletant_idx(type_a,type_b)].insert_count++;
                                #endif
                                }

                            // rejection-free sampling
                            vec3<Scalar> pos_test(generatePositionInOBB(my_rng, obb_k, ndim));

                            Shape shape_test_a(quat<Scalar>(), this->m_params[type_a]);
                            Shape shape_test_b(quat<Scalar>(), this->m_params[type_b]);
                            quat<Scalar> o;
                            if (shape_test_a.hasOrientation() || shape_test_b.hasOrientation())
                                {
                                o = generateRandomOrientation(my_rng, ndim);
                                }
                            if (shape_test_a.hasOrientation())
                                shape_test_a.orientation = o;
                            if (shape_test_b.hasOrientation())
                                shape_test_b.orientation = o;

                            // Check if the particle j overlaps
                            bool overlap_k_a = false;
                            bool overlap_k_b = false;

                            vec3<Scalar> r_k_test = pos_test - (new_config ? pos_j_new[k] : pos_j_old[k]);

                                {
                                OverlapReal rsq = (OverlapReal) dot(r_k_test,r_k_test);
                                OverlapReal DaDb = shape_test_a.getCircumsphereDiameter() + shape_k.getCircumsphereDiameter();
                                bool circumsphere_overlap = (rsq*OverlapReal(4.0) <= DaDb * DaDb);

                                if (h_overlaps[this->m_overlap_idx(type_a, new_config ? type_j_new[k] : type_j_old[k])])
                                    {
                                    #ifdef ENABLE_TBB
                                    thread_counters.local().overlap_checks++;
                                    #else
                                    counters.overlap_checks++;
                                    #endif

                                    unsigned int err = 0;
                                    if (circumsphere_overlap &&
                                        test_overlap(r_k_test, shape_k, shape_test_a, err))
                                        {
                                        overlap_k_a = true;
                                        }
                                    if (err)
                                    #ifdef ENABLE_TBB
                                        thread_counters.local().overlap_err_count++;
                                    #else
                                        counters.overlap_err_count++;
                                    #endif
                                    }
                                }

                            if (type_b == type_a)
                                {
                                overlap_k_b = overlap_k_a;
                                }
                            else
                                {
                                OverlapReal rsq = (OverlapReal) dot(r_k_test,r_k_test);
                                OverlapReal DaDb = shape_test_b.getCircumsphereDiameter() + shape_k.getCircumsphereDiameter();
                                bool circumsphere_overlap = (rsq*OverlapReal(4.0) <= DaDb * DaDb);

                                if (h_overlaps[this->m_overlap_idx(type_a, new_config ? type_j_new[k] : type_j_old[k])])
                                    {
                                    #ifdef ENABLE_TBB
                                    thread_counters.local().overlap_checks++;
                                    #else
                                    counters.overlap_checks++;
                                    #endif

                                    unsigned int err = 0;
                                    if (circumsphere_overlap &&
                                        test_overlap(r_k_test, shape_k, shape_test_b, err))
                                        {
                                        overlap_k_b = true;
                                        }
                                    if (err)
                                    #ifdef ENABLE_TBB
                                        thread_counters.local().overlap_err_count++;
                                    #else
                                        counters.overlap_err_count++;
                                    #endif
                                    }
                                }
                            if (!overlap_k_a && !overlap_k_b)
                                {
                                // not in j's excluded volume
                                continue;
                                }

                            // does particle i overlap in current configuration?
                            bool overlap_i_a = false;
                            bool overlap_i_b = false;

                            vec3<Scalar> r_i_test = pos_test - (new_config ? pos_i : pos_i_old);
                                {
                                const Shape& shape = new_config ? shape_i : shape_old;

                                OverlapReal rsq = (OverlapReal) dot(r_i_test,r_i_test);
                                OverlapReal DaDb = shape_test_a.getCircumsphereDiameter() + shape.getCircumsphereDiameter();
                                bool circumsphere_overlap = (rsq*OverlapReal(4.0) <= DaDb * DaDb);

                                if (h_overlaps[this->m_overlap_idx(type_a, typ_i)])
                                    {
                                    #ifdef ENABLE_TBB
                                    thread_counters.local().overlap_checks++;
                                    #else
                                    counters.overlap_checks++;
                                    #endif

                                    unsigned int err = 0;
                                    if (circumsphere_overlap &&
                                        test_overlap(r_i_test, shape, shape_test_a, err))
                                        {
                                        overlap_i_a = true;
                                        }
                                    if (err)
                                    #ifdef ENABLE_TBB
                                        thread_counters.local().overlap_err_count++;
                                    #else
                                        counters.overlap_err_count++;
                                    #endif
                                    }
                                }

                            if (type_a == type_b)
                                {
                                overlap_i_b = overlap_i_a;
                                }
                            else
                                {
                                const Shape& shape = new_config ? shape_i : shape_old;

                                OverlapReal rsq = (OverlapReal) dot(r_i_test,r_i_test);
                                OverlapReal DaDb = shape_test_b.getCircumsphereDiameter() + shape.getCircumsphereDiameter();
                                bool circumsphere_overlap = (rsq*OverlapReal(4.0) <= DaDb * DaDb);

                                if (h_overlaps[this->m_overlap_idx(type_b, typ_i)])
                                    {
                                    #ifdef ENABLE_TBB
                                    thread_counters.local().overlap_checks++;
                                    #else
                                    counters.overlap_checks++;
                                    #endif

                                    unsigned int err = 0;
                                    if (circumsphere_overlap &&
                                        test_overlap(r_i_test, shape, shape_test_b, err))
                                        {
                                        overlap_i_b = true;
                                        }
                                    if (err)
                                    #ifdef ENABLE_TBB
                                        thread_counters.local().overlap_err_count++;
                                    #else
                                        counters.overlap_err_count++;
                                    #endif
                                    }
                                }

                            // does particle i overlap in the other configuration?
                            bool overlap_i_other_a = false;
                            bool overlap_i_other_b = false;

                            vec3<Scalar> r_i_test_other = pos_test - (!new_config ? pos_i : pos_i_old);
                                {
                                const Shape& shape = !new_config ? shape_i : shape_old;

                                OverlapReal rsq = (OverlapReal) dot(r_i_test_other,r_i_test_other);
                                OverlapReal DaDb = shape_test_a.getCircumsphereDiameter() + shape.getCircumsphereDiameter();
                                bool circumsphere_overlap = (rsq*OverlapReal(4.0) <= DaDb * DaDb);

                                if (h_overlaps[this->m_overlap_idx(type_a, typ_i)])
                                    {
                                    #ifdef ENABLE_TBB
                                    thread_counters.local().overlap_checks++;
                                    #else
                                    counters.overlap_checks++;
                                    #endif

                                    unsigned int err = 0;
                                    if (circumsphere_overlap &&
                                        test_overlap(r_i_test_other, shape, shape_test_a, err))
                                        {
                                        overlap_i_other_a = true;
                                        }
                                    if (err)
                                    #ifdef ENABLE_TBB
                                        thread_counters.local().overlap_err_count++;
                                    #else
                                        counters.overlap_err_count++;
                                    #endif
                                    }
                                }

                            if (type_a == type_b)
                                {
                                overlap_i_other_b = overlap_i_other_a;
                                }
                            else
                                {
                                const Shape& shape = !new_config ? shape_i : shape_old;

                                OverlapReal rsq = (OverlapReal) dot(r_i_test_other,r_i_test_other);
                                OverlapReal DaDb = shape_test_b.getCircumsphereDiameter() + shape.getCircumsphereDiameter();
                                bool circumsphere_overlap = (rsq*OverlapReal(4.0) <= DaDb * DaDb);

                                if (h_overlaps[this->m_overlap_idx(type_b, typ_i)])
                                    {
                                    #ifdef ENABLE_TBB
                                    thread_counters.local().overlap_checks++;
                                    #else
                                    counters.overlap_checks++;
                                    #endif

                                    unsigned int err = 0;
                                    if (circumsphere_overlap &&
                                        test_overlap(r_i_test_other, shape, shape_test_b, err))
                                        {
                                        overlap_i_other_b = true;
                                        }
                                    if (err)
                                    #ifdef ENABLE_TBB
                                        thread_counters.local().overlap_err_count++;
                                    #else
                                        counters.overlap_err_count++;
                                    #endif
                                    }
                                }
                            unsigned int tag_i = h_tag[i];
                            unsigned int tag_k = new_config ? tag_j_new[k] : tag_j_old[k];
                            unsigned int n_overlap = 0;

                            for (unsigned int m = 0; m < n_intersect; ++m)
                                {
                                unsigned int type_m = new_config ? type_j_new[m] : type_j_old[m];
                                Shape shape_m(new_config ? orientation_j_new[m] : orientation_j_old[m],
                                    this->m_params[type_m]);
                                vec3<Scalar> r_m_test = vec3<Scalar>(pos_test) - (new_config ? pos_j_new[m] : pos_j_old[m]);

                                #ifdef ENABLE_TBB
                                thread_counters.local().overlap_checks++;
                                #else
                                counters.overlap_checks++;
                                #endif

                                unsigned int err = 0;

                                // check circumsphere overlap
                                OverlapReal rsq = (OverlapReal) dot(r_m_test,r_m_test);
                                OverlapReal DaDb = shape_test_a.getCircumsphereDiameter() + shape_m.getCircumsphereDiameter();
                                bool circumsphere_overlap = (rsq*OverlapReal(4.0) <= DaDb * DaDb);

                                bool overlap_m_a = h_overlaps[this->m_overlap_idx(type_a,type_m)]
                                    && circumsphere_overlap
                                    && test_overlap(r_m_test, shape_m, shape_test_a, err);

                                bool overlap_m_b;
                                if (type_a == type_b)
                                    {
                                    overlap_m_b = overlap_m_a;
                                    }
                                else
                                    {
                                    DaDb = shape_test_b.getCircumsphereDiameter() + shape_m.getCircumsphereDiameter();
                                    circumsphere_overlap = (rsq*OverlapReal(4.0) <= DaDb * DaDb);

                                    overlap_m_b = h_overlaps[this->m_overlap_idx(type_b,type_m)]
                                        && circumsphere_overlap
                                        && test_overlap(r_m_test, shape_m, shape_test_b, err);
                                    }

                                // non-additive depletants
                                if ((overlap_m_a && overlap_k_b) || (overlap_m_b && overlap_k_a))
                                    {
                                    unsigned int tag_m = new_config ? tag_j_new[m] : tag_j_old[m];
                                    if (tag_m > tag_k) // also excludes self-overlap, doesn't work in small boxes
                                        {
                                        n_overlap++;
                                        break;
                                        }
                                    }

                                if (err)
                                #ifdef ENABLE_TBB
                                    thread_counters.local().overlap_err_count++;
                                #else
                                    counters.overlap_err_count++;
                                #endif
                                }

                            bool overlap_ik = ((overlap_k_a && overlap_i_b) || (overlap_k_b && overlap_i_a)) && (tag_i > tag_k);
                            bool overlap_ik_other = ((overlap_k_a && overlap_i_other_b) || (overlap_k_b && overlap_i_other_a))
                                && (tag_i > tag_k);

                            // indicator function for MC integration
                            unsigned int chi = 0;

                            if (!overlap_ik_other && overlap_ik && !n_overlap)
                                chi = 1;

                            Scalar betaF = log(1.0+(Scalar)chi/(Scalar)ntrial);

                            if ((repulsive && new_config) || (!repulsive && !new_config))
                                {
                                #ifdef ENABLE_TBB
                                thread_ln_denominator.local()[i_trial] += betaF;
                                #else
                                ln_denominator[i_trial] += betaF;
                                #endif
                                }
                            else
                                {
                                #ifdef ENABLE_TBB
                                thread_ln_numerator.local()[i_trial] += betaF;
                                #else
                                ln_numerator[i_trial] += betaF;
                                #endif
                                }
                            } // end loop over depletants
                            #ifdef ENABLE_TBB
                            });
                            #endif
                        } // end loop over intersections
                        #ifdef ENABLE_TBB
                        });
                        #endif
                    } // end loop over i_trial
                    #ifdef ENABLE_TBB
                    });
                    #endif
                } // end loop over configurations
            #ifdef ENABLE_TBB
                });
            #endif

            #ifdef ENABLE_TBB
            for (auto ln_denom_thread : thread_ln_denominator)
                {
                for (unsigned int itrial = 0; itrial < ntrial; itrial++)
                    ln_denominator[itrial] += ln_denom_thread[itrial];
                }
            #endif
            for (auto term_itrial : ln_denominator)
                ln_denominator_tot += term_itrial;

            #ifdef ENABLE_TBB
            for (auto ln_num_thread : thread_ln_numerator)
                {
                for (unsigned int itrial = 0; itrial < ntrial; itrial++)
                    ln_numerator[itrial] += ln_num_thread[itrial];
                }
            #endif
            for (auto term_itrial : ln_numerator)
                ln_numerator_tot += term_itrial;
            } // end loop over type_b
        } // end loop over type_a

    #ifdef ENABLE_TBB
    } catch (bool b) { }
    #endif

    Scalar u = hoomd::UniformDistribution<Scalar>()(rng_depletants);
    bool accept = u <= exp(ln_numerator_tot-ln_denominator_tot);

    #ifdef ENABLE_TBB
    // reduce counters
    for (auto i = thread_counters.begin(); i != thread_counters.end(); ++i)
        {
        counters = counters + *i;
        }

    for (unsigned int i = 0; i < m_depletant_idx.getNumElements(); ++i)
        for (auto it = thread_implicit_counters[i].begin(); it != thread_implicit_counters[i].end(); ++it)
            {
            implicit_counters[i] = implicit_counters[i] + *it;
            }
    #endif

    return accept;
    }

template<class Shape>
bool IntegratorHPMCMono<Shape>::attemptBoxResize(uint64_t timestep, const BoxDim& new_box)
    {
    // call parent class method
    bool result = IntegratorHPMC::attemptBoxResize(timestep, new_box);

    if (result)
        {
        for (unsigned int type_a = 0; type_a < this->m_pdata->getNTypes(); ++type_a)
            {
            for (unsigned int type_b = 0; type_b < this->m_pdata->getNTypes(); ++type_b)
                {
                if (getDepletantFugacity(type_a,type_b) != 0.0)
                    throw std::runtime_error("Implicit depletants not supported with NPT ensemble\n");
                }
            }
        }

    return result;
    }

//! Export the IntegratorHPMCMono class to python
/*! \param name Name of the class in the exported python module
    \tparam Shape An instantiation of IntegratorHPMCMono<Shape> will be exported
*/
template < class Shape > void export_IntegratorHPMCMono(pybind11::module& m, const std::string& name)
    {
    pybind11::class_< IntegratorHPMCMono<Shape>, IntegratorHPMC, std::shared_ptr< IntegratorHPMCMono<Shape> > >(m, name.c_str())
          .def(pybind11::init< std::shared_ptr<SystemDefinition> >())
          .def("setParam", &IntegratorHPMCMono<Shape>::setParam)
          .def("setInteractionMatrix", &IntegratorHPMCMono<Shape>::setInteractionMatrix)
          .def("getInteractionMatrix", &IntegratorHPMCMono<Shape>::getInteractionMatrixPy)
          .def("setExternalField", &IntegratorHPMCMono<Shape>::setExternalField)
          .def("setPatchEnergy", &IntegratorHPMCMono<Shape>::setPatchEnergy)
          .def("mapOverlaps", &IntegratorHPMCMono<Shape>::mapOverlaps)
          .def("mapEnergies", &IntegratorHPMCMono<Shape>::PyMapEnergies)
          .def("connectGSDStateSignal", &IntegratorHPMCMono<Shape>::connectGSDStateSignal)
          .def("connectGSDShapeSpec", &IntegratorHPMCMono<Shape>::connectGSDShapeSpec)
          .def("restoreStateGSD", &IntegratorHPMCMono<Shape>::restoreStateGSD)
          .def("py_test_overlap", &IntegratorHPMCMono<Shape>::py_test_overlap)
          .def("getImplicitCounters", &IntegratorHPMCMono<Shape>::getImplicitCounters)
          .def("getDepletantNtrial", &IntegratorHPMCMono<Shape>::getNtrialPy)
          .def("setDepletantNtrial", &IntegratorHPMCMono<Shape>::setNtrialPy)
          .def("setDepletantFugacity", &IntegratorHPMCMono<Shape>::setDepletantFugacityPy)
          .def("getDepletantFugacity", &IntegratorHPMCMono<Shape>::getDepletantFugacityPy)
          .def("getTypeShapesPy", &IntegratorHPMCMono<Shape>::getTypeShapesPy)
          .def("getShape", &IntegratorHPMCMono<Shape>::getShape)
          .def("setShape", &IntegratorHPMCMono<Shape>::setShape)
          ;
    }

//! Export the counters for depletants
inline void export_hpmc_implicit_counters(pybind11::module& m)
    {
    pybind11::class_< hpmc_implicit_counters_t >(m, "hpmc_implicit_counters_t")
    .def_readwrite("insert_count", &hpmc_implicit_counters_t::insert_count)
    .def_readwrite("insert_accept_count", &hpmc_implicit_counters_t::insert_accept_count)
    .def_readwrite("insert_accept_count_sq", &hpmc_implicit_counters_t::insert_accept_count_sq)
    ;
    }

} // end namespace hpmc

#endif // _INTEGRATOR_HPMC_MONO_H_<|MERGE_RESOLUTION|>--- conflicted
+++ resolved
@@ -925,30 +925,10 @@
         }
 
     // Combine the three seeds to generate RNG for poisson distribution
-<<<<<<< HEAD
-    hoomd::RandomGenerator rng_depletants(
-        hoomd::RNGIdentifier::HPMCDepletants,
-        this->m_seed+this->m_exec_conf->getRank(),
-        timestep);
-=======
-    #ifndef ENABLE_TBB
     hoomd::RandomGenerator rng_depletants(hoomd::Seed(hoomd::RNGIdentifier::HPMCDepletants,
                                                       timestep,
                                                       this->m_sysdef->getSeed()),
                                           hoomd::Counter(this->m_exec_conf->getRank()));
-    #else
-    // create one RNG per thread
-    tbb::enumerable_thread_specific< hoomd::RandomGenerator > rng_depletants_parallel([=]
-        {
-        std::hash<std::thread::id> hash;
-        return hoomd::RandomGenerator(hoomd::Seed(hoomd::RNGIdentifier::HPMCDepletants,
-                                                  timestep,
-                                                  this->m_sysdef->getSeed()),
-                                      hoomd::Counter(this->m_exec_conf->getRank(),
-                                                     static_cast<uint32_t>(hash(std::this_thread::get_id()))));
-        });
-    #endif
->>>>>>> 93356aa6
 
     if (this->m_prof) this->m_prof->push(this->m_exec_conf, "HPMC update");
 
