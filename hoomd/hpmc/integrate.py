# Copyright (c) 2009-2019 The Regents of the University of Michigan
# This file is part of the HOOMD-blue project, released under the BSD 3-Clause
# License.

from hoomd import _hoomd
from hoomd.parameterdicts import TypeParameterDict
from hoomd.parameterdicts import ParameterDict
from hoomd.typeparam import TypeParameter
from hoomd.hpmc import _hpmc
from hoomd.integrate import _BaseIntegrator
from hoomd.logger import Loggable
import hoomd
import json


# Helper method to inform about implicit depletants citation
# TODO: figure out where to call this
def cite_depletants():
    _citation = hoomd.cite.article(cite_key='glaser2015',
                                   author=['J Glaser', 'A S Karas', 'S C Glotzer'],
                                   title='A parallel algorithm for implicit depletant simulations',
                                   journal='The Journal of Chemical Physics',
                                   volume=143,
                                   pages='184110',
                                   year='2015',
                                   doi='10.1063/1.4935175',
                                   feature='implicit depletants')
    hoomd.cite._ensure_global_bib().add(_citation)


class _HPMCIntegrator(_BaseIntegrator):
    R""" Base class HPMC integrator.

    :py:class:`_HPMCIntegrator` is the base class for all HPMC integrators. It
    provides common interface elements.  Users should not instantiate this class
    directly. Methods documented here are available to all hpmc integrators.

    .. rubric:: State data

    HPMC integrators can save and restore the following state information to gsd
    files:

        * Maximum trial move displacement *d*
        * Maximum trial rotation move *a*
        * Shape parameters for all types.

    State data are *not* written by default. You must explicitly request that
    state data for an mc integrator is written to a gsd file (see
    :py:meth:`hoomd.dump.GSD.dump_state`).

    .. code::

        mc = hoomd.hpmc.shape(...)
        gsd = hoomd.dump.gsd(...)
        gsd.dump_state(mc)

    State data are *not* restored by default. You must explicitly request that
    state data be restored when initializing the integrator.

    .. code::

        init.read_gsd(...)
        mc = hoomd.hpmc.shape(..., restore_state=True)

    See the *State data* section of the `HOOMD GSD schema
    <http://gsd.readthedocs.io/en/latest/schema-hoomd.html>`_ for details on GSD
    data chunk names and how the data are stored.
    """

    _cpp_cls = None

    def __init__(self, seed, d, a, move_ratio, nselect, deterministic):
        super().__init__()

        # Set base parameter dict for hpmc integrators
        self._param_dict = ParameterDict(dict(seed=int, move_ratio=float,
                                         nselect=int, deterministic=bool)
                                         )
        self._param_dict.update(dict(seed=int(seed),
                                     move_ratio=float(move_ratio),
                                     nselect=int(nselect),
                                     deterministic=bool(deterministic))
                                )

        # Set standard typeparameters for hpmc integrators
        typeparam_d = TypeParameter('d', type_kind='particle_types',
                                    param_dict=TypeParameterDict(float(d),
                                                                 len_keys=1)
                                    )
        typeparam_a = TypeParameter('a', type_kind='particle_types',
                                    param_dict=TypeParameterDict(float(a),
                                                                 len_keys=1)
                                    )

        typeparam_fugacity = TypeParameter('depletant_fugacity',
                                           type_kind='particle_types',
                                           param_dict=TypeParameterDict(
                                               0., len_keys=1)
                                           )

        typeparam_inter_matrix = TypeParameter('interaction_matrix',
                                               type_kind='particle_types',
                                               param_dict=TypeParameterDict(
                                                   True, len_keys=2)
                                               )

        self._extend_typeparam([typeparam_d, typeparam_a,
                                typeparam_fugacity, typeparam_inter_matrix])

    def attach(self, simulation):
        '''initialize the reflected c++ class'''
        sys_def = simulation.state._cpp_sys_def
        if simulation.device.mode == 'GPU':
            cl_c = _hoomd.CellListGPU(sys_def)
            self._cpp_obj = getattr(_hpmc,
                                    self._cpp_cls + 'GPU')(sys_def,
                                                           cl_c, self.seed)
        else:
            self._cpp_obj = getattr(_hpmc,
                                    self._cpp_cls)(sys_def, self.seed)
            cl_c = None

        # set the non type specfic parameters
        self._apply_param_dict()

        # Deal with type specific properties
        self._apply_typeparam_dict(self._cpp_obj, simulation)

        return [cl_c] if cl_c is not None else None

    # Set the external field
    def set_external(self, ext):
        self._cpp_obj.setExternalField(ext.cpp_compute)

    # Set the patch
    def set_PatchEnergyEvaluator(self, patch):
        self._cpp_obj.setPatchEnergy(patch.cpp_evaluator)

    # TODO need to validate somewhere that quaternions are normalized

    @property
    def type_shapes(self):
        """Get all the types of shapes in the current simulation.

        Since this behaves differently for different types of shapes, the
        default behavior just raises an exception. Subclasses can override this
        to properly return.
        """
        raise NotImplementedError(
            "You are using a shape type that is not implemented! "
            "If you want it, please modify the "
            "hoomd.hpmc.integrate._HPMCIntegrator.get_type_shapes function.")

    def _return_type_shapes(self):
        if not self.is_attached:
            return None
        type_shapes = self._cpp_obj.getTypeShapesPy()
        ret = [json.loads(json_string) for json_string in type_shapes]
        return ret

    @Loggable.log(flag='multi')
    def map_overlaps(self):
        R""" Build an overlap map of the system

        Returns:
            List of tuples. True/false value of the i,j entry indicates
            overlap/non-overlap of the ith and jth particles (by tag)

        Note:
            :py:meth:`map_overlaps` does not support MPI parallel simulations.

        Example:
            mc = hpmc.integrate.shape(...)
            mc.shape_param.set(...)
            overlap_map = np.asarray(mc.map_overlaps())
        """

        if not self.is_attached:
            return None
        return self._cpp_obj.mapOverlaps()

    @Loggable.log
    def overlaps(self):
        R""" Count the number of overlaps.

        Returns:
            The number of overlaps in the current system configuration

        Example::

            mc = hpmc.integrate.Shape(..)
            mc.shape['A'] = dict(....)
            run(100)
            num_overlaps = mc.overlaps
        """
        if not self.is_attached:
            return None
        self._cpp_obj.communicate(True)
        return self._cpp_obj.countOverlaps(False)

    def test_overlap(self, type_i, type_j, rij, qi, qj, use_images=True,
                     exclude_self=False):
        R""" Test overlap between two particles.

        Args:
            type_i (str): Type of first particle
            type_j (str): Type of second particle
            rij (tuple): Separation vector **rj**-**ri** between the particle
              centers
            qi (tuple): Orientation quaternion of first particle
            qj (tuple): Orientation quaternion of second particle
            use_images (bool): If True, check for overlap between the periodic
              images of the particles by adding
              the image vector to the separation vector
            exclude_self (bool): If both **use_images** and **exclude_self** are
              true, exclude the primary image

        For two-dimensional shapes, pass the third dimension of **rij** as zero.

        Returns:
            True if the particles overlap.
        """
        self.update_forces()

        ti = hoomd.context.current.system_definition.getParticleData().getTypeByName(type_i)
        tj = hoomd.context.current.system_definition.getParticleData().getTypeByName(type_j)

        rij = hoomd.util.listify(rij)
        qi = hoomd.util.listify(qi)
        qj = hoomd.util.listify(qj)
        return self._cpp_obj.py_test_overlap(ti, tj, rij, qi, qj, use_images, exclude_self)

    @Loggable.log(flag='multi')
    def translate_moves(self):
        R""" Get the number of accepted and rejected translate moves.

        Returns:
            The number of accepted and rejected translate moves during the last
            :py:func:`hoomd.run()`.

        Example::

            mc = hpmc.integrate.Shape(..)
            mc.shape['A'] = dict(....)
            run(100)
            t_accept = mc.translate_acceptance

        """
        return self._cpp_obj.getCounters(1).translate

    @Loggable.log(flag='multi')
    def rotate_moves(self):
        R""" Get the number of accepted and reject rotation moves

        Returns:
            The number of accepted and rejected rotate moves during the last
            :py:func:`hoomd.run()`.

        Example::

            mc = hpmc.integrate.shape(..);
            mc.shape_param.set(....);
            run(100)
            t_accept = mc.get_rotate_acceptance();

        """
        return self._cpp_obj.getCounters(1).rotate

    @Loggable.log
    def mps(self):
        R""" Get the number of trial moves per second.

        Returns:
            The number of trial moves per second performed during the last
              :py:func:`hoomd.run()`.

        """
        return self._cpp_obj.getMPS()

    @property
    def counters(self):
        R""" Get all trial move counters.

        Returns:
            counter object which has ``translate``, ``rotate``,
            ``ovelap_checks``, and ``overlap_errors`` attributes. The attributes
            ``translate`` and ``rotate`` are tuples of the accepted and rejected
            respective trial move while ``overlap_checks`` and
            ``overlap_errors`` are integers.
        """
        return self._cpp_obj.getCounters(1)


class Sphere(_HPMCIntegrator):
    R""" HPMC integration for spheres (2D/3D).

    Args:
        seed (int): Random number seed
        d (float): Maximum move displacement, Scalar to set for all types, or a
          dict containing {type:size} to set by type.
        a (float): Maximum rotation move to set for all types, or a dict
          containing {type:size} to set by type.
        move_ratio (float, only used with **orientable=True**): Ratio of
          translation moves to rotation moves. (added in version 2.3)
        nselect (int): The number of trial moves to perform in each cell.
        deterministic (bool): Make HPMC integration deterministic on the GPU

    Hard particle Monte Carlo integration method for spheres.

    Sphere parameters:

    * *diameter* (**required**) - diameter of the sphere (distance units)
    * *orientable* (**default: False**) - set to True for spheres with
      orientation (added in version 2.3)
    * *ignore_statistics* (**default: False**) - set to True to disable ignore
      for statistics tracking
    * *len_keys* (**default: 1**) -

    Examples::

        mc = hpmc.integrate.sphere(seed=415236, d=0.3)
        mc.shape_param.set('A', diameter=1.0)
        mc.shape_param.set('B', diameter=2.0)
        mc.shape_param.set('C', diameter=1.0, orientable=True)
        print('diameter = ', mc.shape_param['A'].diameter)

    Depletants Example::

        mc = hpmc.integrate.sphere(seed=415236, d=0.3, a=0.4)
        mc.set_param(nselect=8)
        mc.shape_param.set('A', diameter=1.0)
        mc.shape_param.set('B', diameter=.1)
        mc.set_fugacity('B',fugacity=3.0)
    """
    _cpp_cls = 'IntegratorHPMCMonoSphere'

    def __init__(self, seed, d=0.1, a=0.1, move_ratio=0.5,
                 nselect=4, deterministic=False):

        # initialize base class
        super().__init__(seed, d, a, move_ratio, nselect, deterministic)

        typeparam_shape = TypeParameter('shape', type_kind='particle_types',
                                        param_dict=TypeParameterDict(
                                            diameter=float,
                                            ignore_statistics=False,
                                            orientable=False,
                                            len_keys=1)
                                        )
        self._add_typeparam(typeparam_shape)

    @Loggable.log(flag='multi')
    def type_shapes(self):
        """Get all the types of shapes in the current simulation.

        Examples:
            The types will be 'Sphere' regardless of dimensionality.

            >>> mc.type_shapes
            [{'type': 'Sphere', 'diameter': 1},
              {'type': 'Sphere', 'diameter': 2}]

        Returns:
            A list of dictionaries, one for each particle type in the system.
        """
        return super()._return_type_shapes()


<<<<<<< HEAD
class ConvexPolygon(HPMCIntegrator):
=======
class convex_polygon(_HPMCIntegrator):
>>>>>>> f9e7524d
    R""" HPMC integration for convex polygons (2D).

    Args:
        seed (int): Random number seed
        d (float): Maximum move displacement, Scalar to set for all types, or a
          dict containing {type:size} to set by type.
        a (float): Maximum rotation move, Scalar to set for all types, or a dict
          containing {type:size} to set by type.
        move_ratio (float): Ratio of translation moves to rotation moves.
        nselect (int): The number of trial moves to perform in each cell.
<<<<<<< HEAD
        deterministic (bool): Make HPMC integration deterministic on the GPU
=======
        restore_state(bool): Restore internal state from initialization file when True. See :py:class:`_HPMCIntegrator`
                             for a description of what state data restored. (added in version 2.2)
>>>>>>> f9e7524d

    Note:
        For concave polygons, use :py:class:`SimplePolygon`.

    Convex polygon parameters:

    * *vertices* (**required**) - vertices of the polygon as is a list of (x,y)
      tuples of numbers (distance units)

        * Vertices **MUST** be specified in a *counter-clockwise* order.
        * The origin **MUST** be contained within the vertices.
        * Points inside the polygon **MUST NOT** be included.
        * The origin centered circle that encloses all vertices should be of
          minimal size for optimal performance (e.g. don't put the origin right
          next to an edge).

    * *ignore_statistics* (**default: False**) - set to True to disable ignore
      for statistics tracking
    * *sweep_radius* (**default: 0**) - the radius of the sphere swept around
      the edges of the polygon (distance units). Set a non-zero sweep_radius
      to create a spheropolygon
    * *len_keys* (**default: 1**) -

    Warning:
        HPMC does not check that all requirements are met. Undefined behavior
        will result if they are violated.

    Examples::

        mc = hpmc.integrate.ConvexPolygon(seed=415236, d=0.3, a=0.4)
        mc.shape_param.set('A', vertices=[(-0.5, -0.5),
                                          (0.5, -0.5),
                                          (0.5, 0.5),
                                          (-0.5, 0.5)]);
        print('vertices = ', mc.shape_param['A'].vertices)

    """
<<<<<<< HEAD
    _cpp_cls = 'IntegratorHPMCMonoConvexPolygon'
=======
    def __init__(self, seed, d=0.1, a=0.1, move_ratio=0.5, nselect=4, restore_state=False):

        # initialize base class
        _HPMCIntegrator.__init__(self)
>>>>>>> f9e7524d

    def __init__(self, seed, d=0.1, a=0.1, move_ratio=0.5,
                 nselect=4, deterministic=False):

        # initialize base class
        super().__init__(seed, d, a, move_ratio, nselect, deterministic)

        typeparam_shape = TypeParameter('shape', type_kind='particle_types',
                                        param_dict=TypeParameterDict(
                                            vertices=RequiredArg,
                                            ignore_statistics=False,
                                            sweep_radius=0,
                                            len_keys=1)
                                        )

        self._add_typeparam(typeparam_shape)

    @Loggable.log(flag='multi')
    def type_shapes(self):
        """Get all the types of shapes in the current simulation.

        Example:
            >>> mc.type_shapes()
            [{'type': 'Polygon', 'rounding_radius': 0,
              'vertices': [[-0.5, -0.5], [0.5, -0.5], [0.5, 0.5], [-0.5, 0.5]]}]

        Returns:
            A list of dictionaries, one for each particle type in the system.
        """
        return super(ConvexPolygon, self)._return_type_shapes()


<<<<<<< HEAD
class ConvexSpheropolygon(HPMCIntegrator):
=======
class convex_spheropolygon(_HPMCIntegrator):
>>>>>>> f9e7524d
    R""" HPMC integration for convex spheropolygons (2D).

    Args:
        seed (int): Random number seed.
        d (float): Maximum move displacement, Scalar to set for all types, or a
          dict containing {type:size} to set by type.
        a (float): Maximum rotation move, Scalar to set for all types, or a dict
          containing {type:size} to set by type.
        move_ratio (float): Ratio of translation moves to rotation moves.
        nselect (int): The number of trial moves to perform in each cell.
<<<<<<< HEAD
        deterministic (bool): Make HPMC integration deterministic on the GPU
=======
        restore_state(bool): Restore internal state from initialization file when True. See :py:class:`_HPMCIntegrator`
                             for a description of what state data restored. (added in version 2.2)
>>>>>>> f9e7524d

    Spheropolygon parameters:

    * *vertices* (**required**) - vertices of the polygon as is a list of (x,y)
      tuples of numbers (distance units)

        * The origin **MUST** be contained within the shape.
        * The origin centered circle that encloses all vertices should be of
          minimal size for optimal performance (e.g. don't put the origin right
          next to an edge).

    * *sweep_radius* (**default: 0.0**) - the radius of the sphere swept around
      the edges of the polygon (distance units) - **optional**
    * *ignore_statistics* (**default: False**) - set to True to disable ignore
      for statistics tracking
    * *len_keys* (**default: 1**) -

    Useful cases:

     * A 1-vertex spheropolygon is a disk.
     * A 2-vertex spheropolygon is a spherocylinder.

    Warning:
        HPMC does not check that all requirements are met. Undefined behavior
        will result if they are violated.

    Examples::

        mc = hpmc.integrate.ConvexSpheropolygon(seed=415236, d=0.3, a=0.4)
        mc.shape_param.set('A',
                           vertices=[(-0.5, -0.5),
                                     (0.5, -0.5),
                                     (0.5, 0.5),
                                     (-0.5, 0.5)],
                           sweep_radius=0.1,
                           ignore_statistics=False);
        mc.shape_param.set('A',
                           vertices=[(0,0)],
                           sweep_radius=0.5,
                           ignore_statistics=True);
        print('vertices = ', mc.shape_param['A'].vertices)

    """
<<<<<<< HEAD
    _cpp_cls = 'IntegratorHPMCMonoSpheropolygon'
=======
    def __init__(self, seed, d=0.1, a=0.1, move_ratio=0.5, nselect=4, restore_state=False):

        # initialize base class
        _HPMCIntegrator.__init__(self)
>>>>>>> f9e7524d

    def __init__(self, seed, d=0.1, a=0.1, move_ratio=0.5,
                 nselect=4, deterministic=False):

        # initialize base class
        super().__init__(seed, d, a, move_ratio, nselect, deterministic)

        typeparam_shape = TypeParameter('shape', type_kind='particle_types',
                                        param_dict=TypeParameterDict(
                                            vertices=RequiredArg,
                                            sweep_radius=RequiredArg,
                                            ignore_statistics=False,
                                            len_keys=1)
                                        )

        self._add_typeparam(typeparam_shape)

    @Loggable.log(flag='multi')
    def type_shapes(self):
        """Get all the types of shapes in the current simulation.

        Example:
            >>> mc.type_shapes()
            [{'type': 'Polygon', 'rounding_radius': 0.1,
              'vertices': [[-0.5, -0.5], [0.5, -0.5], [0.5, 0.5], [-0.5, 0.5]]}]

        Returns:
            A list of dictionaries, one for each particle type in the system.
        """
        return super(ConvexSpheropolygon, self)._return_type_shapes()


<<<<<<< HEAD
class SimplePolygon(HPMCIntegrator):
=======
class simple_polygon(_HPMCIntegrator):
>>>>>>> f9e7524d
    R""" HPMC integration for simple polygons (2D).

    Args:
        seed (int): Random number seed.
        d (float): Maximum move displacement, Scalar to set for all types, or a
          dict containing {type:size} to set by type.
        a (float): Maximum rotation move, Scalar to set for all types, or a dict
          containing {type:size} to set by type.
        move_ratio (float): Ratio of translation moves to rotation moves.
        nselect (int): The number of trial moves to perform in each cell.
<<<<<<< HEAD
        deterministic (bool): Make HPMC integration deterministic on the GPU
=======
        restore_state(bool): Restore internal state from initialization file when True. See :py:class:`_HPMCIntegrator`
                             for a description of what state data restored. (added in version 2.2)
>>>>>>> f9e7524d

    Note:
        For simple polygons that are not concave, use :py:class:`ConvexPolygon`,
        it will execute much faster than :py:class:`SimplePolygon`.

    Simple polygon parameters:

    * *vertices* (**required**) - vertices of the polygon as is a list of (x,y)
      tuples of numbers (distance units)

        * Vertices **MUST** be specified in a *counter-clockwise* order.
        * The polygon may be concave, but edges must not cross.
        * The origin doesn't necessarily need to be inside the shape.
        * The origin centered circle that encloses all vertices should be of
          minimal size for optimal performance.

    * *ignore_statistics* (**default: False**) - set to True to disable ignore
      for statistics tracking.
    * *sweep_radius* (**default: 0**) - the radius of the sphere swept around
      the edges of the polygon (distance units). Set a non-zero sweep_radius
      to create a spheropolygon.
    * *len_keys* (**default: 1**) -

    Warning:
        HPMC does not check that all requirements are met. Undefined behavior
        will result if they are violated.

    Examples::

        mc = hpmc.integrate.SimplePolygon(seed=415236, d=0.3, a=0.4)
        mc.shape_param.set('A', vertices=[(0, 0.5),
                                          (-0.5, -0.5),
                                          (0, 0),
                                          (0.5, -0.5)]);
        print('vertices = ', mc.shape_param['A'].vertices)

    """

<<<<<<< HEAD
    _cpp_cls = 'IntegratorHPMCMonoSimplePolygon'
=======
        # initialize base class
        _HPMCIntegrator.__init__(self)
>>>>>>> f9e7524d

    def __init__(self, seed, d=0.1, a=0.1, move_ratio=0.5,
                 nselect=4, deterministic=False):

        # initialize base class
        super().__init__(seed, d, a, move_ratio, nselect, deterministic)

        typeparam_shape = TypeParameter('shape', type_kind='particle_types',
                                        param_dict=TypeParameterDict(
                                            vertices=RequiredArg,
                                            ignore_statistics=False,
                                            sweep_radius=0,
                                            len_keys=1)
                                        )

        self._add_typeparam(typeparam_shape)

    @Loggable.log(flag='multi')
    def type_shapes(self):
        """Get all the types of shapes in the current simulation.

        Example:
            >>> mc.type_shapes()
            [{'type': 'Polygon', 'rounding_radius': 0,
              'vertices': [[-0.5, -0.5], [0.5, -0.5], [0.5, 0.5], [-0.5, 0.5]]}]

        Returns:
            A list of dictionaries, one for each particle type in the system.
        """
        return super(SimplePolygon, self)._return_type_shapes()


<<<<<<< HEAD
class Polyhedron(HPMCIntegrator):
=======
class polyhedron(_HPMCIntegrator):
>>>>>>> f9e7524d
    R""" HPMC integration for general polyhedra (3D).

    This shape uses an internal OBB tree for fast collision queries.
    Depending on the number of constituent spheres in the tree, different
    values of the number of spheres per leaf node may yield different
    optimal performance. The capacity of leaf nodes is configurable.

    Only triangle meshes and spheres are supported. The mesh must be free of
    self-intersections.

    Args:
        seed (int): Random number seed.
        d (float): Maximum move displacement, Scalar to set for all types, or a
          dict containing {type:size} to set by type.
        a (float): Maximum rotation move, Scalar to set for all types, or a dict
          containing {type:size} to set by type.
        move_ratio (float): Ratio of translation moves to rotation moves.
        nselect (int): The number of trial moves to perform in each cell.
<<<<<<< HEAD
        deterministic (bool): Make HPMC integration deterministic on the GPU
=======
        restore_state(bool): Restore internal state from initialization file when True. See :py:class:`_HPMCIntegrator`
                             for a description of what state data restored. (added in version 2.2)
>>>>>>> f9e7524d

    Polyhedron parameters:

    * *vertices* (**required**) - vertices of the polyhedron as is a list of
      (x,y,z) tuples of numbers (distance units)

        * The origin **MUST** strictly be contained in the generally nonconvex
          volume defined by the vertices and faces
        * The (0,0,0) centered sphere that encloses all vertices should be of
          minimal size for optimal performance (e.g. don't translate the shape
          such that (0,0,0) right next to a face).

    * *faces* (**required**) - a list of vertex indices for every face

        * For visualization purposes, the faces **MUST** be defined with a
          counterclockwise winding order to produce an outward normal.

    * *sweep_radius* (**default: 0.0**) - rounding radius applied to polyhedron
    * *ignore_statistics* (**default: False**) - set to True to disable ignore
      for statistics tracking
    * *overlap* (**default: None for all particles**) - only check overlap
      between constituent particles for which *overlap [i] & overlap[j]* is !=0,
      where '&' is the bitwise AND operator.

    * *capacity* (**default: 4**) - set to the maximum number of particles per
      leaf node for better performance

        * .. versionadded:: 2.2

    * *origin* (**default: (0,0,0)**) - a point strictly inside the shape,
      needed for correctness of overlap checks

        * .. versionadded:: 2.2

    * *hull_only* (**default: True**) - if True, only consider intersections
      between hull polygons

        * .. versionadded:: 2.2

    * *len_keys* (**default: 1**) -

    Warning:
        HPMC does not check that all requirements are met. Undefined behavior
        will result if they are violated.

    Example::

        mc = hpmc.integrate.polyhedron(seed=415236, d=0.3, a=0.4)
        mc.shape_param.set('A', vertices=[(-0.5, -0.5, -0.5),
                                          (-0.5, -0.5, 0.5),
                                          (-0.5, 0.5, -0.5),
                                          (-0.5, 0.5, 0.5),
                                          (0.5, -0.5, -0.5),
                                          (0.5, -0.5, 0.5),
                                          (0.5, 0.5, -0.5),
                                          (0.5, 0.5, 0.5)],
        faces = [[0, 2, 6],
                 [6, 4, 0],
                 [5, 0, 4],
                 [5, 1, 0],
                 [5, 4, 6],
                 [5, 6, 7],
                 [3, 2, 0],
                 [3, 0, 1],
                 [3, 6, 2],
                 [3, 7, 6],
                 [3, 1, 5],
                 [3, 5, 7]]
        print('vertices = ', mc.shape_param['A'].vertices)
        print('faces = ', mc.shape_param['A'].faces)

    Depletants Example::

        mc = hpmc.integrate.polyhedron(seed=415236, d=0.3, a=0.4)
        mc.set_param(nselect=1)
        cube_verts = [(-0.5, -0.5, -0.5),
                      (-0.5, -0.5, 0.5),
                      (-0.5, 0.5, -0.5),
                      (-0.5, 0.5, 0.5),
                      (0.5, -0.5, -0.5),
                      (0.5, -0.5, 0.5),
                      (0.5, 0.5, -0.5),
                      (0.5, 0.5, 0.5)];
        cube_faces = [[0, 2, 6],
                      [6, 4, 0],
                      [5, 0, 4],
                      [5,1,0],
                      [5,4,6],
                      [5,6,7],
                      [3,2,0],
                      [3,0,1],
                      [3,6,2],
                      [3,7,6],
                      [3,1,5],
                      [3,5,7]]
        tetra_verts = [(0.5, 0.5, 0.5),
                       (0.5, -0.5, -0.5),
                       (-0.5, 0.5, -0.5),
                       (-0.5, -0.5, 0.5)];
        tetra_faces = [[0, 1, 2], [3, 0, 2], [3, 2, 1], [3,1,0]];
        mc.shape_param.set('A', vertices = cube_verts, faces = cube_faces);
        mc.shape_param.set('B', vertices = tetra_verts, faces = tetra_faces,
          origin = (0,0,0));
    """

<<<<<<< HEAD
    _cpp_cls = 'IntegratorHPMCMonoPolyhedron'
=======
        # initialize base class
        _HPMCIntegrator.__init__(self)
>>>>>>> f9e7524d

    def __init__(self, seed, d=0.1, a=0.1, move_ratio=0.5,
                 nselect=4, deterministic=False):

        # initialize base class
        super().__init__(seed, d, a, move_ratio, nselect, deterministic)

        typeparam_shape = TypeParameter('shape', type_kind='particle_types',
                                        param_dict=TypeParameterDict(
                                            vertices=RequiredArg,
                                            faces=RequiredArg,
                                            sweep_radius=0.0,
                                            capacity=4,
                                            origin=(0, 0, 0),
                                            hull_only=True,
                                            overlap=False,
                                            ignore_statistics=False,
                                            len_keys=1)
                                        )

        self._add_typeparam(typeparam_shape)

    @Loggable.log(flag='multi')
    def type_shapes(self):
        """Get all the types of shapes in the current simulation.

        Example:
            >>> mc.type_shapes()
            [{'type': 'Mesh', 'vertices': [[0.5, 0.5, 0.5], [0.5, -0.5, -0.5],
              [-0.5, 0.5, -0.5], [-0.5, -0.5, 0.5]],
              'indices': [[0, 1, 2], [0, 3, 1], [0, 2, 3], [1, 3, 2]]}]

        Returns:
            A list of dictionaries, one for each particle type in the system.
        """
        return super(Polyhedron, self)._return_type_shapes()


<<<<<<< HEAD
class ConvexPolyhedron(HPMCIntegrator):
=======
class convex_polyhedron(_HPMCIntegrator):
>>>>>>> f9e7524d
    R""" HPMC integration for convex polyhedra (3D).

    Args:
        seed (int): Random number seed.
        d (float): Maximum move displacement, Scalar to set for all types, or a
          dict containing {type:size} to set by type.
        a (float): Maximum rotation move, Scalar to set for all types, or a dict
          containing {type:size} to set by type.
        move_ratio (float): Ratio of translation moves to rotation moves.
<<<<<<< HEAD
        nselect (int): (Override the automatic choice for the number of trial
          moves to perform in each cell.
        deterministic (bool): Make HPMC integration deterministic on the GPU
=======
        nselect (int): (Override the automatic choice for the number of trial moves to perform in each cell.
        restore_state(bool): Restore internal state from initialization file when True. See :py:class:`_HPMCIntegrator`
                             for a description of what state data restored. (added in version 2.2)
>>>>>>> f9e7524d

    Convex polyhedron parameters:

    * *vertices* (**required**) - vertices of the polyhedron as is a list of
      (x,y,z) tuples of numbers (distance units)

        * The origin **MUST** be contained within the vertices.
        * The origin centered circle that encloses all vertices should be of
          minimal size for optimal performance (e.g.
          don't put the origin right next to a face).

    * *sweep_radius* (**default: 0**) - the radius of the sphere swept around
      the edges of the polyhedron (distance units). Set a non-zero sweep_radius
      to create a spheropolyhedron
    * *ignore_statistics* (**default: False**) - set to True to disable ignore
      for statistics tracking
    * *len_keys* (**default: 1**) -

    Warning:
        HPMC does not check that all requirements are met. Undefined behavior
        will result if they are violated.

    Example::

        mc = hpmc.integrate.ConvexPolyhedron(seed=415236, d=0.3, a=0.4)
        mc.shape_param.set('A', vertices=[(0.5, 0.5, 0.5),
                                          (0.5, -0.5, -0.5),
                                          (-0.5, 0.5, -0.5),
                                          (-0.5, -0.5, 0.5)]);
        print('vertices = ', mc.shape_param['A'].vertices)

    Depletants Example::

        mc = hpmc.integrate.ConvexPolyhedron(seed=415236, d=0.3, a=0.4)
        mc.set_param(nselect=1)
        mc.shape_param.set('A', vertices=[(0.5, 0.5, 0.5),
                                          (0.5, -0.5, -0.5),
                                          (-0.5, 0.5, -0.5),
                                          (-0.5, -0.5, 0.5)]);
        mc.shape_param.set('B', vertices=[(0.05, 0.05, 0.05),
                                          (0.05, -0.05, -0.05),
                                          (-0.05, 0.05, -0.05),
                                          (-0.05, -0.05, 0.05)]);
        mc.set_fugacity('B',fugacity=3.0)
    """
<<<<<<< HEAD
=======
    def __init__(self, seed, d=0.1, a=0.1, move_ratio=0.5, nselect=4, restore_state=False):

        # initialize base class
        _HPMCIntegrator.__init__(self)
>>>>>>> f9e7524d

    _cpp_cls = 'IntegratorHPMCMonoConvexPolyhedron'

    def __init__(self, seed, d=0.1, a=0.1, move_ratio=0.5,
                 nselect=4, deterministic=False):

        # initialize base class
        super().__init__(seed, d, a, move_ratio, nselect, deterministic)

        typeparam_shape = TypeParameter('shape', type_kind='particle_types',
                                        param_dict=TypeParameterDict(
                                            vertices=RequiredArg,
                                            sweep_radius=0.0,
                                            ignore_statistics=False,
                                            len_keys=1)
                                        )
        self._add_typeparam(typeparam_shape)

    @Loggable.log(flag='multi')
    def type_shapes(self):
        """Get all the types of shapes in the current simulation.

        Example:
            >>> mc.type_shapes()
            [{'type': 'ConvexPolyhedron', 'rounding_radius': 0,
              'vertices': [[0.5, 0.5, 0.5], [0.5, -0.5, -0.5],
                           [-0.5, 0.5, -0.5], [-0.5, -0.5, 0.5]]}]

        Returns:
            A list of dictionaries, one for each particle type in the system.
        """
        return super(ConvexPolyhedron, self)._return_type_shapes()


<<<<<<< HEAD
class FacetedEllipsoid(HPMCIntegrator):
=======
class faceted_ellipsoid(_HPMCIntegrator):
>>>>>>> f9e7524d
    R""" HPMC integration for faceted ellipsoids (3D).

    Args:
        seed (int): Random number seed.
        d (float): Maximum move displacement, Scalar to set for all types, or a
          dict containing {type:size} to set by type.
        a (float): Maximum rotation move, Scalar to set for all types, or a dict
          containing {type:size} to set by type.
        move_ratio (float): Ratio of translation moves to rotation moves.
        nselect (int): The number of trial moves to perform in each cell.
<<<<<<< HEAD
        deterministic (bool): Make HPMC integration deterministic on the GPU
=======
        restore_state(bool): Restore internal state from initialization file when True. See :py:class:`_HPMCIntegrator`
                             for a description of what state data restored. (added in version 2.2)
>>>>>>> f9e7524d

    A faceted ellipsoid is an ellipsoid intersected with a convex polyhedron
    defined through halfspaces. The equation defining each halfspace is given
    by:

    .. math::
        n_i\cdot r + b_i \le 0

    where :math:`n_i` is the face normal, and :math:`b_i` is  the offset.

    Warning:
        The origin must be chosen so as to lie **inside the shape**, or the
        overlap check will not work. This condition is not checked.

    Faceted ellipsoid parameters:

    * *normals* (**required**) - list of (x,y,z) tuples defining the facet
      normals (distance units)
    * *offsets* (**required**) - list of offsets (distance unit^2)
    * *a* (**required**) - first half axis of ellipsoid
    * *b* (**required**) - second half axis of ellipsoid
    * *c* (**required**) - third half axis of ellipsoid
    * *vertices* (**required**) - list of vertices for intersection polyhedron
    * *origin* (**required**) - origin vector
    * *ignore_statistics* (**default: False**) - set to True to disable ignore
      for statistics tracking
    * *len_keys* (**default: 1**) -

    Warning:
        Planes must not be coplanar.

    Note:
        The half-space intersection of the normals has to match the convex
        polyhedron defined by the vertices (if non-empty), currently the
        half-space intersection is **not** calculated automatically. For
        simple intersections with planes that do not intersect within the
        sphere, the vertices list can be left empty.

    Example::

        mc = hpmc.integrate.FacetedEllipsoid(seed=415236, d=0.3, a=0.4)

        # half-space intersection
        slab_normals = [(-1,0,0),(1,0,0),(0,-1,0),(0,1,0),(0,0,-1),(0,0,1)]
        slab_offsets = [-0.1,-1,-.5,-.5,-.5,-.5)

        # polyedron vertices
        slab_verts = [[-.1,-.5,-.5],
                      [-.1,-.5,.5],
                      [-.1,.5,.5],
                      [-.1,.5,-.5],
                      [1,-.5,-.5],
                      [1,-.5,.5],
                      [1,.5,.5],
                      [1,.5,-.5]]

        mc.shape_param.set('A', normals=slab_normals, offsets=slab_offsets,
                           vertices=slab_verts, a=1.0, b=0.5, c=0.5);
        print('a = {}, b = {}, c = {}',
              mc.shape_param['A'].a,mc.shape_param['A'].b,mc.shape_param['A'].c)

    Depletants Example::

        mc = hpmc.integrate.FacetedEllipsoid(seed=415236, d=0.3, a=0.4)
        mc.shape_param.set('A',
                           normals=[(-1,0,0),
                                    (1,0,0),
                                    (0,-1,0),
                                    (0,1,0),
                                    (0,0,-1),
                                    (0,0,1)],
                            a=1.0,
                            b=0.5,
                            c=0.25);
        # depletant sphere
        mc.shape_param.set('B', normals=[],a=0.1,b=0.1,c=0.1);
        mc.set_fugacity('B',fugacity=3.0)
    """
<<<<<<< HEAD
    _cpp_cls = 'IntegratorHPMCMonoFacetedEllipsoid'
=======
    def __init__(self, seed, d=0.1, a=0.1, move_ratio=0.5, nselect=4, restore_state=False):

        # initialize base class
        _HPMCIntegrator.__init__(self)

        # initialize the reflected c++ class
        if not hoomd.context.current.device.cpp_exec_conf.isCUDAEnabled():
            self._cpp_obj = _hpmc.IntegratorHPMCMonoFacetedEllipsoid(
                hoomd.context.current.system_definition, seed)
        else:
            cl_c = _hoomd.CellListGPU(hoomd.context.current.system_definition)
            hoomd.context.current.system.overwriteCompute(cl_c, "auto_cl2")
            self._cpp_obj = _hpmc.IntegratorHPMCMonoGPUFacetedEllipsoid(
                hoomd.context.current.system_definition, cl_c, seed)
>>>>>>> f9e7524d

    def __init__(self, seed, d=0.1, a=0.1, move_ratio=0.5,
                 nselect=4, deterministic=False):

        # initialize base class
        super().__init__(seed, d, a, move_ratio, nselect, deterministic)

        typeparam_shape = TypeParameter('shape', type_kind='particle_types',
                                        param_dict=TypeParameterDict(
                                            normals=RequiredArg,
                                            offsets=RequiredArg,
                                            a=RequiredArg,
                                            b=RequiredArg,
                                            c=RequiredArg,
                                            vertices=RequiredArg,
                                            origin=RequiredArg,
                                            ignore_statistics=False,
                                            len_keys=1)
                                        )
        self._add_typeparam(typeparam_shape)


class FacetedSphere(FacetedEllipsoid):
    R""" HPMC integration for faceted spheres (3D).

    Args:
        seed (int): Random number seed.
        d (float): Maximum move displacement, Scalar to set for all types, or a
          dict containing {type:size} to set by type.
        a (float): Maximum rotation move, Scalar to set for all types, or a dict
          containing {type:size} to set by type.
        move_ratio (float): Ratio of translation moves to rotation moves.
        nselect (int): The number of trial moves to perform in each cell.
<<<<<<< HEAD
        deterministic (bool): Make HPMC integration deterministic on the GPU
=======
        restore_state(bool): Restore internal state from initialization file when True. See :py:class:`_HPMCIntegrator`
                             for a description of what state data restored. (added in version 2.2)
>>>>>>> f9e7524d

    A faceted sphere is a sphere intersected with halfspaces. The equation
    defining each halfspace is given by:

    .. math::
        n_i\cdot r + b_i \le 0

    where :math:`n_i` is the face normal, and :math:`b_i` is  the offset.

    Warning:
        The origin must be chosen so as to lie **inside the shape**, or the
        overlap check will not work. This condition is not checked.

    Faceted sphere parameters:

    * *normals* (**required**) - list of (x,y,z) tuples defining the facet
      normals (distance units)
    * *offsets* (**required**) - list of offsets (distance unit^2)
    * *diameter* (**required**) - diameter of sphere
    * *vertices* (**required**) - list of vertices for intersection polyhedron
    * *origin* (**required**) - origin vector
    * *ignore_statistics* (**default: False**) - set to True to disable ignore
      for statistics tracking
    * *len_keys* (**default: 1**) -

    Warning:
        Planes must not be coplanar.

    Note:
        The half-space intersection of the normals has to match the convex
        polyhedron defined by the vertices (if non-empty), currently the
        half-space intersection is **not** calculated automatically. For
        simple intersections with planes that do not intersect within the
        sphere, the vertices list can be left empty.

    Example::

        # half-space intersection
        slab_normals = [(-1,0,0),(1,0,0),(0,-1,0),(0,1,0),(0,0,-1),(0,0,1)]
        slab_offsets = [-0.1,-1,-.5,-.5,-.5,-.5)

        # polyhedron vertices
        slab_verts = [[-.1,-.5,-.5],
                      [-.1,-.5,.5],
                      [-.1,.5,.5],
                      [-.1,.5,-.5],
                      [.5,-.5,-.5],
                      [.5,-.5,.5],
                      [.5,.5,.5],
                      [.5,.5,-.5]]
        mc = hpmc.integrate.faceted_sphere(seed=415236, d=0.3, a=0.4)
        mc.shape_param.set('A',
                            normals=slab_normals,
                            offsets=slab_offsets,
                            vertices=slab_verts,
                            diameter=1.0);
        print('diameter = ', mc.shape_param['A'].diameter)

    Depletants Example::

        mc = hpmc.integrate.faceted_sphere(seed=415236, d=0.3, a=0.4)
        mc.shape_param.set('A',
                           normals=[(-1,0,0),
                                    (1,0,0),
                                    (0,-1,0),
                                    (0,1,0),
                                    (0,0,-1),
                                    (0,0,1)],
                           diameter=1.0);
        mc.shape_param.set('B', normals=[],diameter=0.1);
        mc.set_fugacity('B',fugacity=3.0)
    """

    def __init__(self, seed, d=0.1, a=0.1, move_ratio=0.5,
                 nselect=4, deterministic=False):

        super(FacetedSphere, self).__init__(seed=seed,
                                            d=d,
                                            a=a,
                                            move_ratio=move_ratio,
                                            nselect=nselect,
                                            deterministic=deterministic)


<<<<<<< HEAD
class Sphinx(HPMCIntegrator):
=======
class sphinx(_HPMCIntegrator):
>>>>>>> f9e7524d
    R""" HPMC integration for sphinx particles (3D).

    Args:
        seed (int): Random number seed.
        d (float): Maximum move displacement, Scalar to set for all types, or a
          dict containing {type:size} to set by type.
        a (float): Maximum rotation move, Scalar to set for all types, or a dict
          containing {type:size} to set by type.
        move_ratio (float): Ratio of translation moves to rotation moves.
        nselect (int): The number of trial moves to perform in each cell.
<<<<<<< HEAD
        deterministic (bool): Make HPMC integration deterministic on the GPU
=======
        restore_state(bool): Restore internal state from initialization file when True. See :py:class:`_HPMCIntegrator`
                             for a description of what state data restored. (added in version 2.2)
>>>>>>> f9e7524d

    Sphinx particles are dimpled spheres (spheres with 'positive' and 'negative'
    volumes).

    Sphinx parameters:

    * *diameters* - diameters of spheres (positive OR negative real numbers)
    * *centers* - centers of spheres in local coordinate frame
    * *ignore_statistics* (**default: False**) - set to True to disable ignore
      for statistics tracking
    * *len_keys* (**default: 1**) -

    Quick Example::

        mc = hpmc.integrate.sphinx(seed=415236, d=0.3, a=0.4)
        mc.shape_param.set('A', centers=[(0,0,0),(1,0,0)], diameters=[1,.25])
        print('diameters = ', mc.shape_param['A'].diameters)

    Depletants Example::

        mc = hpmc.integrate.sphinx(seed=415236, d=0.3, a=0.4)
        mc.set_param(nselect=1)
        mc.shape_param.set('A', centers=[(0,0,0),(1,0,0)], diameters=[1,-.25])
        mc.shape_param.set('B', centers=[(0,0,0)], diameters=[.15])
        mc.set_fugacity('B',fugacity=3.0)
    """
<<<<<<< HEAD
    _cpp_cls = 'IntegratorHPMCMonoSphinx'
=======
    def __init__(self, seed, d=0.1, a=0.1, move_ratio=0.5, nselect=4, restore_state=False):

        # initialize base class
        _HPMCIntegrator.__init__(self)

        # initialize the reflected c++ class
        if not hoomd.context.current.device.cpp_exec_conf.isCUDAEnabled():
            self._cpp_obj = _hpmc.IntegratorHPMCMonoSphinx(
                hoomd.context.current.system_definition, seed)
        else:
            cl_c = _hoomd.CellListGPU(hoomd.context.current.system_definition)
            hoomd.context.current.system.overwriteCompute(cl_c, "auto_cl2")
>>>>>>> f9e7524d

    def __init__(self, seed, d=0.1, a=0.1, move_ratio=0.5,
                 nselect=4, deterministic=False):

        # initialize base class
        super().__init__(seed, d, a, move_ratio, nselect, deterministic)

        typeparam_shape = TypeParameter('shape', type_kind='particle_types',
                                        param_dict=TypeParameterDict(
                                            diameters=RequiredArg,
                                            centers=RequiredArg,
                                            ignore_statistics=False,
                                            len_keys=1)
                                        )
        self._add_typeparam(typeparam_shape)


<<<<<<< HEAD
class ConvexSpheropolyhedron(HPMCIntegrator):
=======
class convex_spheropolyhedron(_HPMCIntegrator):
>>>>>>> f9e7524d
    R""" HPMC integration for spheropolyhedra (3D).

    Args:
        seed (int): Random number seed.
        d (float): Maximum move displacement, Scalar to set for all types, or a
          dict containing {type:size} to set by type.
        a (float): Maximum rotation move, Scalar to set for all types, or a dict
          containing {type:size} to set by type.
        move_ratio (float): Ratio of translation moves to rotation moves.
        nselect (int): The number of trial moves to perform in each cell.
<<<<<<< HEAD
        deterministic (bool): Make HPMC integration deterministic on the GPU
=======
        restore_state(bool): Restore internal state from initialization file when True. See :py:class:`_HPMCIntegrator`
                             for a description of what state data restored. (added in version 2.2)
>>>>>>> f9e7524d

    A spheropolyhedron can also represent spheres (0 or 1 vertices), and
    spherocylinders (2 vertices).

    Spheropolyhedron parameters:

    * *vertices* (**required**) - vertices of the polyhedron as is a list of
      (x,y,z) tuples of numbers (distance units)

        - The origin **MUST** be contained within the vertices.
        - The origin centered sphere that encloses all vertices should be of
          minimal size for optimal performance (e.g. don't put the origin right
          next to a face).
        - A sphere can be represented by specifying zero vertices
          (i.e. vertices=[]) and a non-zero radius R
        - Two vertices and a non-zero radius R define a prolate spherocylinder.

    * *sweep_radius* (**default: 0.0**) - the radius of the sphere swept around
      the edges of the polygon (distance units) - **optional**
    * *ignore_statistics* (**default: False**) - set to True to disable ignore
      for statistics tracking
    * *len_keys* (**default: 1**) -

    Warning:
        HPMC does not check that all requirements are met. Undefined behavior
        will result if they are violated.

    Example::

        mc = hpmc.integrate.ConvexSpheropolyhedron(seed=415236, d=0.3, a=0.4)
        mc.shape_param['tetrahedron'].set(vertices=[(0.5, 0.5, 0.5),
                                                    (0.5, -0.5, -0.5),
                                                    (-0.5, 0.5, -0.5),
                                                    (-0.5, -0.5, 0.5)]);
        print('vertices = ', mc.shape_param['A'].vertices)
        mc.shape_param['SphericalDepletant'].set(vertices=[],
                                                 sweep_radius=0.1,
                                                 ignore_statistics=True);

    Depletants example::

        mc = hpmc.integrate.ConvexSpheropolyhedron(seed=415236, d=0.3, a=0.4)
        mc.shape_param['tetrahedron'].set(vertices=[(0.5, 0.5, 0.5),
                                                    (0.5, -0.5, -0.5),
                                                    (-0.5, 0.5, -0.5),
                                                    (-0.5, -0.5, 0.5)]);
        mc.shape_param['SphericalDepletant'].set(vertices=[], sweep_radius=0.1);
        mc.set_fugacity('B',fugacity=3.0)

<<<<<<< HEAD
    """
=======
    def __init__(self, seed, d=0.1, a=0.1, move_ratio=0.5, nselect=4, restore_state=False):

        # initialize base class
        _HPMCIntegrator.__init__(self)
>>>>>>> f9e7524d

    _cpp_cls = 'IntegratorHPMCMonoSpheropolyhedron'

    def __init__(self, seed, d=0.1, a=0.1, move_ratio=0.5,
                 nselect=4, deterministic=False):

        # initialize base class
        super().__init__(seed, d, a, move_ratio, nselect, deterministic)

        typeparam_shape = TypeParameter('shape', type_kind='particle_types',
                                        param_dict=TypeParameterDict(
                                            vertices=RequiredArg,
                                            sweep_radius=0.0,
                                            ignore_statistics=False,
                                            len_keys=1)
                                        )
        self._add_typeparam(typeparam_shape)

    @Loggable.log(flag='multi')
    def type_shapes(self):
        """Get all the types of shapes in the current simulation.

        Example:
            >>> mc.type_shapes()
            [{'type': 'ConvexPolyhedron', 'rounding_radius': 0.1,
              'vertices': [[0.5, 0.5, 0.5], [0.5, -0.5, -0.5],
                           [-0.5, 0.5, -0.5], [-0.5, -0.5, 0.5]]}]

        Returns:
            A list of dictionaries, one for each particle type in the system.
        """
        return super(ConvexSpheropolyhedron, self)._return_type_shapes()


<<<<<<< HEAD
class Ellipsoid(HPMCIntegrator):
=======
class ellipsoid(_HPMCIntegrator):
>>>>>>> f9e7524d
    R""" HPMC integration for ellipsoids (2D/3D).

    Args:
        seed (int): Random number seed.
        d (float): Maximum move displacement, Scalar to set for all types, or a
          dict containing {type:size} to set by type.
        a (float): Maximum rotation move, Scalar to set for all types, or a dict
          containing {type:size} to set by type.
        move_ratio (float): Ratio of translation moves to rotation moves.
        nselect (int): The number of trial moves to perform in each cell.
<<<<<<< HEAD
        deterministic (bool): Make HPMC integration deterministic on the GPU
=======
        restore_state(bool): Restore internal state from initialization file when True. See :py:class:`_HPMCIntegrator`
                             for a description of what state data restored. (added in version 2.2)
>>>>>>> f9e7524d

    Ellipsoid parameters:

    * *a* (**required**) - principle axis a of the ellipsoid (radius in the x
      direction) (distance units)
    * *b* (**required**) - principle axis b of the ellipsoid (radius in the y
      direction) (distance units)
    * *c* (**required**) - principle axis c of the ellipsoid (radius in the z
      direction) (distance units)
    * *ignore_statistics* (**default: False**) - set to True to disable ignore
      for statistics tracking
    * *len_keys* (**default: 1**) -

    Example::

        mc = hpmc.integrate.ellipsoid(seed=415236, d=0.3, a=0.4)
        mc.shape_param.set('A', a=0.5, b=0.25, c=0.125);
        print('ellipsoids parameters (a,b,c) = ',
              mc.shape_param['A'].a,
              mc.shape_param['A'].b,
              mc.shape_param['A'].c)

    Depletants Example::

        mc = hpmc.integrate.ellipsoid(seed=415236, d=0.3, a=0.4)
        mc.set_param(nselect=1)
        mc.shape_param.set('A', a=0.5, b=0.25, c=0.125);
        mc.shape_param.set('B', a=0.05, b=0.05, c=0.05);
        mc.set_fugacity('B',fugacity=3.0)
    """
    _cpp_cls = 'IntegratorHPMCMonoEllipsoid'

<<<<<<< HEAD
    def __init__(self, seed, d=0.1, a=0.1, move_ratio=0.5,
                 nselect=4, deterministic=False):
=======
        # initialize base class
        _HPMCIntegrator.__init__(self)

        # initialize the reflected c++ class
        if not hoomd.context.current.device.cpp_exec_conf.isCUDAEnabled():
            self._cpp_obj = _hpmc.IntegratorHPMCMonoEllipsoid(
                hoomd.context.current.system_definition, seed)
        else:
            cl_c = _hoomd.CellListGPU(hoomd.context.current.system_definition)
            hoomd.context.current.system.overwriteCompute(cl_c, "auto_cl2")
            self._cpp_obj = _hpmc.IntegratorHPMCMonoGPUEllipsoid(
                hoomd.context.current.system_definition, cl_c, seed)

        # set default parameters
        setD(self._cpp_obj, d)
        setA(self._cpp_obj, a)
        self._cpp_obj.setMoveRatio(move_ratio)
>>>>>>> f9e7524d

        # initialize base class
        super().__init__(seed, d, a, move_ratio, nselect, deterministic)

        typeparam_shape = TypeParameter('shape', type_kind='particle_types',
                                        param_dict=TypeParameterDict(
                                            a=RequiredArg,
                                            b=RequiredArg,
                                            c=RequiredArg,
                                            ignore_statistics=False,
                                            len_keys=1)
                                        )

        self._extend_typeparam([typeparam_shape])

    @Loggable.log(flag='multi')
    def type_shapes(self):
        """Get all the types of shapes in the current simulation.
        Example:
            >>> mc.type_shapes()
            [{'type': 'Ellipsoid', 'a': 1.0, 'b': 1.5, 'c': 1}]
        Returns:
            A list of dictionaries, one for each particle type in the system.
        """
        return super()._return_type_shapes()


<<<<<<< HEAD
class SphereUnion(HPMCIntegrator):
=======
class sphere_union(_HPMCIntegrator):
>>>>>>> f9e7524d
    R""" HPMC integration for unions of spheres (3D).

    This shape uses an internal OBB tree for fast collision queries.
    Depending on the number of constituent spheres in the tree, different values
    of the number of spheres per leaf node may yield different optimal
    performance. The capacity of leaf nodes is configurable.

    Args:
        seed (int): Random number seed.
        d (float): Maximum move displacement, Scalar to set for all types, or a
          dict containing {type:size} to set by type.
        a (float): Maximum rotation move, Scalar to set for all types, or a dict
          containing {type:size} to set by type.
        move_ratio (float): Ratio of translation moves to rotation moves.
        nselect (int): The number of trial moves to perform in each cell.
<<<<<<< HEAD
        capacity (int): Set to the number of constituent spheres per leaf node.
          (added in version 2.2)
        deterministic (bool): Make HPMC integration deterministic on the GPU
=======
        capacity (int): Set to the number of constituent spheres per leaf node. (added in version 2.2)
        restore_state(bool): Restore internal state from initialization file when True. See :py:class:`_HPMCIntegrator`
                             for a description of what state data restored. (added in version 2.2)
>>>>>>> f9e7524d

    Sphere union parameters:

    * *shapes* (**required**) - list of sphere objects to be included in union
    * *positions* (**required**) - list of centers of constituent spheres in
      particle coordinates.
    * *orientations* (**required**) - list of orientations of constituent
      spheres.
    * *overlap* (**default: 1 for all spheres**) - only check overlap between
      constituent particles for which *overlap [i] & overlap[j]* is !=0, where
      '&' is the bitwise AND operator.

        * .. versionadded:: 2.1

    * *ignore_statistics* (**default: False**) - set to True to disable ignore
      for statistics tracking.
    * *len_keys* (**default: 1**) -
    * *capacity* (**default: 4**) - set to the maximum number of particles per
      leaf node for better performance

        * .. versionadded:: 2.2

    Example::

        mc = hpmc.integrate.SphereUnion(seed=415236, d=0.3, a=0.4)
        mc.shape_param.set('A',
                           diameters=[1.0, 1.0],
                           centers=[(-0.25, 0.0, 0.0),
                           0.25, 0.0, 0.0)]);
        print('diameter of the first sphere = ',
              mc.shape_param['A'].members[0].diameter)
        print('center of the first sphere = ', mc.shape_param['A'].centers[0])

    Depletants Example::

        mc = hpmc.integrate.SphereUnion(seed=415236, d=0.3, a=0.4)
        mc.set_param(nselect=1)
        mc.shape_param.set('A',
                           diameters=[1.0, 1.0],
                           centers=[(-0.25, 0.0, 0.0),
                           (0.25, 0.0, 0.0)]);
        mc.shape_param.set('B', diameters=[0.05], centers=[(0.0, 0.0, 0.0)]);
        mc.set_fugacity('B',fugacity=3.0)
    """

    _cpp_cls = 'IntegratorHPMCMonoSphereUnion'

<<<<<<< HEAD
    def __init__(self, seed, d=0.1, a=0.1, move_ratio=0.5,
                 nselect=4, deterministic=False):
=======
        # initialize base class
        _HPMCIntegrator.__init__(self)

        # initialize the reflected c++ class
        if not hoomd.context.current.device.cpp_exec_conf.isCUDAEnabled():
            self._cpp_obj = _hpmc.IntegratorHPMCMonoSphereUnion(
                hoomd.context.current.system_definition, seed)
        else:
            cl_c = _hoomd.CellListGPU(hoomd.context.current.system_definition)
            hoomd.context.current.system.overwriteCompute(cl_c, "auto_cl2")
            self._cpp_obj = _hpmc.IntegratorHPMCMonoGPUSphereUnion(
                hoomd.context.current.system_definition, cl_c, seed)

        # set default parameters
        setD(self._cpp_obj, d)
        setA(self._cpp_obj, a)
        self._cpp_obj.setMoveRatio(move_ratio)
        self._cpp_obj.setNSelect(nselect)
>>>>>>> f9e7524d

        # initialize base class
        super().__init__(seed, d, a, move_ratio, nselect, deterministic)

        typeparam_shape = TypeParameter('shape', type_kind='particle_types',
                                        param_dict=TypeParameterDict(
                                            shapes=RequiredArg,
                                            orientations=RequiredArg,
                                            positions=RequiredArg,
                                            capacity=4,
                                            overlap=1,
                                            ignore_statistics=False,
                                            len_keys=1)
                                        )
        self._add_typeparam(typeparam_shape)


<<<<<<< HEAD
class ConvexSpheropolyhedronUnion(HPMCIntegrator):
=======
class convex_spheropolyhedron_union(_HPMCIntegrator):
>>>>>>> f9e7524d
    R""" HPMC integration for unions of convex polyhedra (3D).

    Args:
        seed (int): Random number seed.
        d (float): Maximum move displacement, Scalar to set for all types, or a
          dict containing {type:size} to set by type.
        a (float): Maximum rotation move, Scalar to set for all types, or a dict
          containing {type:size} to set by type.
        move_ratio (float): Ratio of translation moves to rotation moves.
        nselect (int): The number of trial moves to perform in each cell.
        deterministic (bool): Make HPMC integration deterministic on the GPU

    .. versionadded:: 2.2

    Convex polyhedron union parameters:

    * *shapes* (**required**) - list of polyhedron objects to be included in
      union
    * *positions* (**required**) - list of centers of constituent polyhedra in
      particle coordinates.
    * *orientations* (**required**) - list of orientations of constituent
      polyhedra.
    * *overlap* (**default: 1 for all particles**) - only check overlap between
      constituent particles for which *overlap [i] & overlap[j]* is !=0, where
      '&' is the bitwise AND operator.
    * *sweep_radii* (**default: 0 for all particle**) - radii of spheres
      sweeping out each constituent polyhedron

        * .. versionadded:: 2.4

    * *ignore_statistics* (**default: False**) - set to True to disable ignore
      for statistics tracking.
    * *len_keys* (**default: 1**) -
    * *capacity* (**default: 4**) - set to the maximum number of particles per
      leaf node for better performance

        * .. versionadded:: 2.2

    Example::

        mc = hpmc.integrate.ConvexSpheropolyhedronUnion(seed=27, d=0.3, a=0.4)
        cube_verts = [[-1,-1,-1],
                      [-1,-1,1],
                      [-1,1,1],
                      [-1,1,-1],
                      [1,-1,-1],
                      [1,-1,1],
                      [1,1,1],
                      [1,1,-1]]
        mc.shape_param.set('A',
                           vertices=[cube_verts, cube_verts],
                           centers=[[-1,0,0],[1,0,0]],
                           orientations=[[1,0,0,0],[1,0,0,0]]);
        print('vertices of the first cube = ',
              mc.shape_param['A'].members[0].vertices)
        print('center of the first cube = ', mc.shape_param['A'].centers[0])
        print('orientation of the first cube = ',
              mc.shape_param['A'].orientations[0])
    """

    _cpp_cls = 'IntegratorHPMCMonoConvexPolyhedronUnion'

<<<<<<< HEAD
    def __init__(self, seed, d=0.1, a=0.1, move_ratio=0.5,
                 nselect=4, deterministic=False):
=======
        # initialize base class
        _HPMCIntegrator.__init__(self)

        # initialize the reflected c++ class
        if not hoomd.context.current.device.cpp_exec_conf.isCUDAEnabled():
            self._cpp_obj = _hpmc.IntegratorHPMCMonoConvexPolyhedronUnion(
                hoomd.context.current.system_definition, seed)
        else:
            cl_c = _hoomd.CellListGPU(hoomd.context.current.system_definition)
            hoomd.context.current.system.overwriteCompute(cl_c, "auto_cl2")
            self._cpp_obj = _hpmc.IntegratorHPMCMonoGPUConvexPolyhedronUnion(
                hoomd.context.current.system_definition, cl_c, seed)

        # set default parameters
        setD(self._cpp_obj, d)
        setA(self._cpp_obj, a)
        self._cpp_obj.setMoveRatio(move_ratio)
        self._cpp_obj.setNSelect(nselect)
>>>>>>> f9e7524d

        # initialize base class
        super().__init__(seed, d, a, move_ratio, nselect, deterministic)

        typeparam_shape = TypeParameter('shape', type_kind='particle_types',
                                        param_dict=TypeParameterDict(
                                            shapes=RequiredArg,
                                            positions=RequiredArg,
                                            orientations=RequiredArg,
                                            overlap=1,
                                            ignore_statistics=False,
                                            capacity=4,
                                            len_keys=1)
                                        )
        self._add_typeparam(typeparam_shape)
        # meta data
        self.metadata_fields = ['capacity']


<<<<<<< HEAD
class FacetedEllipsoidUnion(HPMCIntegrator):
=======
class faceted_ellipsoid_union(_HPMCIntegrator):
>>>>>>> f9e7524d
    R""" HPMC integration for unions of faceted ellipsoids (3D).

    Args:
        seed (int): Random number seed.
        d (float): Maximum move displacement, Scalar to set for all types, or a
          dict containing {type:size} to set by type.
        a (float): Maximum rotation move, Scalar to set for all types, or a dict
          containing {type:size} to set by type.
        move_ratio (float): Ratio of translation moves to rotation moves.
        nselect (int): The number of trial moves to perform in each cell.
        deterministic (bool): Make HPMC integration deterministic on the GPU

    .. versionadded:: 2.5

    See :py:class:`FacetedEllipsoid` for a detailed explanation of the
    constituent particle parameters.

    Faceted ellipsiod union parameters:

    * *shapes* (**required**) - list of ellipsoid objects to be included in
      union
    * *positions* (**required**) - list of centers of constituent ellipsoids in
      particle coordinates.
    * *orientations* (**required**) - list of orientations of constituent
      ellipsoids.
    * *overlap* (**default: 1 for all particles**) - only check overlap between
      constituent particles for which *overlap [i] & overlap[j]* is !=0, where
      '&' is the bitwise AND operator.
    * *ignore_statistics* (**default: False**) - set to True to disable ignore
      for statistics tracking.
    * *len_keys* (**default: 1**) -
    * *capacity* (**default: 4**) - set to the maximum number of particles per
      leaf node for better performance

        * .. versionadded:: 2.2

    Example::

        mc = hpmc.integrate.FacetedEllipsoidUnion(seed=27, d=0.3, a=0.4)

        # make a prolate Janus ellipsoid
        # cut away -x halfspace
        normals = [(-1,0,0)]
        offsets = [0]

        mc.shape_param.set('A', normals=[normals, normals],
                                offsets=[offsets, offsets],
                                vertices=[[], []],
                                axes=[(.5,.5,2),(.5,.5,2)],
                                centers=[[0,0,0],[0,0,0]],
                                orientations=[[1,0,0,0],[0,0,0,-1]]);

        print('offsets of the first faceted ellipsoid = ',
              mc.shape_param['A'].members[0].normals)
        print('normals of the first faceted ellispoid = ',
              mc.shape_param['A'].members[0].offsets)
        print('vertices of the first faceted ellipsoid = ',
              mc.shape_param['A'].members[0].vertices)
    """

    _cpp_cls = 'IntegratorHPMCMonoFacetedEllipsoidUnion'

<<<<<<< HEAD
    def __init__(self, seed, d=0.1, a=0.1, move_ratio=0.5,
                 nselect=4, deterministic=False):
=======
        # initialize base class
        _HPMCIntegrator.__init__(self)

        # initialize the reflected c++ class
        if not hoomd.context.current.device.cpp_exec_conf.isCUDAEnabled():
            self._cpp_obj = _hpmc.IntegratorHPMCMonoFacetedEllipsoidUnion(
                hoomd.context.current.system_definition, seed)
        else:
            cl_c = _hoomd.CellListGPU(hoomd.context.current.system_definition)
            hoomd.context.current.system.overwriteCompute(cl_c, "auto_cl2")
            self._cpp_obj = _hpmc.IntegratorHPMCMonoGPUFacetedEllipsoidUnion(
                hoomd.context.current.system_definition, cl_c, seed)

        # set default parameters
        setD(self._cpp_obj, d)
        setA(self._cpp_obj, a)
        self._cpp_obj.setMoveRatio(move_ratio)
        self._cpp_obj.setNSelect(nselect)
>>>>>>> f9e7524d

        # initialize base class
        super().__init__(seed, d, a, move_ratio, nselect, deterministic)

        typeparam_shape = TypeParameter('shape', type_kind='particle_types',
                                        param_dict=TypeParameterDict(
                                            shapes=RequiredArg,
                                            positions=RequiredArg,
                                            orientations=RequiredArg,
                                            overlap=1,
                                            ignore_statistics=False,
                                            capacity=4,
                                            len_keys=1)
                                        )
        self._add_typeparam(typeparam_shape)<|MERGE_RESOLUTION|>--- conflicted
+++ resolved
@@ -5,6 +5,8 @@
 from hoomd import _hoomd
 from hoomd.parameterdicts import TypeParameterDict
 from hoomd.parameterdicts import ParameterDict
+
+from hoomd.typeconverter import RequiredArg
 from hoomd.typeparam import TypeParameter
 from hoomd.hpmc import _hpmc
 from hoomd.integrate import _BaseIntegrator
@@ -366,11 +368,7 @@
         return super()._return_type_shapes()
 
 
-<<<<<<< HEAD
-class ConvexPolygon(HPMCIntegrator):
-=======
-class convex_polygon(_HPMCIntegrator):
->>>>>>> f9e7524d
+class ConvexPolygon(_HPMCIntegrator):
     R""" HPMC integration for convex polygons (2D).
 
     Args:
@@ -381,12 +379,7 @@
           containing {type:size} to set by type.
         move_ratio (float): Ratio of translation moves to rotation moves.
         nselect (int): The number of trial moves to perform in each cell.
-<<<<<<< HEAD
         deterministic (bool): Make HPMC integration deterministic on the GPU
-=======
-        restore_state(bool): Restore internal state from initialization file when True. See :py:class:`_HPMCIntegrator`
-                             for a description of what state data restored. (added in version 2.2)
->>>>>>> f9e7524d
 
     Note:
         For concave polygons, use :py:class:`SimplePolygon`.
@@ -424,14 +417,7 @@
         print('vertices = ', mc.shape_param['A'].vertices)
 
     """
-<<<<<<< HEAD
     _cpp_cls = 'IntegratorHPMCMonoConvexPolygon'
-=======
-    def __init__(self, seed, d=0.1, a=0.1, move_ratio=0.5, nselect=4, restore_state=False):
-
-        # initialize base class
-        _HPMCIntegrator.__init__(self)
->>>>>>> f9e7524d
 
     def __init__(self, seed, d=0.1, a=0.1, move_ratio=0.5,
                  nselect=4, deterministic=False):
@@ -441,7 +427,7 @@
 
         typeparam_shape = TypeParameter('shape', type_kind='particle_types',
                                         param_dict=TypeParameterDict(
-                                            vertices=RequiredArg,
+                                            vertices=list,
                                             ignore_statistics=False,
                                             sweep_radius=0,
                                             len_keys=1)
@@ -464,11 +450,7 @@
         return super(ConvexPolygon, self)._return_type_shapes()
 
 
-<<<<<<< HEAD
-class ConvexSpheropolygon(HPMCIntegrator):
-=======
-class convex_spheropolygon(_HPMCIntegrator):
->>>>>>> f9e7524d
+class ConvexSpheropolygon(_HPMCIntegrator):
     R""" HPMC integration for convex spheropolygons (2D).
 
     Args:
@@ -479,12 +461,7 @@
           containing {type:size} to set by type.
         move_ratio (float): Ratio of translation moves to rotation moves.
         nselect (int): The number of trial moves to perform in each cell.
-<<<<<<< HEAD
         deterministic (bool): Make HPMC integration deterministic on the GPU
-=======
-        restore_state(bool): Restore internal state from initialization file when True. See :py:class:`_HPMCIntegrator`
-                             for a description of what state data restored. (added in version 2.2)
->>>>>>> f9e7524d
 
     Spheropolygon parameters:
 
@@ -528,14 +505,8 @@
         print('vertices = ', mc.shape_param['A'].vertices)
 
     """
-<<<<<<< HEAD
+
     _cpp_cls = 'IntegratorHPMCMonoSpheropolygon'
-=======
-    def __init__(self, seed, d=0.1, a=0.1, move_ratio=0.5, nselect=4, restore_state=False):
-
-        # initialize base class
-        _HPMCIntegrator.__init__(self)
->>>>>>> f9e7524d
 
     def __init__(self, seed, d=0.1, a=0.1, move_ratio=0.5,
                  nselect=4, deterministic=False):
@@ -545,8 +516,8 @@
 
         typeparam_shape = TypeParameter('shape', type_kind='particle_types',
                                         param_dict=TypeParameterDict(
-                                            vertices=RequiredArg,
-                                            sweep_radius=RequiredArg,
+                                            vertices=list,
+                                            sweep_radius=float,
                                             ignore_statistics=False,
                                             len_keys=1)
                                         )
@@ -568,11 +539,7 @@
         return super(ConvexSpheropolygon, self)._return_type_shapes()
 
 
-<<<<<<< HEAD
-class SimplePolygon(HPMCIntegrator):
-=======
-class simple_polygon(_HPMCIntegrator):
->>>>>>> f9e7524d
+class SimplePolygon(_HPMCIntegrator):
     R""" HPMC integration for simple polygons (2D).
 
     Args:
@@ -583,12 +550,7 @@
           containing {type:size} to set by type.
         move_ratio (float): Ratio of translation moves to rotation moves.
         nselect (int): The number of trial moves to perform in each cell.
-<<<<<<< HEAD
         deterministic (bool): Make HPMC integration deterministic on the GPU
-=======
-        restore_state(bool): Restore internal state from initialization file when True. See :py:class:`_HPMCIntegrator`
-                             for a description of what state data restored. (added in version 2.2)
->>>>>>> f9e7524d
 
     Note:
         For simple polygons that are not concave, use :py:class:`ConvexPolygon`,
@@ -627,12 +589,7 @@
 
     """
 
-<<<<<<< HEAD
     _cpp_cls = 'IntegratorHPMCMonoSimplePolygon'
-=======
-        # initialize base class
-        _HPMCIntegrator.__init__(self)
->>>>>>> f9e7524d
 
     def __init__(self, seed, d=0.1, a=0.1, move_ratio=0.5,
                  nselect=4, deterministic=False):
@@ -642,7 +599,7 @@
 
         typeparam_shape = TypeParameter('shape', type_kind='particle_types',
                                         param_dict=TypeParameterDict(
-                                            vertices=RequiredArg,
+                                            vertices=list,
                                             ignore_statistics=False,
                                             sweep_radius=0,
                                             len_keys=1)
@@ -665,11 +622,7 @@
         return super(SimplePolygon, self)._return_type_shapes()
 
 
-<<<<<<< HEAD
-class Polyhedron(HPMCIntegrator):
-=======
-class polyhedron(_HPMCIntegrator):
->>>>>>> f9e7524d
+class Polyhedron(_HPMCIntegrator):
     R""" HPMC integration for general polyhedra (3D).
 
     This shape uses an internal OBB tree for fast collision queries.
@@ -688,12 +641,7 @@
           containing {type:size} to set by type.
         move_ratio (float): Ratio of translation moves to rotation moves.
         nselect (int): The number of trial moves to perform in each cell.
-<<<<<<< HEAD
         deterministic (bool): Make HPMC integration deterministic on the GPU
-=======
-        restore_state(bool): Restore internal state from initialization file when True. See :py:class:`_HPMCIntegrator`
-                             for a description of what state data restored. (added in version 2.2)
->>>>>>> f9e7524d
 
     Polyhedron parameters:
 
@@ -799,12 +747,7 @@
           origin = (0,0,0));
     """
 
-<<<<<<< HEAD
     _cpp_cls = 'IntegratorHPMCMonoPolyhedron'
-=======
-        # initialize base class
-        _HPMCIntegrator.__init__(self)
->>>>>>> f9e7524d
 
     def __init__(self, seed, d=0.1, a=0.1, move_ratio=0.5,
                  nselect=4, deterministic=False):
@@ -814,14 +757,15 @@
 
         typeparam_shape = TypeParameter('shape', type_kind='particle_types',
                                         param_dict=TypeParameterDict(
-                                            vertices=RequiredArg,
-                                            faces=RequiredArg,
+                                            vertices=list,
+                                            faces=list,
                                             sweep_radius=0.0,
                                             capacity=4,
                                             origin=(0, 0, 0),
                                             hull_only=True,
-                                            overlap=False,
+                                            overlap=list,
                                             ignore_statistics=False,
+                                            explict_defaults={'overlap': None},
                                             len_keys=1)
                                         )
 
@@ -843,11 +787,7 @@
         return super(Polyhedron, self)._return_type_shapes()
 
 
-<<<<<<< HEAD
-class ConvexPolyhedron(HPMCIntegrator):
-=======
-class convex_polyhedron(_HPMCIntegrator):
->>>>>>> f9e7524d
+class ConvexPolyhedron(_HPMCIntegrator):
     R""" HPMC integration for convex polyhedra (3D).
 
     Args:
@@ -857,15 +797,9 @@
         a (float): Maximum rotation move, Scalar to set for all types, or a dict
           containing {type:size} to set by type.
         move_ratio (float): Ratio of translation moves to rotation moves.
-<<<<<<< HEAD
         nselect (int): (Override the automatic choice for the number of trial
           moves to perform in each cell.
         deterministic (bool): Make HPMC integration deterministic on the GPU
-=======
-        nselect (int): (Override the automatic choice for the number of trial moves to perform in each cell.
-        restore_state(bool): Restore internal state from initialization file when True. See :py:class:`_HPMCIntegrator`
-                             for a description of what state data restored. (added in version 2.2)
->>>>>>> f9e7524d
 
     Convex polyhedron parameters:
 
@@ -911,13 +845,6 @@
                                           (-0.05, -0.05, 0.05)]);
         mc.set_fugacity('B',fugacity=3.0)
     """
-<<<<<<< HEAD
-=======
-    def __init__(self, seed, d=0.1, a=0.1, move_ratio=0.5, nselect=4, restore_state=False):
-
-        # initialize base class
-        _HPMCIntegrator.__init__(self)
->>>>>>> f9e7524d
 
     _cpp_cls = 'IntegratorHPMCMonoConvexPolyhedron'
 
@@ -929,7 +856,7 @@
 
         typeparam_shape = TypeParameter('shape', type_kind='particle_types',
                                         param_dict=TypeParameterDict(
-                                            vertices=RequiredArg,
+                                            vertices=list,
                                             sweep_radius=0.0,
                                             ignore_statistics=False,
                                             len_keys=1)
@@ -952,11 +879,7 @@
         return super(ConvexPolyhedron, self)._return_type_shapes()
 
 
-<<<<<<< HEAD
-class FacetedEllipsoid(HPMCIntegrator):
-=======
-class faceted_ellipsoid(_HPMCIntegrator):
->>>>>>> f9e7524d
+class FacetedEllipsoid(_HPMCIntegrator):
     R""" HPMC integration for faceted ellipsoids (3D).
 
     Args:
@@ -967,12 +890,7 @@
           containing {type:size} to set by type.
         move_ratio (float): Ratio of translation moves to rotation moves.
         nselect (int): The number of trial moves to perform in each cell.
-<<<<<<< HEAD
         deterministic (bool): Make HPMC integration deterministic on the GPU
-=======
-        restore_state(bool): Restore internal state from initialization file when True. See :py:class:`_HPMCIntegrator`
-                             for a description of what state data restored. (added in version 2.2)
->>>>>>> f9e7524d
 
     A faceted ellipsoid is an ellipsoid intersected with a convex polyhedron
     defined through halfspaces. The equation defining each halfspace is given
@@ -1051,24 +969,8 @@
         mc.shape_param.set('B', normals=[],a=0.1,b=0.1,c=0.1);
         mc.set_fugacity('B',fugacity=3.0)
     """
-<<<<<<< HEAD
+
     _cpp_cls = 'IntegratorHPMCMonoFacetedEllipsoid'
-=======
-    def __init__(self, seed, d=0.1, a=0.1, move_ratio=0.5, nselect=4, restore_state=False):
-
-        # initialize base class
-        _HPMCIntegrator.__init__(self)
-
-        # initialize the reflected c++ class
-        if not hoomd.context.current.device.cpp_exec_conf.isCUDAEnabled():
-            self._cpp_obj = _hpmc.IntegratorHPMCMonoFacetedEllipsoid(
-                hoomd.context.current.system_definition, seed)
-        else:
-            cl_c = _hoomd.CellListGPU(hoomd.context.current.system_definition)
-            hoomd.context.current.system.overwriteCompute(cl_c, "auto_cl2")
-            self._cpp_obj = _hpmc.IntegratorHPMCMonoGPUFacetedEllipsoid(
-                hoomd.context.current.system_definition, cl_c, seed)
->>>>>>> f9e7524d
 
     def __init__(self, seed, d=0.1, a=0.1, move_ratio=0.5,
                  nselect=4, deterministic=False):
@@ -1078,13 +980,13 @@
 
         typeparam_shape = TypeParameter('shape', type_kind='particle_types',
                                         param_dict=TypeParameterDict(
-                                            normals=RequiredArg,
-                                            offsets=RequiredArg,
-                                            a=RequiredArg,
-                                            b=RequiredArg,
-                                            c=RequiredArg,
-                                            vertices=RequiredArg,
-                                            origin=RequiredArg,
+                                            normals=list,
+                                            offsets=list,
+                                            a=float,
+                                            b=float,
+                                            c=float,
+                                            vertices=list,
+                                            origin=tuple,
                                             ignore_statistics=False,
                                             len_keys=1)
                                         )
@@ -1102,12 +1004,7 @@
           containing {type:size} to set by type.
         move_ratio (float): Ratio of translation moves to rotation moves.
         nselect (int): The number of trial moves to perform in each cell.
-<<<<<<< HEAD
         deterministic (bool): Make HPMC integration deterministic on the GPU
-=======
-        restore_state(bool): Restore internal state from initialization file when True. See :py:class:`_HPMCIntegrator`
-                             for a description of what state data restored. (added in version 2.2)
->>>>>>> f9e7524d
 
     A faceted sphere is a sphere intersected with halfspaces. The equation
     defining each halfspace is given by:
@@ -1192,11 +1089,7 @@
                                             deterministic=deterministic)
 
 
-<<<<<<< HEAD
-class Sphinx(HPMCIntegrator):
-=======
-class sphinx(_HPMCIntegrator):
->>>>>>> f9e7524d
+class Sphinx(_HPMCIntegrator):
     R""" HPMC integration for sphinx particles (3D).
 
     Args:
@@ -1207,12 +1100,7 @@
           containing {type:size} to set by type.
         move_ratio (float): Ratio of translation moves to rotation moves.
         nselect (int): The number of trial moves to perform in each cell.
-<<<<<<< HEAD
         deterministic (bool): Make HPMC integration deterministic on the GPU
-=======
-        restore_state(bool): Restore internal state from initialization file when True. See :py:class:`_HPMCIntegrator`
-                             for a description of what state data restored. (added in version 2.2)
->>>>>>> f9e7524d
 
     Sphinx particles are dimpled spheres (spheres with 'positive' and 'negative'
     volumes).
@@ -1239,22 +1127,8 @@
         mc.shape_param.set('B', centers=[(0,0,0)], diameters=[.15])
         mc.set_fugacity('B',fugacity=3.0)
     """
-<<<<<<< HEAD
+
     _cpp_cls = 'IntegratorHPMCMonoSphinx'
-=======
-    def __init__(self, seed, d=0.1, a=0.1, move_ratio=0.5, nselect=4, restore_state=False):
-
-        # initialize base class
-        _HPMCIntegrator.__init__(self)
-
-        # initialize the reflected c++ class
-        if not hoomd.context.current.device.cpp_exec_conf.isCUDAEnabled():
-            self._cpp_obj = _hpmc.IntegratorHPMCMonoSphinx(
-                hoomd.context.current.system_definition, seed)
-        else:
-            cl_c = _hoomd.CellListGPU(hoomd.context.current.system_definition)
-            hoomd.context.current.system.overwriteCompute(cl_c, "auto_cl2")
->>>>>>> f9e7524d
 
     def __init__(self, seed, d=0.1, a=0.1, move_ratio=0.5,
                  nselect=4, deterministic=False):
@@ -1264,19 +1138,15 @@
 
         typeparam_shape = TypeParameter('shape', type_kind='particle_types',
                                         param_dict=TypeParameterDict(
-                                            diameters=RequiredArg,
-                                            centers=RequiredArg,
+                                            diameters=list,
+                                            centers=list,
                                             ignore_statistics=False,
                                             len_keys=1)
                                         )
         self._add_typeparam(typeparam_shape)
 
 
-<<<<<<< HEAD
-class ConvexSpheropolyhedron(HPMCIntegrator):
-=======
-class convex_spheropolyhedron(_HPMCIntegrator):
->>>>>>> f9e7524d
+class ConvexSpheropolyhedron(_HPMCIntegrator):
     R""" HPMC integration for spheropolyhedra (3D).
 
     Args:
@@ -1287,12 +1157,7 @@
           containing {type:size} to set by type.
         move_ratio (float): Ratio of translation moves to rotation moves.
         nselect (int): The number of trial moves to perform in each cell.
-<<<<<<< HEAD
         deterministic (bool): Make HPMC integration deterministic on the GPU
-=======
-        restore_state(bool): Restore internal state from initialization file when True. See :py:class:`_HPMCIntegrator`
-                             for a description of what state data restored. (added in version 2.2)
->>>>>>> f9e7524d
 
     A spheropolyhedron can also represent spheres (0 or 1 vertices), and
     spherocylinders (2 vertices).
@@ -1342,14 +1207,7 @@
         mc.shape_param['SphericalDepletant'].set(vertices=[], sweep_radius=0.1);
         mc.set_fugacity('B',fugacity=3.0)
 
-<<<<<<< HEAD
     """
-=======
-    def __init__(self, seed, d=0.1, a=0.1, move_ratio=0.5, nselect=4, restore_state=False):
-
-        # initialize base class
-        _HPMCIntegrator.__init__(self)
->>>>>>> f9e7524d
 
     _cpp_cls = 'IntegratorHPMCMonoSpheropolyhedron'
 
@@ -1361,7 +1219,7 @@
 
         typeparam_shape = TypeParameter('shape', type_kind='particle_types',
                                         param_dict=TypeParameterDict(
-                                            vertices=RequiredArg,
+                                            vertices=list,
                                             sweep_radius=0.0,
                                             ignore_statistics=False,
                                             len_keys=1)
@@ -1384,11 +1242,7 @@
         return super(ConvexSpheropolyhedron, self)._return_type_shapes()
 
 
-<<<<<<< HEAD
-class Ellipsoid(HPMCIntegrator):
-=======
-class ellipsoid(_HPMCIntegrator):
->>>>>>> f9e7524d
+class Ellipsoid(_HPMCIntegrator):
     R""" HPMC integration for ellipsoids (2D/3D).
 
     Args:
@@ -1399,12 +1253,7 @@
           containing {type:size} to set by type.
         move_ratio (float): Ratio of translation moves to rotation moves.
         nselect (int): The number of trial moves to perform in each cell.
-<<<<<<< HEAD
         deterministic (bool): Make HPMC integration deterministic on the GPU
-=======
-        restore_state(bool): Restore internal state from initialization file when True. See :py:class:`_HPMCIntegrator`
-                             for a description of what state data restored. (added in version 2.2)
->>>>>>> f9e7524d
 
     Ellipsoid parameters:
 
@@ -1435,39 +1284,20 @@
         mc.shape_param.set('B', a=0.05, b=0.05, c=0.05);
         mc.set_fugacity('B',fugacity=3.0)
     """
+
     _cpp_cls = 'IntegratorHPMCMonoEllipsoid'
 
-<<<<<<< HEAD
     def __init__(self, seed, d=0.1, a=0.1, move_ratio=0.5,
                  nselect=4, deterministic=False):
-=======
-        # initialize base class
-        _HPMCIntegrator.__init__(self)
-
-        # initialize the reflected c++ class
-        if not hoomd.context.current.device.cpp_exec_conf.isCUDAEnabled():
-            self._cpp_obj = _hpmc.IntegratorHPMCMonoEllipsoid(
-                hoomd.context.current.system_definition, seed)
-        else:
-            cl_c = _hoomd.CellListGPU(hoomd.context.current.system_definition)
-            hoomd.context.current.system.overwriteCompute(cl_c, "auto_cl2")
-            self._cpp_obj = _hpmc.IntegratorHPMCMonoGPUEllipsoid(
-                hoomd.context.current.system_definition, cl_c, seed)
-
-        # set default parameters
-        setD(self._cpp_obj, d)
-        setA(self._cpp_obj, a)
-        self._cpp_obj.setMoveRatio(move_ratio)
->>>>>>> f9e7524d
 
         # initialize base class
         super().__init__(seed, d, a, move_ratio, nselect, deterministic)
 
         typeparam_shape = TypeParameter('shape', type_kind='particle_types',
                                         param_dict=TypeParameterDict(
-                                            a=RequiredArg,
-                                            b=RequiredArg,
-                                            c=RequiredArg,
+                                            a=float,
+                                            b=float,
+                                            c=float,
                                             ignore_statistics=False,
                                             len_keys=1)
                                         )
@@ -1486,11 +1316,7 @@
         return super()._return_type_shapes()
 
 
-<<<<<<< HEAD
-class SphereUnion(HPMCIntegrator):
-=======
-class sphere_union(_HPMCIntegrator):
->>>>>>> f9e7524d
+class SphereUnion(_HPMCIntegrator):
     R""" HPMC integration for unions of spheres (3D).
 
     This shape uses an internal OBB tree for fast collision queries.
@@ -1506,15 +1332,9 @@
           containing {type:size} to set by type.
         move_ratio (float): Ratio of translation moves to rotation moves.
         nselect (int): The number of trial moves to perform in each cell.
-<<<<<<< HEAD
         capacity (int): Set to the number of constituent spheres per leaf node.
           (added in version 2.2)
         deterministic (bool): Make HPMC integration deterministic on the GPU
-=======
-        capacity (int): Set to the number of constituent spheres per leaf node. (added in version 2.2)
-        restore_state(bool): Restore internal state from initialization file when True. See :py:class:`_HPMCIntegrator`
-                             for a description of what state data restored. (added in version 2.2)
->>>>>>> f9e7524d
 
     Sphere union parameters:
 
@@ -1562,51 +1382,28 @@
 
     _cpp_cls = 'IntegratorHPMCMonoSphereUnion'
 
-<<<<<<< HEAD
     def __init__(self, seed, d=0.1, a=0.1, move_ratio=0.5,
                  nselect=4, deterministic=False):
-=======
-        # initialize base class
-        _HPMCIntegrator.__init__(self)
-
-        # initialize the reflected c++ class
-        if not hoomd.context.current.device.cpp_exec_conf.isCUDAEnabled():
-            self._cpp_obj = _hpmc.IntegratorHPMCMonoSphereUnion(
-                hoomd.context.current.system_definition, seed)
-        else:
-            cl_c = _hoomd.CellListGPU(hoomd.context.current.system_definition)
-            hoomd.context.current.system.overwriteCompute(cl_c, "auto_cl2")
-            self._cpp_obj = _hpmc.IntegratorHPMCMonoGPUSphereUnion(
-                hoomd.context.current.system_definition, cl_c, seed)
-
-        # set default parameters
-        setD(self._cpp_obj, d)
-        setA(self._cpp_obj, a)
-        self._cpp_obj.setMoveRatio(move_ratio)
-        self._cpp_obj.setNSelect(nselect)
->>>>>>> f9e7524d
 
         # initialize base class
         super().__init__(seed, d, a, move_ratio, nselect, deterministic)
 
         typeparam_shape = TypeParameter('shape', type_kind='particle_types',
                                         param_dict=TypeParameterDict(
-                                            shapes=RequiredArg,
-                                            orientations=RequiredArg,
-                                            positions=RequiredArg,
+                                            shapes=list,
+                                            orientations=list,
+                                            positions=list,
                                             capacity=4,
-                                            overlap=1,
+                                            overlap=list,
                                             ignore_statistics=False,
+                                            explict_defaults={'orientations': None,
+                                                              'overlap': None},
                                             len_keys=1)
                                         )
         self._add_typeparam(typeparam_shape)
 
 
-<<<<<<< HEAD
-class ConvexSpheropolyhedronUnion(HPMCIntegrator):
-=======
-class convex_spheropolyhedron_union(_HPMCIntegrator):
->>>>>>> f9e7524d
+class ConvexSpheropolyhedronUnion(_HPMCIntegrator):
     R""" HPMC integration for unions of convex polyhedra (3D).
 
     Args:
@@ -1669,40 +1466,21 @@
 
     _cpp_cls = 'IntegratorHPMCMonoConvexPolyhedronUnion'
 
-<<<<<<< HEAD
     def __init__(self, seed, d=0.1, a=0.1, move_ratio=0.5,
                  nselect=4, deterministic=False):
-=======
-        # initialize base class
-        _HPMCIntegrator.__init__(self)
-
-        # initialize the reflected c++ class
-        if not hoomd.context.current.device.cpp_exec_conf.isCUDAEnabled():
-            self._cpp_obj = _hpmc.IntegratorHPMCMonoConvexPolyhedronUnion(
-                hoomd.context.current.system_definition, seed)
-        else:
-            cl_c = _hoomd.CellListGPU(hoomd.context.current.system_definition)
-            hoomd.context.current.system.overwriteCompute(cl_c, "auto_cl2")
-            self._cpp_obj = _hpmc.IntegratorHPMCMonoGPUConvexPolyhedronUnion(
-                hoomd.context.current.system_definition, cl_c, seed)
-
-        # set default parameters
-        setD(self._cpp_obj, d)
-        setA(self._cpp_obj, a)
-        self._cpp_obj.setMoveRatio(move_ratio)
-        self._cpp_obj.setNSelect(nselect)
->>>>>>> f9e7524d
 
         # initialize base class
         super().__init__(seed, d, a, move_ratio, nselect, deterministic)
 
         typeparam_shape = TypeParameter('shape', type_kind='particle_types',
                                         param_dict=TypeParameterDict(
-                                            shapes=RequiredArg,
-                                            positions=RequiredArg,
-                                            orientations=RequiredArg,
-                                            overlap=1,
+                                            shapes=list,
+                                            positions=list,
+                                            orientations=list,
+                                            overlap=list,
                                             ignore_statistics=False,
+                                            explict_defaults={'orientations': None,
+                                                              'overlap': None},
                                             capacity=4,
                                             len_keys=1)
                                         )
@@ -1711,11 +1489,7 @@
         self.metadata_fields = ['capacity']
 
 
-<<<<<<< HEAD
-class FacetedEllipsoidUnion(HPMCIntegrator):
-=======
-class faceted_ellipsoid_union(_HPMCIntegrator):
->>>>>>> f9e7524d
+class FacetedEllipsoidUnion(_HPMCIntegrator):
     R""" HPMC integration for unions of faceted ellipsoids (3D).
 
     Args:
@@ -1778,40 +1552,21 @@
 
     _cpp_cls = 'IntegratorHPMCMonoFacetedEllipsoidUnion'
 
-<<<<<<< HEAD
     def __init__(self, seed, d=0.1, a=0.1, move_ratio=0.5,
                  nselect=4, deterministic=False):
-=======
-        # initialize base class
-        _HPMCIntegrator.__init__(self)
-
-        # initialize the reflected c++ class
-        if not hoomd.context.current.device.cpp_exec_conf.isCUDAEnabled():
-            self._cpp_obj = _hpmc.IntegratorHPMCMonoFacetedEllipsoidUnion(
-                hoomd.context.current.system_definition, seed)
-        else:
-            cl_c = _hoomd.CellListGPU(hoomd.context.current.system_definition)
-            hoomd.context.current.system.overwriteCompute(cl_c, "auto_cl2")
-            self._cpp_obj = _hpmc.IntegratorHPMCMonoGPUFacetedEllipsoidUnion(
-                hoomd.context.current.system_definition, cl_c, seed)
-
-        # set default parameters
-        setD(self._cpp_obj, d)
-        setA(self._cpp_obj, a)
-        self._cpp_obj.setMoveRatio(move_ratio)
-        self._cpp_obj.setNSelect(nselect)
->>>>>>> f9e7524d
 
         # initialize base class
         super().__init__(seed, d, a, move_ratio, nselect, deterministic)
 
         typeparam_shape = TypeParameter('shape', type_kind='particle_types',
                                         param_dict=TypeParameterDict(
-                                            shapes=RequiredArg,
-                                            positions=RequiredArg,
-                                            orientations=RequiredArg,
-                                            overlap=1,
+                                            shapes=list,
+                                            positions=list,
+                                            orientations=list,
+                                            overlap=list,
                                             ignore_statistics=False,
+                                            explict_defaults={'orientations': None,
+                                                              'overlap': None},
                                             capacity=4,
                                             len_keys=1)
                                         )
