--- conflicted
+++ resolved
@@ -133,7 +133,6 @@
         typeparam_fugacity = TypeParameter('depletant_fugacity',
                                            type_kind='particle_types',
                                            param_dict=TypeParameterDict(
-<<<<<<< HEAD
                                                0., len_keys=2)
                                            )
 
@@ -142,24 +141,15 @@
                                            param_dict=TypeParameterDict(
                                                1, len_keys=2)
                                            )
-=======
-                                               0., len_keys=1))
->>>>>>> 49d8da63
 
         typeparam_inter_matrix = TypeParameter('interaction_matrix',
                                                type_kind='particle_types',
                                                param_dict=TypeParameterDict(
                                                    True, len_keys=2))
 
-<<<<<<< HEAD
         self._extend_typeparam([typeparam_d, typeparam_a,
                                 typeparam_fugacity, typeparam_ntrial,
                                 typeparam_inter_matrix])
-=======
-        self._extend_typeparam([
-            typeparam_d, typeparam_a, typeparam_fugacity, typeparam_inter_matrix
-        ])
->>>>>>> 49d8da63
 
     def attach(self, simulation):
         '''initialize the reflected c++ class'''
