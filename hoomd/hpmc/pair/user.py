# Copyright (c) 2009-2021 The Regents of the University of Michigan
# This file is part of the HOOMD-blue project, released under the BSD 3-Clause
# License.

"""User-defined pair potentials for HPMC simulations."""

import hoomd
from hoomd import _compile
from hoomd.hpmc import integrate
if hoomd.version.llvm_enabled:
    from hoomd.hpmc import _jit
from hoomd.operation import _HOOMDBaseObject
from hoomd.data.parameterdicts import TypeParameterDict, ParameterDict
from hoomd.data.typeparam import TypeParameter
from hoomd.data.typeconverter import NDArrayValidator, OnlyTypes
from hoomd.logging import log
import numpy as np


class CPPPotentialBase(_HOOMDBaseObject):
    """Base class for interaction between pairs of particles given in C++.

    Pair potential energies define energetic interactions between pairs of
    particles in :py:mod:`hpmc <hoomd.hpmc>` integrators.  Particles within a
    cutoff distance interact with an energy that is a function the
    type and orientation of the particles and the vector pointing from the *i*
    particle to the *j* particle center.

    Classes derived from :py:class:`CPPPotentialBase` take C++ code, compile it
    at runtime, and execute the code natively in the MC loop.

    Warning:
        `CPPPotentialBase` is **experimental** and subject to change in future
        minor releases.

    .. rubric:: C++ code

    Classes derived from :py:class:`CPPPotentialBase` will compile the code
    provided by the user and call it to evaluate patch energies. The text
    provided in *code* is the body of a function with the following signature:

    .. code::

        float eval(const vec3<float>& r_ij,
                   unsigned int type_i,
                   const quat<float>& q_i,
                   float d_i,
                   float charge_i,
                   unsigned int type_j,
                   const quat<float>& q_j,
                   float d_j,
                   float charge_j
        )

    * ``r_ij`` is a vector pointing from the center of particle *i* to the \
        center of particle *j*.
    * ``type_i`` is the integer type id of particle *i*
    * ``q_i`` is the quaternion orientation of particle *i*
    * ``d_i`` is the diameter of particle *i*
    * ``charge_i`` is the charge of particle *i*
    * ``type_j`` is the integer type id of particle *j*
    * ``q_j`` is the quaternion orientation of particle *j*
    * ``d_j`` is the diameter of particle *j*
    * ``charge_j`` is the charge of particle *j*
    * Your code *must* return a value.

    Note:
        ``vec3`` and ``quat`` are defined in the file `VectorMath.h`_ in the \
                HOOMD-blue source code.

    .. _VectorMath.h: https://github.com/glotzerlab/hoomd-blue/blob/\
            v3.0.0-beta.9/hoomd/VectorMath.h

    """

<<<<<<< HEAD
    def __init__(self, r_cut, code, param_array):
        param_dict = ParameterDict(r_cut=float,
                                   param_array=NDArrayValidator(
                                       dtype=np.float32, shape=(None,)),
                                   code=OnlyTypes(str, allow_none=True))
        param_dict['r_cut'] = r_cut
        if param_array is None:
            param_dict['param_array'] = np.array([])
        else:
            param_dict['param_array'] = param_array
        self._param_dict.update(param_dict)
        self.code = code

=======
>>>>>>> d0a42eb4
    @log(requires_run=True)
    def energy(self):
        """float: Total interaction energy of the system in the current state.

        Returns `None` when the patch object and integrator are not
        attached.
        """
        integrator = self._simulation.operations.integrator
        timestep = self._simulation.timestep
        return integrator._cpp_obj.computePatchEnergy(timestep)

    def _wrap_cpu_code(self, code, is_union):
        r"""Wrap the provided code into a function with the expected signature.

        Args:
            code (`str`): Body of the C++ function
            is_union (`bool`): Determines how to declare param_array variables
        """
        param_array_suffix = {True: '_isotropic', False: ''}[is_union]
        constituent_param_array = {
            True: 'float *param_array_constituent;',
            False: ''
        }[is_union]
        cpp_function = f"""
                        #include <stdio.h>
                        #include "hoomd/HOOMDMath.h"
                        #include "hoomd/VectorMath.h"

                        // param_array (singlet class) or param_array_isotropic
                        // and param_array_constituent (union class) are
                        // allocated by the library
                        float *param_array{param_array_suffix};
                        {constituent_param_array}

                        extern "C"
                        {{
                        float eval(const vec3<float>& r_ij,
                            unsigned int type_i,
                            const quat<float>& q_i,
                            float d_i,
                            float charge_i,
                            unsigned int type_j,
                            const quat<float>& q_j,
                            float d_j,
                            float charge_j)
                            {{
                        """
        cpp_function += code
        cpp_function += """
                            }
                        }
                        """
        return cpp_function

    def _wrap_gpu_code(self, code, is_union):
        """Convert the provided code into a device function with the expected \
                signature.

        Args:
            code (`str`): Body of the C++ function
            is_union (`bool`): Determines how to declare param_array variables
        """
        param_array_suffix = {True: '_isotropic', False: ''}[is_union]
        constituent_str = '__device__ float *param_array_constituent;'
        constituent_param_array = {True: constituent_str, False: ''}[is_union]
        cpp_function = f"""
                        #include "hoomd/HOOMDMath.h"
                        #include "hoomd/VectorMath.h"
                        #include "hoomd/hpmc/IntegratorHPMCMonoGPUJIT.inc"

                        // param_array (singlet class) or param_array_isotropic
                        // and param_array_constituent (union class) are
                        // allocated by the library
                        __device__ float *param_array{param_array_suffix};
                        {constituent_param_array}

                        __device__ inline float eval(const vec3<float>& r_ij,
                            unsigned int type_i,
                            const quat<float>& q_i,
                            float d_i,
                            float charge_i,
                            unsigned int type_j,
                            const quat<float>& q_j,
                            float d_j,
                            float charge_j)
                            {{
                        """
        cpp_function += code
        cpp_function += """
                            }
                        """
        return cpp_function


class CPPPotential(CPPPotentialBase):
    """Define an energetic interaction between pairs of particles.

    Adjust parameters within the code with the `param_array` attribute without
    requiring a recompile. These arrays are **read-only** during function
    evaluation.

    Args:
        r_cut (float): Particle center to center distance cutoff beyond which
            all pair interactions are assumed 0.
        code (str): C++ code defining the function body for pair interactions
            between particles.
        param_array (list[float]): Parameter values to pass into ``param_array``
            in the compiled code.

    See Also:
        `CPPPotentialBase` for the documentation of the parent class.

    Warning:
        `CPPPotential` is **experimental** and subject to change in future minor
        releases.

    Attributes:
        code (str): The C++ code that defines the body of the patch energy
            function. After running zero or more steps, this property cannot be
            changed.
        param_array (``ndarray<float>``): Numpy array containing dynamically
                adjustable elements in the potential energy function as
                defined by the user. After running zero or more steps, the array
                cannot be set, although individual values can still be changed.

    Examples:
        .. code-block:: python

            sq_well = '''float rsq = dot(r_ij, r_ij);
                                if (rsq < 1.21f)
                                    return -1.0f;
                                else
                                    return 0.0f;
                        '''
            patch = hoomd.hpmc.pair.user.CPPPotential(r_cut=1.1, code=sq_well,
                                                      param_array=[])
            mc.potential = patch
            sim.run(1000)
    """

    def __init__(self, r_cut, code, param_array):
        param_dict = ParameterDict(r_cut=float,
                                   param_array=NDArrayValidator(
                                       dtype=np.float32, shape=(None,)),
                                   code=OnlyTypes(str, allow_none=True))
        param_dict['r_cut'] = r_cut
        if param_array is None or len(param_array) == 0:
            param_dict['param_array'] = np.array([])
        else:
            param_dict['param_array'] = param_array
        self._param_dict.update(param_dict)
        self.code = code

    def _getattr_param(self, attr):
        if attr == 'code':
            return self._param_dict[attr]
        return super()._getattr_param(attr)

    def _attach(self):
        integrator = self._simulation.operations.integrator
        if not isinstance(integrator, integrate.HPMCIntegrator):
            raise RuntimeError("The integrator must be a HPMC integrator.")

        if not integrator._attached:
            raise RuntimeError("Integrator is not attached yet.")

        device = self._simulation.device
        cpp_sys_def = self._simulation.state._cpp_sys_def

        cpu_code = self._wrap_cpu_code(self.code, False)
        cpu_include_options = _compile.get_cpu_include_options()

        if isinstance(device, hoomd.device.GPU):
            gpu_settings = _compile.get_gpu_compilation_settings(device)
            gpu_code = self._wrap_gpu_code(self.code, False)

            self._cpp_obj = _jit.PatchEnergyJITGPU(
                cpp_sys_def,
                device._cpp_exec_conf,
                cpu_code,
                cpu_include_options,
                self.r_cut,
                self.param_array,
                False,  # is_union, False for this class
                gpu_code,
                "hpmc::gpu::kernel::hpmc_narrow_phase_patch",
                gpu_settings["includes"],
                gpu_settings["cuda_devrt_lib_path"],
                gpu_settings["max_arch"],
            )
        else:  # running on cpu
            self._cpp_obj = _jit.PatchEnergyJIT(
                cpp_sys_def,
                device._cpp_exec_conf,
                cpu_code,
                cpu_include_options,
                self.r_cut,
                self.param_array,
                False,
            )
        # attach patch object to the integrator
        super()._attach()


class CPPPotentialUnion(CPPPotentialBase):
    r"""Define an arbitrary energetic interaction between unions of particles.

    Args:
        r_cut_constituent (`float`): Constituent particle center to center
                distance cutoff beyond which all pair interactions are assumed
                0.
        code_constituent (`str`): C++ code defining the custom pair
                interactions between constituent particles.
        r_cut_isotropic (`float`): Cut-off for isotropic interaction between
                centers of union particles.
        code_isotropic (`str`): C++ code for isotropic part of the interaction.
                Must be ``None`` or `''` when executing on a GPU.
        param_array_constituent (list[float]): Parameter values to pass into
                ``param_array_constituent`` in the compiled code.
        param_array_isotropic (list[float]): Parameter values to pass into
                ``param_array`` in the compiled code.

    Note:
        Code passed into ``code_isotropic`` is not used when executing on the
        GPU. A `RuntimeError` is raised on attachment if code is passed into
        this argument on the GPU. On the CPUi, ``None`` implies ``return 0.0f``.

    Note:
        This class uses an internal OBB tree for fast interaction queries
        between constituents of interacting particles.  Depending on the number
        of constituent particles per type in the tree, different values of the
        particles per leaf node may yield different optimal performance. The
        capacity of leaf nodes is configurable.

    See Also:
        `CPPPotentialBase` for the documentation of the parent class.

    Warning:
        `CPPPotentialUnion` is **experimental** and subject to change in future
        minor releases.


    .. py:attribute:: positions

        The positions of the constituent particles.

        Type: `TypeParameter` [``particle type``, `list` [`tuple` [`float`,
        `float`, `float`]]]

    .. py:attribute:: orientations

        The orientations of the constituent particles.

        Type: `TypeParameter` [``particle type``, `list` [`tuple` [`float`,
        `float`, `float`, `float`]]]

    Attributes:
        diameters (`TypeParameter` [``particle type``, `list` [`float`]])
            The diameters of the constituent particles.

        charges (`TypeParameter` [``particle type``, `list` [`float`]])
            The charges of the constituent particles.

        typeids (`TypeParameter` [``particle type``, `list` [`float`]])
            The integer types of the constituent particles.

        leaf_capacity (`int`) : The number of particles in a
                leaf of the internal tree data structure (**default:** 4).

        code_constituent (str): The C++ code that defines the body of the patch
            energy function between the constituent particles. This property
            cannot be modified after running for zero or more steps.

        code_isotropic (str): The C++ code that defines the body of the patch
            energy function between the centers of the particles. This property
            cannot be modified after running for zero or more steps.

        param_array (``ndarray<float>``): Numpy array containing dynamically
                adjustable elements in the isotropic part of the potential as
                defined by the user. After running zero or more steps, the array
                cannot be set, although individual values can still be changed.

        param_array_constituent (``ndarray<float>``): Numpy array containing
                dynamically adjustable elements in the constituent part of the
                potential part of the potential as defined by the user. After
                running zero or more steps, the array cannot be set, although
                individual values can still be changed.

    Example without isotropic interactions:

    .. code-block:: python

        square_well = '''float rsq = dot(r_ij, r_ij);
                            if (rsq < 1.21f)
                                return -1.0f;
                            else
                                return 0.0f;
                      '''
        patch = hoomd.hpmc.pair.user.CPPPotentialUnion(
            r_cut_constituent=1.1,
            r_cut_isotropic=0.0
            code_constituent=square_well,
            code_isotropic='',
            param_array_constituent=[],
            param_array_isotropic=[]
        )
        patch.positions['A'] = [
            (0, 0, -0.5),
            (0, 0, 0.5)
        ]
        patch.diameters['A'] = [0, 0]
        patch.typeids['A'] = [0, 0]
        mc.potential = patch

    Example with added isotropic interactions:

    .. code-block:: python

        # square well attraction on constituent spheres
        square_well = '''float rsq = dot(r_ij, r_ij);
                              float r_cut = param_array_constituent[0];
                              if (rsq < r_cut*r_cut)
                                  return param_array_constituent[1];
                              else
                                  return 0.0f;
                        '''

        # soft repulsion between centers of unions
        soft_repulsion = '''float rsq = dot(r_ij, r_ij);
                                  float r_cut = param_array[0];
                                  if (rsq < r_cut*r_cut)
                                    return param_array[1];
                                  else
                                    return 0.0f;
                         '''

        patch = hoomd.hpmc.pair.user.CPPPotentialUnion(
            r_cut_constituent=2.5,
            r_cut_isotropic=5.0,
            code_union=square_well,
            code_isotropic=soft_repulsion,
            param_array_constituent=[2.0, -5.0],
            param_array=[2.5, 1.3],
        )
        patch.positions['A'] = [
            (0, 0, -0.5),
            (0, 0, 0.5)
        ]
        patch.typeids['A'] = [0, 0]
        patch.diameters['A'] = [0, 0]
        mc.potential = patch

    """

    def __init__(self, r_cut_constituent, code_constituent, r_cut_isotropic,
                 code_isotropic, param_array_constituent,
                 param_array_isotropic):

        param_dict = ParameterDict(
            r_cut_constituent=float(r_cut_constituent),
            r_cut_isotropic=float(r_cut_isotropic),
            leaf_capacity=int(4),
            param_array_constituent=NDArrayValidator(dtype=np.float32,
                                                     shape=(None,)),
            param_array_isotropic=NDArrayValidator(dtype=np.float32,
                                                   shape=(None,)),
            code_constituent=OnlyTypes(str, allow_none=True),
            code_isotropic=OnlyTypes(str, allow_none=True),
        )

        if param_array_constituent is None:
            param_dict['param_array_constituent'] = np.array([])
        else:
            param_dict['param_array_constituent'] = param_array_constituent

        if param_array_isotropic is None:
            param_dict['param_array_isotropic'] = np.array([])
        else:
            param_dict['param_array_isotropic'] = param_array_isotropic
        self._param_dict.update(param_dict)

        # add union specific per-type parameters
        typeparam_positions = TypeParameter(
            'positions',
            type_kind='particle_types',
            param_dict=TypeParameterDict([(float, float, float)], len_keys=1),
        )

        typeparam_orientations = TypeParameter(
            'orientations',
            type_kind='particle_types',
            param_dict=TypeParameterDict([(float, float, float, float)],
                                         len_keys=1),
        )

        typeparam_diameters = TypeParameter(
            'diameters',
            type_kind='particle_types',
            param_dict=TypeParameterDict([float], len_keys=1),
        )

        typeparam_charges = TypeParameter(
            'charges',
            type_kind='particle_types',
            param_dict=TypeParameterDict([float], len_keys=1),
        )

        typeparam_typeids = TypeParameter(
            'typeids',
            type_kind='particle_types',
            param_dict=TypeParameterDict([int], len_keys=1),
        )

        self._extend_typeparam([
            typeparam_positions, typeparam_orientations, typeparam_diameters,
            typeparam_charges, typeparam_typeids
        ])

        self.code_constituent = code_constituent
        self.code_isotropic = code_isotropic

    def _getattr_param(self, attr):
        code_attrs = {'code_isotropic', 'code_constituent'}
        if attr in code_attrs:
            return self._param_dict[attr]
        return super()._getattr_param(attr)

    def _attach(self):
        integrator = self._simulation.operations.integrator
        if not isinstance(integrator, integrate.HPMCIntegrator):
            raise RuntimeError("The integrator must be an HPMC integrator.")

        if not integrator._attached:
            raise RuntimeError("Integrator is not attached yet.")

        if isinstance(self._simulation.device, hoomd.device.GPU):
            if self.code_isotropic not in [None, '']:
                msg = 'Code passed into code_isotropic when excuting on the '
                msg += 'GPU is unused'
                raise RuntimeError(msg)

        cpu_code_constituent = self._wrap_cpu_code(self.code_constituent, True)
        if self.code_isotropic not in [None, '']:
            cpu_code_isotropic = self._wrap_cpu_code(self.code_isotropic, True)
        else:
            cpu_code_isotropic = self._wrap_cpu_code('return 0;', True)
        cpu_include_options = _compile.get_cpu_include_options()

        device = self._simulation.device
        if isinstance(self._simulation.device, hoomd.device.GPU):
            gpu_settings = _compile.get_gpu_compilation_settings(device)
            # use union evaluator
            gpu_code_constituent = self._wrap_gpu_code(self.code_constituent,
                                                       True)
            self._cpp_obj = _jit.PatchEnergyJITUnionGPU(
                self._simulation.state._cpp_sys_def,
                device._cpp_exec_conf,
                cpu_code_isotropic,
                cpu_include_options,
                self.r_cut_isotropic,
                self.param_array_isotropic,
                cpu_code_constituent,
                self.r_cut_constituent,
                self.param_array_constituent,
                True,  # is_union, True for this class
                gpu_code_constituent,
                "hpmc::gpu::kernel::hpmc_narrow_phase_patch",
                gpu_settings["includes"] + ["-DUNION_EVAL"],
                gpu_settings["cuda_devrt_lib_path"],
                gpu_settings["max_arch"],
            )
        else:
            self._cpp_obj = _jit.PatchEnergyJITUnion(
                self._simulation.state._cpp_sys_def,
                device._cpp_exec_conf,
                cpu_code_isotropic,
                cpu_include_options,
                self.r_cut_isotropic,
                self.param_array_isotropic,
                cpu_code_constituent,
                self.r_cut_constituent,
                self.param_array_constituent,
                True,  # is_union, True for this class
            )
        # attach patch object to the integrator
        super()._attach()<|MERGE_RESOLUTION|>--- conflicted
+++ resolved
@@ -73,22 +73,6 @@
 
     """
 
-<<<<<<< HEAD
-    def __init__(self, r_cut, code, param_array):
-        param_dict = ParameterDict(r_cut=float,
-                                   param_array=NDArrayValidator(
-                                       dtype=np.float32, shape=(None,)),
-                                   code=OnlyTypes(str, allow_none=True))
-        param_dict['r_cut'] = r_cut
-        if param_array is None:
-            param_dict['param_array'] = np.array([])
-        else:
-            param_dict['param_array'] = param_array
-        self._param_dict.update(param_dict)
-        self.code = code
-
-=======
->>>>>>> d0a42eb4
     @log(requires_run=True)
     def energy(self):
         """float: Total interaction energy of the system in the current state.
