import pytest
import hoomd
import atexit
import numpy
import itertools
from hoomd.snapshot import Snapshot
from hoomd import Simulation

devices = [hoomd.device.CPU]
if (hoomd.device.GPU.is_available()
        and len(hoomd.device.GPU.get_available_devices()) > 0):
    devices.append(hoomd.device.GPU)


@pytest.fixture(scope='session', params=devices)
def device(request):
    """Parameterized Device fixture.

    Tests that use `device` will run once on the CPU and once on the GPU. The
    device object is session scoped to avoid device creation overhead when
    running tests.
    """
    d = request.param()

    # enable GPU error checking
    if isinstance(d, hoomd.device.GPU):
        d.gpu_error_checking = True

    return d


@pytest.fixture(scope='session')
def simulation_factory(device):
    """Make a Simulation object from a snapshot.

    TODO: duck type this to allow it to create state from GSD files as well
    """

    def make_simulation(snapshot):
        sim = Simulation(device)

        # reduce sorter grid to avoid Hilbert curve overhead in unit tests
        for tuner in sim.operations.tuners:
            if isinstance(tuner, hoomd.tune.ParticleSorter):
                tuner.grid = 8

        sim.create_state_from_snapshot(snapshot)
        return sim

    return make_simulation


@pytest.fixture(scope='session')
def two_particle_snapshot_factory(device):
    """Make a snapshot with two particles.

    Args:
        particle_types: List of particle type names
        dimensions: Number of dimensions (2 or 3)
        d: Distance apart to place particles
        L: Box length

    The two particles are placed at (-d/2, 0, 0) and (d/2,0,0). When,
    dimensions==3, the box is L by L by L. When dimensions==2, the box is L by L
    by 1.
    """

    def make_snapshot(particle_types=['A'], dimensions=3, d=1, L=20):
        s = Snapshot(device.communicator)
        N = 2

        if s.exists:
            box = [L, L, L, 0, 0, 0]
<<<<<<< HEAD
=======
            if dimensions == 2:
                box[2] = 0
>>>>>>> 7b20918d
            s.configuration.box = box
            s.particles.N = N
            # shift particle positions slightly in z so MPI tests pass
            s.particles.position[:] = [[-d / 2, 0, .1], [d / 2, 0, .1]]
            s.particles.types = particle_types
            if dimensions == 2:
                box[2] = 1
                s.particles.position[:] = [[-d / 2, 0.1, 0], [d / 2, 0.1, 0]]

        return s

    return make_snapshot


@pytest.fixture(scope='session')
def lattice_snapshot_factory(device):
    """Make a snapshot with particles on a cubic/square lattice.

    Args:
        particle_types: List of particle type names
        dimensions: Number of dimensions (2 or 3)
        a: Lattice constant
        n: Number of particles along each box edge
        r: Fraction of `a` to randomly perturb particles

    Place particles on a simple cubic (dimensions==3) or square (dimensions==2)
    lattice. The box is cubic (or square) with a side length of `n * a`.

    Set `r` to randomly perturb particles a small amount off their lattice
    positions. This is useful in MD simulation testing so that forces do not
    cancel out by symmetry.
    """

    def make_snapshot(particle_types=['A'], dimensions=3, a=1, n=7, r=0):
        s = Snapshot(device.communicator)

        if s.exists:
            box = [n * a, n * a, n * a, 0, 0, 0]
            if dimensions == 2:
                box[2] = 0
            s.configuration.box = box

            s.particles.N = n**dimensions
            s.particles.types = particle_types

            # create the lattice
            range_ = numpy.arange(-n / 2, n / 2)
            if dimensions == 2:
                pos = list(itertools.product(range_, range_, [0]))
            else:
                pos = list(itertools.product(range_, repeat=3))
            pos = numpy.array(pos) * a
            pos[:, 0] += a / 2
            pos[:, 1] += a / 2
            if dimensions == 3:
                pos[:, 2] += a / 2

            # perturb the positions
            if r > 0:
                shift = numpy.random.uniform(-r, r, size=(s.particles.N, 3))
                if dimensions == 2:
                    shift[:, 2] = 0
                pos += shift

            s.particles.position[:] = pos

        return s

    return make_snapshot


@pytest.fixture(autouse=True)
def skip_mpi(request):
    if request.node.get_closest_marker('serial'):
        if 'device' in request.fixturenames:
            if request.getfixturevalue('device').communicator.num_ranks > 1:
                pytest.skip('Test does not support MPI execution')
        else:
            raise ValueError('skip_mpi requires the *device* fixture')


@pytest.fixture(autouse=True)
def only_gpu(request):
    if request.node.get_closest_marker('gpu'):
        if 'device' in request.fixturenames:
            if not isinstance(request.getfixturevalue('device'),
                              hoomd.device.GPU):
                pytest.skip('Test is run only on GPU(s).')
        else:
            raise ValueError('only_gpu requires the *device* fixture')


@pytest.fixture(autouse=True)
def only_cpu(request):
    if request.node.get_closest_marker('cpu'):
        if 'device' in request.fixturenames:
            if not isinstance(request.getfixturevalue('device'),
                              hoomd.device.CPU):
                pytest.skip('Test is run only on CPU(s).')
        else:
            raise ValueError('only_cpu requires the *device* fixture')


@pytest.fixture(scope='function', autouse=True)
def numpy_random_seed():
    """Seed the numpy random number generator.

    Automatically reset the numpy random seed at the start of each function
    for reproducible tests.
    """
    numpy.random.seed(42)


def pytest_addoption(parser):
    """Add HOOMD specific options to the pytest command line.

    * validate - run validation tests
    """
    parser.addoption(
        "--validate",
        action="store_true",
        default=False,
        help="Enable long running validation tests.",
    )


@pytest.fixture(autouse=True)
def skip_validate(request):
    """Skip validation tests by default.

    Pass the command line option --validate to enable these tests.
    """
    if request.node.get_closest_marker('validate'):
        if not request.config.getoption("validate"):
            pytest.skip('Validation tests not requested.')


def pytest_configure(config):
    config.addinivalue_line(
        "markers",
        "serial: Tests that will not execute with more than 1 MPI process")
    config.addinivalue_line("markers",
                            "gpu: Tests that should only run on the gpu.")
    config.addinivalue_line(
        "markers",
        "cupy_optional: tests that should pass with and without CuPy.")
    config.addinivalue_line(
        "markers",
        "validate: Tests that perform long-running validations.")
    config.addinivalue_line("markers", "cpu: Tests that only run on the CPU.")
    config.addinivalue_line("markers", "gpu: Tests that only run on the GPU.")


def abort(exitstatus):
    # get a default mpi communicator
    communicator = hoomd.communicator.Communicator()
    # abort the deadlocked ranks
    hoomd._hoomd.abort_mpi(communicator.cpp_mpi_conf, exitstatus)


def pytest_sessionfinish(session, exitstatus):
    """ Finalize pytest session

    MPI tests may fail on one rank but not others. To prevent deadlocks in these
    situations, this code calls ``MPI_Abort`` when pytest is exiting with a
    non-zero exit code. **pytest** should be run with the ``-x`` option so that
    it exits on the first error.
    """

    if exitstatus != 0 and hoomd.version.mpi_enabled:
        atexit.register(abort, exitstatus)<|MERGE_RESOLUTION|>--- conflicted
+++ resolved
@@ -71,18 +71,15 @@
 
         if s.exists:
             box = [L, L, L, 0, 0, 0]
-<<<<<<< HEAD
-=======
             if dimensions == 2:
                 box[2] = 0
->>>>>>> 7b20918d
             s.configuration.box = box
             s.particles.N = N
             # shift particle positions slightly in z so MPI tests pass
             s.particles.position[:] = [[-d / 2, 0, .1], [d / 2, 0, .1]]
             s.particles.types = particle_types
             if dimensions == 2:
-                box[2] = 1
+                box[2] = 0
                 s.particles.position[:] = [[-d / 2, 0.1, 0], [d / 2, 0.1, 0]]
 
         return s
