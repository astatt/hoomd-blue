--- conflicted
+++ resolved
@@ -25,8 +25,5 @@
    :maxdepth: 3
 
    module-md-mesh-bond
-<<<<<<< HEAD
    module-md-mesh-conservation
-=======
-   module-md-mesh-bending
->>>>>>> e0a8fa5a
+   module-md-mesh-bending