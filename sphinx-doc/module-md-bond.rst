md.bond
--------------

.. rubric:: Overview

.. py:currentmodule:: hoomd.md.bond

.. autosummary::
    :nosignatures:

<<<<<<< HEAD
    FENE
    Harmonic
    table
=======
    Bond
    FENE
    Harmonic
>>>>>>> d5d513db

.. rubric:: Details

.. automodule:: hoomd.md.bond
    :synopsis: Bond potentials.
    :members: Bond,
              FENE,
              Harmonic
    :no-inherited-members:
    :show-inheritance:<|MERGE_RESOLUTION|>--- conflicted
+++ resolved
@@ -8,15 +8,9 @@
 .. autosummary::
     :nosignatures:
 
-<<<<<<< HEAD
-    FENE
-    Harmonic
-    table
-=======
     Bond
     FENE
     Harmonic
->>>>>>> d5d513db
 
 .. rubric:: Details
 
