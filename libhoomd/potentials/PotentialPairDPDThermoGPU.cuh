/*
Highly Optimized Object-oriented Many-particle Dynamics -- Blue Edition
(HOOMD-blue) Open Source Software License Copyright 2009-2014 The Regents of
the University of Michigan All rights reserved.

HOOMD-blue may contain modifications ("Contributions") provided, and to which
copyright is held, by various Contributors who have granted The Regents of the
University of Michigan the right to modify and/or distribute such Contributions.

You may redistribute, use, and create derivate works of HOOMD-blue, in source
and binary forms, provided you abide by the following conditions:

* Redistributions of source code must retain the above copyright notice, this
list of conditions, and the following disclaimer both in the code and
prominently in any materials provided with the distribution.

* Redistributions in binary form must reproduce the above copyright notice, this
list of conditions, and the following disclaimer in the documentation and/or
other materials provided with the distribution.

* All publications and presentations based on HOOMD-blue, including any reports
or published results obtained, in whole or in part, with HOOMD-blue, will
acknowledge its use according to the terms posted at the time of submission on:
http://codeblue.umich.edu/hoomd-blue/citations.html

* Any electronic documents citing HOOMD-Blue will link to the HOOMD-Blue website:
http://codeblue.umich.edu/hoomd-blue/

* Apart from the above required attributions, neither the name of the copyright
holder nor the names of HOOMD-blue's contributors may be used to endorse or
promote products derived from this software without specific prior written
permission.

Disclaimer

THIS SOFTWARE IS PROVIDED BY THE COPYRIGHT HOLDER AND CONTRIBUTORS ``AS IS'' AND
ANY EXPRESS OR IMPLIED WARRANTIES, INCLUDING, BUT NOT LIMITED TO, THE IMPLIED
WARRANTIES OF MERCHANTABILITY, FITNESS FOR A PARTICULAR PURPOSE, AND/OR ANY
WARRANTIES THAT THIS SOFTWARE IS FREE OF INFRINGEMENT ARE DISCLAIMED.

IN NO EVENT SHALL THE COPYRIGHT HOLDER OR CONTRIBUTORS BE LIABLE FOR ANY DIRECT,
INDIRECT, INCIDENTAL, SPECIAL, EXEMPLARY, OR CONSEQUENTIAL DAMAGES (INCLUDING,
BUT NOT LIMITED TO, PROCUREMENT OF SUBSTITUTE GOODS OR SERVICES; LOSS OF USE,
DATA, OR PROFITS; OR BUSINESS INTERRUPTION) HOWEVER CAUSED AND ON ANY THEORY OF
LIABILITY, WHETHER IN CONTRACT, STRICT LIABILITY, OR TORT (INCLUDING NEGLIGENCE
OR OTHERWISE) ARISING IN ANY WAY OUT OF THE USE OF THIS SOFTWARE, EVEN IF
ADVISED OF THE POSSIBILITY OF SUCH DAMAGE.
*/

// Maintainer: phillicl

/*! \file PotentialPairDPDThermoGPU.cuh
    \brief Declares driver functions for computing all types of pair forces on the GPU
*/

#ifndef __POTENTIAL_PAIR_DPDTHERMO_CUH__
#define __POTENTIAL_PAIR_DPDTHERMO_CUH__

#include "TextureTools.h"
#include "ParticleData.cuh"
#include "EvaluatorPairDPDThermo.h"
#include "Index1D.h"
#include <cassert>

#include "PotentialPairGPU.cuh"

//! Maximum number of threads (width of a dpd_warp)
const unsigned int gpu_dpd_pair_force_max_tpp = 32;

//! args struct for passing additional options to gpu_compute_dpd_forces
struct dpd_pair_args_t
    {
    //! Construct a dpd_pair_args_t
    dpd_pair_args_t(Scalar4 *_d_force,
                    Scalar *_d_virial,
                    const unsigned int _virial_pitch,
                    const unsigned int _N,
                    const unsigned int _n_max,
                    const Scalar4 *_d_pos,
                    const Scalar4 *_d_vel,
                    const unsigned int *_d_tag,
                    const BoxDim& _box,
                    const unsigned int *_d_n_neigh,
                    const unsigned int *_d_nlist,
                    const unsigned int *_d_head_list,
                    const Scalar *_d_rcutsq,
                    const unsigned int _size_nlist,
                    const unsigned int _ntypes,
                    const unsigned int _block_size,
                    const unsigned int _seed,
                    const unsigned int _timestep,
                    const Scalar _deltaT,
                    const Scalar _T,
                    const unsigned int _shift_mode,
                    const unsigned int _compute_virial,
                    const unsigned int _threads_per_particle,
                    const unsigned int _compute_capability)
                        : d_force(_d_force),
                        d_virial(_d_virial),
                        virial_pitch(_virial_pitch),
                        N(_N),
                        n_max(_n_max),
                        d_pos(_d_pos),
                        d_vel(_d_vel),
                        d_tag(_d_tag),
                        box(_box),
                        d_n_neigh(_d_n_neigh),
                        d_nlist(_d_nlist),
                        d_head_list(_d_head_list),
                        d_rcutsq(_d_rcutsq),
                        size_nlist(_size_nlist),
                        ntypes(_ntypes),
                        block_size(_block_size),
                        seed(_seed),
                        timestep(_timestep),
                        deltaT(_deltaT),
                        T(_T),
                        shift_mode(_shift_mode),
                        compute_virial(_compute_virial),
                        threads_per_particle(_threads_per_particle),
                        compute_capability(_compute_capability)
        {
        };

    Scalar4 *d_force;                //!< Force to write out
    Scalar *d_virial;                //!< Virial to write out
    const unsigned int virial_pitch; //!< Pitch of 2D virial array
    const unsigned int N;           //!< number of particles
    const unsigned int n_max;       //!< Maximum size of particle data arrays
    const Scalar4 *d_pos;           //!< particle positions
    const Scalar4 *d_vel;           //!< particle velocities
    const unsigned int *d_tag;      //!< particle tags
    const BoxDim& box;         //!< Simulation box in GPU format
    const unsigned int *d_n_neigh;  //!< Device array listing the number of neighbors on each particle
    const unsigned int *d_nlist;    //!< Device array listing the neighbors of each particle
    const unsigned int *d_head_list;//!< Indexes for accessing d_nlist
    const Scalar *d_rcutsq;          //!< Device array listing r_cut squared per particle type pair
    const unsigned int size_nlist;  //!< Total length of the neighbor list
    const unsigned int ntypes;      //!< Number of particle types in the simulation
    const unsigned int block_size;  //!< Block size to execute
    const unsigned int seed;        //!< user provided seed for PRNG
    const unsigned int timestep;    //!< timestep of simulation
    const Scalar deltaT;             //!< timestep size
    const Scalar T;                  //!< temperature
    const unsigned int shift_mode;  //!< The potential energy shift mode
    const unsigned int compute_virial;  //!< Flag to indicate if virials should be computed
    const unsigned int threads_per_particle; //!< Number of threads per particle (maximum: 32==1 warp)
    const unsigned int compute_capability;  //!< Compute capability of the device (20, 30, 35, ...)
    };

#ifdef NVCC
//! Texture for reading particle positions
scalar4_tex_t pdata_dpd_pos_tex;

//! Texture for reading particle velocities
scalar4_tex_t pdata_dpd_vel_tex;

//! Texture for reading particle tags
texture<unsigned int, 1, cudaReadModeElementType> pdata_dpd_tag_tex;

//! Texture for reading neighbor list
texture<unsigned int, 1, cudaReadModeElementType> nlist_tex;

//! Kernel for calculating pair forces
/*! This kernel is called to calculate the pair forces on all N particles. Actual evaluation of the potentials and
    forces for each pair is handled via the template class \a evaluator.

    \param d_force Device memory to write computed forces
    \param d_virial Device memory to write computed virials
    \param virial_pitch Pitch of 2D virial array
    \param N number of particles
    \param d_pos particle positions on the GPU
    \param d_vel particle velocities on the GPU
    \param d_tag particle tags on the GPU
    \param box Box dimensions used to implement periodic boundary conditions
    \param d_n_neigh Device memory array listing the number of neighbors for each particle
    \param d_nlist Device memory array containing the neighbor list contents
    \param d_head_list Indexes for indexing \a d_nlist
    \param d_params Parameters for the potential, stored per type pair
    \param d_rcutsq rcut squared, stored per type pair
    \param d_seed user defined seed for PRNG
    \param d_timestep timestep of simulation
    \param d_deltaT timestep size
    \param d_T temperature
    \param ntypes Number of types in the simulation
    \param tpp Number of threads per particle

    \a d_params, and \a d_rcutsq must be indexed with an Index2DUpperTriangler(typei, typej) to access the
    unique value for that type pair. These values are all cached into shared memory for quick access, so a dynamic
    amount of shared memory must be allocatd for this kernel launch. The amount is
    (2*sizeof(Scalar) + sizeof(typename evaluator::param_type)) * typpair_idx.getNumElements()

    Certain options are controlled via template parameters to avoid the performance hit when they are not enabled.
    \tparam evaluator EvaluatorPair class to evualuate V(r) and -delta V(r)/r
    \tparam shift_mode 0: No energy shifting is done. 1: V(r) is shifted to be 0 at rcut.
    \tparam compute_virial When non-zero, the virial tensor is computed. When zero, the virial tensor is not computed.

    <b>Implementation details</b>
    Each block will calculate the forces on a block of particles.
    Each thread will calculate the total force on one particle.
*/
template< class evaluator, unsigned int shift_mode, unsigned int compute_virial >
__global__ void gpu_compute_dpd_forces_kernel(Scalar4 *d_force,
                                              Scalar *d_virial,
                                              const unsigned int virial_pitch,
                                              const unsigned int N,
                                              const Scalar4 *d_pos,
                                              const Scalar4 *d_vel,
                                              const unsigned int *d_tag,
                                              BoxDim box,
                                              const unsigned int *d_n_neigh,
                                              const unsigned int *d_nlist,
                                              const unsigned int *d_head_list,
                                              const typename evaluator::param_type *d_params,
                                              const Scalar *d_rcutsq,
                                              const unsigned int d_seed,
                                              const unsigned int d_timestep,
                                              const Scalar d_deltaT,
                                              const Scalar d_T,
                                              const int ntypes,
                                              const unsigned int tpp)
    {
    Index2D typpair_idx(ntypes);
    const unsigned int num_typ_parameters = typpair_idx.getNumElements();

    // shared arrays for per type pair parameters
    extern __shared__ char s_data[];
    typename evaluator::param_type *s_params =
        (typename evaluator::param_type *)(&s_data[0]);
    Scalar *s_rcutsq = (Scalar *)(&s_data[num_typ_parameters*sizeof(evaluator::param_type)]);

    // load in the per type pair parameters
    for (unsigned int cur_offset = 0; cur_offset < num_typ_parameters; cur_offset += blockDim.x)
        {
        if (cur_offset + threadIdx.x < num_typ_parameters)
            {
            s_rcutsq[cur_offset + threadIdx.x] = d_rcutsq[cur_offset + threadIdx.x];
            s_params[cur_offset + threadIdx.x] = d_params[cur_offset + threadIdx.x];
            }
        }
    __syncthreads();

    // start by identifying which particle we are to handle
    unsigned int idx;
    if (gridDim.y > 1)
        {
        // if we have blocks in the y-direction, the fermi-workaround is in place
        idx = (blockIdx.x + blockIdx.y * 65535) * (blockDim.x/tpp) + threadIdx.x/tpp;
        }
    else
        {
        idx = blockIdx.x * (blockDim.x/tpp) + threadIdx.x/tpp;
        }

    bool active = true;

    if (idx >= N)
        {
        // need to mask this thread, but still participate in warp-level reduction (because of __syncthreads())
        active = false;
        }

    // initialize the force to 0
    Scalar4 force = make_scalar4(Scalar(0.0), Scalar(0.0), Scalar(0.0), Scalar(0.0));
    Scalar virial[6];
    for (unsigned int i = 0; i < 6; i++)
        virial[i] = Scalar(0.0);

<<<<<<< HEAD
    // prefetch neighbor index
    const unsigned int head_idx = d_head_list[idx];
    unsigned int cur_j = 0;
    unsigned int next_j = threadIdx.x%tpp < n_neigh ?
        texFetchUint(d_nlist, nlist_tex, head_idx + threadIdx.x%tpp) : 0;

    // this particle's tag
    unsigned int tagi = d_tag[idx];

    // loop over neighbors
    // on pre Fermi hardware, there is a bug that causes rare and random ULFs when simply looping over n_neigh
    // the workaround (activated via the template paramter) is to loop over nlist.height and put an if (i < n_neigh)
    // inside the loop
    for (int neigh_idx = threadIdx.x%tpp; neigh_idx < n_neigh; neigh_idx+=tpp)
        {
        // read the current neighbor index (MEM TRANSFER: 4 bytes)
        // prefetch the next value and set the current one
        cur_j = next_j;
        if (neigh_idx+tpp < n_neigh)
            next_j = texFetchUint(d_nlist, nlist_tex, head_idx + neigh_idx+tpp);

        // get the neighbor's position (MEM TRANSFER: 16 bytes)
        Scalar4 postypej = texFetchScalar4(d_pos, pdata_dpd_pos_tex, cur_j);
        Scalar3 posj = make_scalar3(postypej.x, postypej.y, postypej.z);

        // get the neighbor's position (MEM TRANSFER: 16 bytes)
        Scalar4 velmassj = texFetchScalar4(d_vel, pdata_dpd_vel_tex, cur_j);
        Scalar3 velj = make_scalar3(velmassj.x, velmassj.y, velmassj.z);

        // calculate dr (with periodic boundary conditions) (FLOPS: 3)
        Scalar3 dx = posi - posj;

        // apply periodic boundary conditions: (FLOPS 12)
        dx = box.minImage(dx);

        // calculate r squard (FLOPS: 5)
        Scalar rsq = dot(dx,dx);

        // calculate dv (FLOPS: 3)
        Scalar3 dv = veli - velj;

        Scalar rdotv = dot(dx, dv);

        // access the per type pair parameters
        unsigned int typpair = typpair_idx(__scalar_as_int(postypei.w), __scalar_as_int(postypej.w));
        Scalar rcutsq = s_rcutsq[typpair];
        typename evaluator::param_type param = s_params[typpair];

        // design specifies that energies are shifted if
        // 1) shift mode is set to shift
        // or 2) shift mode is explor and ron > rcut
        bool energy_shift = false;
        if (shift_mode == 1)
            energy_shift = true;

        evaluator eval(rsq, rcutsq, param);

        // evaluate the potential
        Scalar force_divr = Scalar(0.0);
        Scalar force_divr_cons = Scalar(0.0);
        Scalar pair_eng = Scalar(0.0);

        // Special Potential Pair DPD Requirements
        // use particle i's and j's tags
        unsigned int tagj = texFetchUint(d_tag, pdata_dpd_tag_tex, cur_j);
        eval.set_seed_ij_timestep(d_seed,tagi,tagj,d_timestep);
        eval.setDeltaT(d_deltaT);
        eval.setRDotV(rdotv);
        eval.setT(d_T);

        eval.evalForceEnergyThermo(force_divr, force_divr_cons, pair_eng, energy_shift);

        // calculate the virial (FLOPS: 3)
        if (compute_virial)
            {
            Scalar force_div2r_cons = Scalar(0.5) * force_divr_cons;
            virial[0] = dx.x * dx.x * force_div2r_cons;
            virial[1] = dx.x * dx.y * force_div2r_cons;
            virial[2] = dx.x * dx.z * force_div2r_cons;
            virial[3] = dx.y * dx.y * force_div2r_cons;
            virial[4] = dx.y * dx.z * force_div2r_cons;
            virial[5] = dx.z * dx.z * force_div2r_cons;
            }

        // add up the force vector components (FLOPS: 7)
        force.x += dx.x * force_divr;
        force.y += dx.y * force_divr;
        force.z += dx.z * force_divr;

        force.w += pair_eng;
        }
=======

    if (active)
        {
        // load in the length of the neighbor list (MEM_TRANSFER: 4 bytes)
        unsigned int n_neigh = d_n_neigh[idx];

        // read in the position of our particle.
        // (MEM TRANSFER: 16 bytes)
        Scalar4 postypei = texFetchScalar4(d_pos, pdata_dpd_pos_tex, idx);
        Scalar3 posi = make_scalar3(postypei.x, postypei.y, postypei.z);

        // read in the velocity of our particle.
        // (MEM TRANSFER: 16 bytes)
        Scalar4 velmassi = texFetchScalar4(d_vel, pdata_dpd_vel_tex, idx);
        Scalar3 veli = make_scalar3(velmassi.x, velmassi.y, velmassi.z);

        // prefetch neighbor index
        unsigned int cur_j = 0;
        unsigned int next_j = threadIdx.x%tpp < n_neigh ?
            d_nlist[nli(idx, threadIdx.x%tpp)] : 0;

        // this particle's tag
        unsigned int tagi = d_tag[idx];

        // loop over neighbors
        // on pre Fermi hardware, there is a bug that causes rare and random ULFs when simply looping over n_neigh
        // the workaround (activated via the template paramter) is to loop over nlist.height and put an if (i < n_neigh)
        // inside the loop
        #if (__CUDA_ARCH__ < 200)
        for (int neigh_idx = threadIdx.x%tpp; neigh_idx < nli.getH(); neigh_idx+=tpp)
        #else
        for (int neigh_idx = threadIdx.x%tpp; neigh_idx < n_neigh; neigh_idx+=tpp)
        #endif
            {
            #if (__CUDA_ARCH__ < 200)
            if (neigh_idx < n_neigh)
            #endif
                {
                // read the current neighbor index (MEM TRANSFER: 4 bytes)
                // prefetch the next value and set the current one
                cur_j = next_j;
                if (neigh_idx+tpp < n_neigh)
                    next_j = d_nlist[nli(idx, neigh_idx+tpp)];

                // get the neighbor's position (MEM TRANSFER: 16 bytes)
                Scalar4 postypej = texFetchScalar4(d_pos, pdata_dpd_pos_tex, cur_j);
                Scalar3 posj = make_scalar3(postypej.x, postypej.y, postypej.z);

                // get the neighbor's position (MEM TRANSFER: 16 bytes)
                Scalar4 velmassj = texFetchScalar4(d_vel, pdata_dpd_vel_tex, cur_j);
                Scalar3 velj = make_scalar3(velmassj.x, velmassj.y, velmassj.z);

                // calculate dr (with periodic boundary conditions) (FLOPS: 3)
                Scalar3 dx = posi - posj;

                // apply periodic boundary conditions: (FLOPS 12)
                dx = box.minImage(dx);

                // calculate r squard (FLOPS: 5)
                Scalar rsq = dot(dx,dx);

                // calculate dv (FLOPS: 3)
                Scalar3 dv = veli - velj;

                Scalar rdotv = dot(dx, dv);

                // access the per type pair parameters
                unsigned int typpair = typpair_idx(__scalar_as_int(postypei.w), __scalar_as_int(postypej.w));
                Scalar rcutsq = s_rcutsq[typpair];
                typename evaluator::param_type param = s_params[typpair];

                // design specifies that energies are shifted if
                // 1) shift mode is set to shift
                // or 2) shift mode is explor and ron > rcut
                bool energy_shift = false;
                if (shift_mode == 1)
                    energy_shift = true;

                evaluator eval(rsq, rcutsq, param);

                // evaluate the potential
                Scalar force_divr = Scalar(0.0);
                Scalar force_divr_cons = Scalar(0.0);
                Scalar pair_eng = Scalar(0.0);

                // Special Potential Pair DPD Requirements
                // use particle i's and j's tags
                unsigned int tagj = texFetchUint(d_tag, pdata_dpd_tag_tex, cur_j);
                eval.set_seed_ij_timestep(d_seed,tagi,tagj,d_timestep);
                eval.setDeltaT(d_deltaT);
                eval.setRDotV(rdotv);
                eval.setT(d_T);

                eval.evalForceEnergyThermo(force_divr, force_divr_cons, pair_eng, energy_shift);

                // calculate the virial (FLOPS: 3)
                if (compute_virial)
                    {
                    Scalar force_div2r_cons = Scalar(0.5) * force_divr_cons;
                    virial[0] = dx.x * dx.x * force_div2r_cons;
                    virial[1] = dx.x * dx.y * force_div2r_cons;
                    virial[2] = dx.x * dx.z * force_div2r_cons;
                    virial[3] = dx.y * dx.y * force_div2r_cons;
                    virial[4] = dx.y * dx.z * force_div2r_cons;
                    virial[5] = dx.z * dx.z * force_div2r_cons;
                    }

                // add up the force vector components (FLOPS: 7)
                #if (__CUDA_ARCH__ >= 200)
                force.x += dx.x * force_divr;
                force.y += dx.y * force_divr;
                force.z += dx.z * force_divr;
                #else
                // fmad causes momentum drift here, prevent it from being used
                force.x += __fmul_rn(dx.x, force_divr);
                force.y += __fmul_rn(dx.y, force_divr);
                force.z += __fmul_rn(dx.z, force_divr);
                #endif

                force.w += pair_eng;
                }
            }
>>>>>>> bdc99bc7

        // potential energy per particle must be halved
        force.w *= Scalar(0.5);
        }

    // we need to access a separate portion of shared memory to avoid race conditions
    const unsigned int shared_bytes = (sizeof(Scalar) + sizeof(typename evaluator::param_type))
        * num_typ_parameters;

    // need to declare as volatile, because we are using warp-synchronous programming
    volatile Scalar *sh = (Scalar *) &s_data[shared_bytes];

    unsigned int cta_offs = (threadIdx.x/tpp)*tpp;

    // reduce force over threads in cta
    force.x = warp_reduce(tpp, threadIdx.x % tpp, force.x, &sh[cta_offs]);
    force.y = warp_reduce(tpp, threadIdx.x % tpp, force.y, &sh[cta_offs]);
    force.z = warp_reduce(tpp, threadIdx.x % tpp, force.z, &sh[cta_offs]);
    force.w = warp_reduce(tpp, threadIdx.x % tpp, force.w, &sh[cta_offs]);

    // now that the force calculation is complete, write out the result (MEM TRANSFER: 20 bytes)
    if (active && threadIdx.x % tpp == 0)
        d_force[idx] = force;

    if (compute_virial)
        {
        for (unsigned int i = 0; i < 6; ++i)
            virial[i] = warp_reduce(tpp, threadIdx.x % tpp, virial[0], &sh[cta_offs]);

        // if we are the first thread in the cta, write out virial to global mem
        if (active && threadIdx.x %tpp == 0)
            for (unsigned int i = 0; i < 6; i++) d_virial[i*virial_pitch+idx] = virial[i];
        }
    }

template<typename T>
int dpd_get_max_block_size(T func)
    {
    cudaFuncAttributes attr;
    cudaFuncGetAttributes(&attr, (const void *)func);
    int max_threads = attr.maxThreadsPerBlock;
    // number of threads has to be multiple of warp size
    max_threads -= max_threads % gpu_dpd_pair_force_max_tpp;
    return max_threads;
    }

inline void gpu_dpd_pair_force_bind_textures(const dpd_pair_args_t pair_args)
    {
    // bind the position texture
    pdata_dpd_pos_tex.normalized = false;
    pdata_dpd_pos_tex.filterMode = cudaFilterModePoint;
    cudaBindTexture(0, pdata_dpd_pos_tex, pair_args.d_pos, sizeof(Scalar4)*pair_args.n_max);

    // bind the diamter texture
    pdata_dpd_vel_tex.normalized = false;
    pdata_dpd_vel_tex.filterMode = cudaFilterModePoint;
    cudaBindTexture(0, pdata_dpd_vel_tex, pair_args.d_vel, sizeof(Scalar4) * pair_args.n_max);

    pdata_dpd_tag_tex.normalized = false;
    pdata_dpd_tag_tex.filterMode = cudaFilterModePoint;
    cudaBindTexture(0, pdata_dpd_tag_tex, pair_args.d_tag, sizeof(unsigned int) * pair_args.n_max);
    
    nlist_tex.normalized = false;
    nlist_tex.filterMode = cudaFilterModePoint;
    cudaBindTexture(0, nlist_tex, pair_args.d_nlist, sizeof(unsigned int) * pair_args.size_nlist);
    }

//! Kernel driver that computes pair DPD thermo forces on the GPU
/*! \param args Additional options
    \param d_params Per type-pair parameters for the evaluator

    This is just a driver function for gpu_compute_dpd_forces_kernel(), see it for details.
*/
template< class evaluator >
cudaError_t gpu_compute_dpd_forces(const dpd_pair_args_t& args,
                                   const typename evaluator::param_type *d_params)
    {
    assert(d_params);
    assert(args.d_rcutsq);
    assert(args.ntypes > 0);

    // setup the grid to run the kernel
    unsigned int block_size = args.block_size;
    unsigned int tpp = args.threads_per_particle;

    Index2D typpair_idx(args.ntypes);
    unsigned int shared_bytes = (sizeof(Scalar) + sizeof(typename evaluator::param_type))
                                * typpair_idx.getNumElements();

    // run the kernel
    if (args.compute_virial)
        {
        switch (args.shift_mode)
            {
            case 0:
                {
                static unsigned int max_block_size = UINT_MAX;
                if (max_block_size == UINT_MAX)
                    max_block_size = dpd_get_max_block_size(gpu_compute_dpd_forces_kernel<evaluator, 0, 1>);

                if (args.compute_capability < 35) gpu_dpd_pair_force_bind_textures(args);

                block_size = block_size < max_block_size ? block_size : max_block_size;
                dim3 grid(args.N / (block_size/tpp) + 1, 1, 1);
                if (args.compute_capability < 30 && grid.x > 65535)
                    {
                    grid.y = grid.x/65535 + 1;
                    grid.x = 65535;
                    }

                if (args.compute_capability < 30)
                    {
                    shared_bytes += sizeof(Scalar)*block_size;
                    }

                gpu_compute_dpd_forces_kernel<evaluator, 0, 1>
                                    <<<grid, block_size, shared_bytes>>>
                                    (args.d_force,
                                    args.d_virial,
                                    args.virial_pitch,
                                    args.N,
                                    args.d_pos,
                                    args.d_vel,
                                    args.d_tag,
                                    args.box,
                                    args.d_n_neigh,
                                    args.d_nlist,
                                    args.d_head_list,
                                    d_params,
                                    args.d_rcutsq,
                                    args.seed,
                                    args.timestep,
                                    args.deltaT,
                                    args.T,
                                    args.ntypes,
                                    tpp);
                break;
                }
            case 1:
                {
                static unsigned int max_block_size = UINT_MAX;
                if (max_block_size == UINT_MAX)
                    max_block_size = dpd_get_max_block_size(gpu_compute_dpd_forces_kernel<evaluator, 1, 1>);

                if (args.compute_capability < 35) gpu_dpd_pair_force_bind_textures(args);

                block_size = block_size < max_block_size ? block_size : max_block_size;
                dim3 grid(args.N / (block_size/tpp) + 1, 1, 1);
                if (args.compute_capability < 30 && grid.x > 65535)
                    {
                    grid.y = grid.x/65535 + 1;
                    grid.x = 65535;
                    }

                if (args.compute_capability < 30)
                    {
                    shared_bytes += sizeof(Scalar)*block_size;
                    }

                gpu_compute_dpd_forces_kernel<evaluator, 1, 1>
                                    <<<grid, block_size, shared_bytes>>>
                                    (args.d_force,
                                    args.d_virial,
                                    args.virial_pitch,
                                    args.N,
                                    args.d_pos,
                                    args.d_vel,
                                    args.d_tag,
                                    args.box,
                                    args.d_n_neigh,
                                    args.d_nlist,
                                    args.d_head_list,
                                    d_params,
                                    args.d_rcutsq,
                                    args.seed,
                                    args.timestep,
                                    args.deltaT,
                                    args.T,
                                    args.ntypes,
                                    tpp);
                break;
                }
            default:
                return cudaErrorUnknown;
            }
        }
    else
        {
        switch (args.shift_mode)
            {
            case 0:
                {
                static unsigned int max_block_size = UINT_MAX;
                if (max_block_size == UINT_MAX)
                    max_block_size = dpd_get_max_block_size(gpu_compute_dpd_forces_kernel<evaluator, 0, 0>);

                if (args.compute_capability < 35) gpu_dpd_pair_force_bind_textures(args);

                block_size = block_size < max_block_size ? block_size : max_block_size;
                dim3 grid(args.N / (block_size/tpp) + 1, 1, 1);
                if (args.compute_capability < 30 && grid.x > 65535)
                    {
                    grid.y = grid.x/65535 + 1;
                    grid.x = 65535;
                    }

                if (args.compute_capability < 30)
                    {
                    shared_bytes += sizeof(Scalar)*block_size;
                    }

                gpu_compute_dpd_forces_kernel<evaluator, 0, 0>
                                    <<<grid, block_size, shared_bytes>>>
                                    (args.d_force,
                                    args.d_virial,
                                    args.virial_pitch,
                                    args.N,
                                    args.d_pos,
                                    args.d_vel,
                                    args.d_tag,
                                    args.box,
                                    args.d_n_neigh,
                                    args.d_nlist,
                                    args.d_head_list,
                                    d_params,
                                    args.d_rcutsq,
                                    args.seed,
                                    args.timestep,
                                    args.deltaT,
                                    args.T,
                                    args.ntypes,
                                    tpp);
                break;
                }
            case 1:
                {
                static unsigned int max_block_size = UINT_MAX;
                if (max_block_size == UINT_MAX)
                    max_block_size = dpd_get_max_block_size(gpu_compute_dpd_forces_kernel<evaluator, 1, 0>);

                if (args.compute_capability < 35) gpu_dpd_pair_force_bind_textures(args);

                block_size = block_size < max_block_size ? block_size : max_block_size;
                dim3 grid(args.N / (block_size/tpp) + 1, 1, 1);
                if (args.compute_capability < 30 && grid.x > 65535)
                    {
                    grid.y = grid.x/65535 + 1;
                    grid.x = 65535;
                    }

                if (args.compute_capability < 30)
                    {
                    shared_bytes += sizeof(Scalar)*block_size;
                    }

                gpu_compute_dpd_forces_kernel<evaluator, 1, 0>
                                    <<<grid, block_size, shared_bytes>>>
                                    (args.d_force,
                                    args.d_virial,
                                    args.virial_pitch,
                                    args.N,
                                    args.d_pos,
                                    args.d_vel,
                                    args.d_tag,
                                    args.box,
                                    args.d_n_neigh,
                                    args.d_nlist,
                                    args.d_head_list,
                                    d_params,
                                    args.d_rcutsq,
                                    args.seed,
                                    args.timestep,
                                    args.deltaT,
                                    args.T,
                                    args.ntypes,
                                    tpp);
                break;
                }
            default:
                return cudaErrorUnknown;
            }
        }

    return cudaSuccess;
    }

#endif

#endif // __POTENTIAL_PAIR_DPDTHERMO_CUH__<|MERGE_RESOLUTION|>--- conflicted
+++ resolved
@@ -266,100 +266,6 @@
     for (unsigned int i = 0; i < 6; i++)
         virial[i] = Scalar(0.0);
 
-<<<<<<< HEAD
-    // prefetch neighbor index
-    const unsigned int head_idx = d_head_list[idx];
-    unsigned int cur_j = 0;
-    unsigned int next_j = threadIdx.x%tpp < n_neigh ?
-        texFetchUint(d_nlist, nlist_tex, head_idx + threadIdx.x%tpp) : 0;
-
-    // this particle's tag
-    unsigned int tagi = d_tag[idx];
-
-    // loop over neighbors
-    // on pre Fermi hardware, there is a bug that causes rare and random ULFs when simply looping over n_neigh
-    // the workaround (activated via the template paramter) is to loop over nlist.height and put an if (i < n_neigh)
-    // inside the loop
-    for (int neigh_idx = threadIdx.x%tpp; neigh_idx < n_neigh; neigh_idx+=tpp)
-        {
-        // read the current neighbor index (MEM TRANSFER: 4 bytes)
-        // prefetch the next value and set the current one
-        cur_j = next_j;
-        if (neigh_idx+tpp < n_neigh)
-            next_j = texFetchUint(d_nlist, nlist_tex, head_idx + neigh_idx+tpp);
-
-        // get the neighbor's position (MEM TRANSFER: 16 bytes)
-        Scalar4 postypej = texFetchScalar4(d_pos, pdata_dpd_pos_tex, cur_j);
-        Scalar3 posj = make_scalar3(postypej.x, postypej.y, postypej.z);
-
-        // get the neighbor's position (MEM TRANSFER: 16 bytes)
-        Scalar4 velmassj = texFetchScalar4(d_vel, pdata_dpd_vel_tex, cur_j);
-        Scalar3 velj = make_scalar3(velmassj.x, velmassj.y, velmassj.z);
-
-        // calculate dr (with periodic boundary conditions) (FLOPS: 3)
-        Scalar3 dx = posi - posj;
-
-        // apply periodic boundary conditions: (FLOPS 12)
-        dx = box.minImage(dx);
-
-        // calculate r squard (FLOPS: 5)
-        Scalar rsq = dot(dx,dx);
-
-        // calculate dv (FLOPS: 3)
-        Scalar3 dv = veli - velj;
-
-        Scalar rdotv = dot(dx, dv);
-
-        // access the per type pair parameters
-        unsigned int typpair = typpair_idx(__scalar_as_int(postypei.w), __scalar_as_int(postypej.w));
-        Scalar rcutsq = s_rcutsq[typpair];
-        typename evaluator::param_type param = s_params[typpair];
-
-        // design specifies that energies are shifted if
-        // 1) shift mode is set to shift
-        // or 2) shift mode is explor and ron > rcut
-        bool energy_shift = false;
-        if (shift_mode == 1)
-            energy_shift = true;
-
-        evaluator eval(rsq, rcutsq, param);
-
-        // evaluate the potential
-        Scalar force_divr = Scalar(0.0);
-        Scalar force_divr_cons = Scalar(0.0);
-        Scalar pair_eng = Scalar(0.0);
-
-        // Special Potential Pair DPD Requirements
-        // use particle i's and j's tags
-        unsigned int tagj = texFetchUint(d_tag, pdata_dpd_tag_tex, cur_j);
-        eval.set_seed_ij_timestep(d_seed,tagi,tagj,d_timestep);
-        eval.setDeltaT(d_deltaT);
-        eval.setRDotV(rdotv);
-        eval.setT(d_T);
-
-        eval.evalForceEnergyThermo(force_divr, force_divr_cons, pair_eng, energy_shift);
-
-        // calculate the virial (FLOPS: 3)
-        if (compute_virial)
-            {
-            Scalar force_div2r_cons = Scalar(0.5) * force_divr_cons;
-            virial[0] = dx.x * dx.x * force_div2r_cons;
-            virial[1] = dx.x * dx.y * force_div2r_cons;
-            virial[2] = dx.x * dx.z * force_div2r_cons;
-            virial[3] = dx.y * dx.y * force_div2r_cons;
-            virial[4] = dx.y * dx.z * force_div2r_cons;
-            virial[5] = dx.z * dx.z * force_div2r_cons;
-            }
-
-        // add up the force vector components (FLOPS: 7)
-        force.x += dx.x * force_divr;
-        force.y += dx.y * force_divr;
-        force.z += dx.z * force_divr;
-
-        force.w += pair_eng;
-        }
-=======
-
     if (active)
         {
         // load in the length of the neighbor list (MEM_TRANSFER: 4 bytes)
@@ -376,32 +282,23 @@
         Scalar3 veli = make_scalar3(velmassi.x, velmassi.y, velmassi.z);
 
         // prefetch neighbor index
+        const unsigned int head_idx = d_head_list[idx];
         unsigned int cur_j = 0;
         unsigned int next_j = threadIdx.x%tpp < n_neigh ?
-            d_nlist[nli(idx, threadIdx.x%tpp)] : 0;
+            texFetchUint(d_nlist, nlist_tex, head_idx + threadIdx.x%tpp) : 0;
 
         // this particle's tag
         unsigned int tagi = d_tag[idx];
 
         // loop over neighbors
-        // on pre Fermi hardware, there is a bug that causes rare and random ULFs when simply looping over n_neigh
-        // the workaround (activated via the template paramter) is to loop over nlist.height and put an if (i < n_neigh)
-        // inside the loop
-        #if (__CUDA_ARCH__ < 200)
-        for (int neigh_idx = threadIdx.x%tpp; neigh_idx < nli.getH(); neigh_idx+=tpp)
-        #else
         for (int neigh_idx = threadIdx.x%tpp; neigh_idx < n_neigh; neigh_idx+=tpp)
-        #endif
             {
-            #if (__CUDA_ARCH__ < 200)
-            if (neigh_idx < n_neigh)
-            #endif
                 {
                 // read the current neighbor index (MEM TRANSFER: 4 bytes)
                 // prefetch the next value and set the current one
                 cur_j = next_j;
                 if (neigh_idx+tpp < n_neigh)
-                    next_j = d_nlist[nli(idx, neigh_idx+tpp)];
+                    next_j = texFetchUint(d_nlist, nlist_tex, head_idx + neigh_idx + tpp);
 
                 // get the neighbor's position (MEM TRANSFER: 16 bytes)
                 Scalar4 postypej = texFetchScalar4(d_pos, pdata_dpd_pos_tex, cur_j);
@@ -481,7 +378,6 @@
                 force.w += pair_eng;
                 }
             }
->>>>>>> bdc99bc7
 
         // potential energy per particle must be halved
         force.w *= Scalar(0.5);
