/*
Highly Optimized Object-oriented Many-particle Dynamics -- Blue Edition
(HOOMD-blue) Open Source Software License Copyright 2009-2014 The Regents of
the University of Michigan All rights reserved.

HOOMD-blue may contain modifications ("Contributions") provided, and to which
copyright is held, by various Contributors who have granted The Regents of the
University of Michigan the right to modify and/or distribute such Contributions.

You may redistribute, use, and create derivate works of HOOMD-blue, in source
and binary forms, provided you abide by the following conditions:

* Redistributions of source code must retain the above copyright notice, this
list of conditions, and the following disclaimer both in the code and
prominently in any materials provided with the distribution.

* Redistributions in binary form must reproduce the above copyright notice, this
list of conditions, and the following disclaimer in the documentation and/or
other materials provided with the distribution.

* All publications and presentations based on HOOMD-blue, including any reports
or published results obtained, in whole or in part, with HOOMD-blue, will
acknowledge its use according to the terms posted at the time of submission on:
http://codeblue.umich.edu/hoomd-blue/citations.html

* Any electronic documents citing HOOMD-Blue will link to the HOOMD-Blue website:
http://codeblue.umich.edu/hoomd-blue/

* Apart from the above required attributions, neither the name of the copyright
holder nor the names of HOOMD-blue's contributors may be used to endorse or
promote products derived from this software without specific prior written
permission.

Disclaimer

THIS SOFTWARE IS PROVIDED BY THE COPYRIGHT HOLDER AND CONTRIBUTORS ``AS IS'' AND
ANY EXPRESS OR IMPLIED WARRANTIES, INCLUDING, BUT NOT LIMITED TO, THE IMPLIED
WARRANTIES OF MERCHANTABILITY, FITNESS FOR A PARTICULAR PURPOSE, AND/OR ANY
WARRANTIES THAT THIS SOFTWARE IS FREE OF INFRINGEMENT ARE DISCLAIMED.

IN NO EVENT SHALL THE COPYRIGHT HOLDER OR CONTRIBUTORS BE LIABLE FOR ANY DIRECT,
INDIRECT, INCIDENTAL, SPECIAL, EXEMPLARY, OR CONSEQUENTIAL DAMAGES (INCLUDING,
BUT NOT LIMITED TO, PROCUREMENT OF SUBSTITUTE GOODS OR SERVICES; LOSS OF USE,
DATA, OR PROFITS; OR BUSINESS INTERRUPTION) HOWEVER CAUSED AND ON ANY THEORY OF
LIABILITY, WHETHER IN CONTRACT, STRICT LIABILITY, OR TORT (INCLUDING NEGLIGENCE
OR OTHERWISE) ARISING IN ANY WAY OUT OF THE USE OF THIS SOFTWARE, EVEN IF
ADVISED OF THE POSSIBILITY OF SUCH DAMAGE.
*/

// Maintainer: joaander

#include "Compute.h"
#include "GPUArray.h"
#include "GPUVector.h"
#include "GPUFlags.h"
#include "Index1D.h"

#include <boost/shared_ptr.hpp>
#include <boost/signals2.hpp>
#include <vector>

/*! \file NeighborList.h
    \brief Declares the NeighborList class
*/

#ifdef NVCC
#error This header cannot be compiled by nvcc
#endif

#ifndef __NEIGHBORLIST_H__
#define __NEIGHBORLIST_H__

#ifdef ENABLE_MPI
#include "Communicator.h"
#endif

//! Computes a Neighborlist from the particles
/*! \b Overview:

    A particle \c i is a neighbor of particle \c j if the distance between
    particle them is less than or equal to \c r_cut(i,j). The neighborlist for a given particle
    \c i includes all of these neighbors at a minimum. Other particles are included
    in the list: those up to \c r_list(i,j) which includes a buffer distance so that the neighbor list
    doesn't need to be updated every step.

    There are two ways of storing this information. One is to store only half of the
    neighbors (only those with i < j), and the other is to store all neighbors. There are
    potential tradeoffs between number of computations and memory access complexity for
    each method. NeighborList supports both of these modes via a switch: setStorageMode();

    Some classes with either setting, full or half, but they are faster with the half setting. However,
    others may require that the neighbor list storage mode is set to full.

    <b>Data access:</b>

    Up to Nmax neighbors can be stored for each particle. Data is stored in a flat array in memory. A secondary
    flat list is supplied for each particle which specifies where to start reading neighbors from the list
    (a "head" list). Each element in the list stores the index of the neighbor with the highest bits reserved for flags.
    The head list for accessing elements can be gotten with getHeadList()
    and the array itself can be accessed with getNlistArray().

    The number of neighbors for each particle is stored in an auxilliary array accessed with getNNeighArray().

     - <code>jf = nlist[head_list[i] + n]</code> is the index of neighbor \a n of particle \a i, where \a n can vary from
       0 to <code>n_neigh[i] - 1</code>

    \a jf includes flags in the highest bits. The format and use of these flags are yet to be determined.

    \b Filtering:

    By default, a neighbor list includes all particles within a single cutoff distance r_cut. Various filters can be
    applied to remove unwanted neighbors from the list.
     - setFilterBody() prevents two particles of the same body from being neighbors
     - setDiameterShift() enables slj type diameter shifting, where a single minimum cutoff is used and the actual
       r_cut(i,j) is shifted by the average diameter of the particles (d_i + d_j)/2 -1 (such that no shift is applied
       when d_i = d_j = 1

    \b Algorithms:

    This base class supplys no build algorithm for generating this list, it must be overridden by deriving classes.
    Derived classes implement O(N) efficient straetegies using a CellList or a BVH tree.

    <b>Needs update check:</b>

    When compute() is called, the neighbor list is updated, but only if it needs to be. Checks
    are performed to see if any particle has moved more than half of the buffer distance, and
    only then is the list actually updated. This check can even be avoided for a number of time
    steps by calling setEvery(). If the caller wants to force a full update, forceUpdate()
    can be called before compute() to do so. Note that if the particle data is resorted,
    an update is automatically forced.

    The CUDA profiler expects the exact same sequence of kernels on every run. Due to the non-deterministic cell list,
    a different sequence of calls may be generated with nlist builds at different times. To work around this problem
    setEvery takes a dist_check parameter. When dist_check=True, the above described behavior is followed. When
    dist_check is false, the nlist is built exactly m_every steps. This is intended for use in profiling only.

    \b Exclusions:

    Exclusions are stored in \a ex_list, a data structure similar in structure to \a nlist, except this time exclusions
    are stored. User-specified exclusions are stored by tag and translated to indices whenever a particle sort occurs
    (updateExListIdx()). If any exclusions are set, filterNlist() is called after buildNlist(). filterNlist() loops
    through the neighbor list and removes any particles that are excluded. This allows an arbitrary number of exclusions
    to be processed without slowing the performance of the buildNlist() step itself.

    <b>Overvlow handling:</b>
    For easy support of derived GPU classes to implement overflow detection the overflow condition is stored in the
    GPUArray \a d_conditions.

     - 0: Maximum nlist size (implementations are free to write to this element only in overflow conditions if they
          choose.)
     - Further indices may be added to handle other conditions at a later time.

    Condition flags are to be set during the buildNlist() call and will be checked by compute() which will then
    take the appropriate action.

    \ingroup computes
*/
class NeighborList : public Compute
    {
    public:
        //! Simple enum for the storage modes
        enum storageMode
            {
            half,   //!< Only neighbors i,j are stored where i < j
            full    //!< All neighbors are stored
            };

        //! Constructs the compute
        NeighborList(boost::shared_ptr<SystemDefinition> sysdef, Scalar _r_cut, Scalar r_buff);

        //! Destructor
        virtual ~NeighborList();

        //! \name Set parameters
        // @{
        
        //! Change the cutoff radius for all pairs
        virtual void setRCut(Scalar r_cut, Scalar r_buff);
        
        //! Change the cutoff radius by pair
        virtual void setRCutPair(unsigned int typ1, unsigned int typ2, Scalar r_cut);
        
        //! Change the global buffer radius
        virtual void setRBuff(Scalar r_buff);

        //! Change how many timesteps before checking to see if the list should be rebuilt
        /*! \param every Number of time steps to wait before beignning to check if particles have moved a sufficient distance
                   to require a neighbor list upate.
            \param dist_check Set to false to enforce nlist builds exactly \a every steps
        */
        void setEvery(unsigned int every, bool dist_check=true)
            {
            m_every = every;
            m_dist_check = dist_check;
            forceUpdate();
            }

        //! Set the storage mode
        /*! \param mode Storage mode to set
            - half only stores neighbors where i < j
            - full stores all neighbors

            The neighborlist is not immediately updated to reflect this change. It will take effect
            when compute is called for the next timestep.
        */
        void setStorageMode(storageMode mode)
            {
            m_storage_mode = mode;
            forceUpdate();
            }

        // @}
        //! \name Get properties
        // @{

        //! Get the storage mode
        storageMode getStorageMode()
            {
            return m_storage_mode;
            }

        // @}
        //! \name Statistics
        // @{

        //! Print statistics on the neighborlist
        virtual void printStats();

        //! Clear the count of updates the neighborlist has performed
        virtual void resetStats();

        //! Gets the shortest rebuild period this nlist has experienced since a call to resetStats
        unsigned int getSmallestRebuild();

        // @}
        //! \name Get data
        // @{

        //! Get the number of neighbors array
        const GPUArray<unsigned int>& getNNeighArray()
            {
            return m_n_neigh;
            }

        //! Get the neighbor list
        const GPUArray<unsigned int>& getNListArray()
            {
            return m_nlist;
            }
            
        //! Get the head list
        const GPUArray<unsigned int>& getHeadList()
            {
            return m_head_list;
            }

        //! Get the number of exclusions array
        const GPUArray<unsigned int>& getNExArray()
            {
            return m_n_ex_idx;
            }

         //! Get the exclusion list
         const GPUArray<unsigned int>& getExListArray()
            {
            return m_ex_list_idx;
            }

        //! Get the neighbor list indexer
        /*! \note Do not save indexers across calls. Get a new indexer after every call to compute() - they will
            change.
        */
        const Index2D& getExListIndexer()
            {
            return m_ex_list_indexer;
            }

        bool getExclusionsSet()
            {
            return m_exclusions_set;
            }

        bool wantExclusions()
            {
            return m_need_reallocate_exlist;
            }

        //! Gives an estimate of the number of nearest neighbors per particle
        virtual Scalar estimateNNeigh();

        // @}
        //! \name Handle exclusions
        // @{

        //! Exclude a pair of particles from being added to the neighbor list
        void addExclusion(unsigned int tag1, unsigned int tag2);

        //! Clear all existing exclusions
        void clearExclusions();

        //! Collect some statistics on exclusions.
        void countExclusions();

        //! Get number of exclusions involving n particles
        /*! \param n Size of the exclusion
         * \returns Number of excluded particles
         */
        unsigned int getNumExclusions(unsigned int size);

        //! Add an exclusion for every bond in the ParticleData
        void addExclusionsFromBonds();

        //! Add exclusions from angles
        void addExclusionsFromAngles();

        //! Add exclusions from dihedrals
        void addExclusionsFromDihedrals();

        //! Test if an exclusion has been made
        bool isExcluded(unsigned int tag1, unsigned int tag2);

        //! Add an exclusion for every 1,3 pair
        void addOneThreeExclusionsFromTopology();

        //! Add an exclusion for every 1,4 pair
        void addOneFourExclusionsFromTopology();

        //! Enable/disable body filtering
        virtual void setFilterBody(bool filter_body)
            {
            // only set the body exclusions if there are bodies in the rigid data, otherwise it just wastes time
            if (m_sysdef->getRigidData()->getNumBodies() > 0)
                {
                m_filter_body = filter_body;
                forceUpdate();
                }
            }

        //! Test if body filtering is set
        virtual bool getFilterBody()
            {
            return m_filter_body;
            }
        
        //! Enable/disable diameter shifting
        /*!
         * If diameter shifting is enabled, a value (d_i + d_j)/2.0 - 1.0 is added to r_cut(i,j) for
         * inclusion in the neighbor list (where d_i and d_j are the diameters). This is useful in simulations
         * where there is only a single particle type, but each particle may have a different diameter, and
         * the potential (and its cutoff) depends on this diameter (i.e. shifted Lennard-Jones).
         */
        virtual void setDiameterShift(bool diameter_shift)
            {
            m_diameter_shift = diameter_shift;
            forceUpdate();
            }
            
        //! Test if diameter shifting is set
        virtual bool getDiameterShift()
            {
            return m_diameter_shift;
            }

        //! Set the maximum diameter to use in computing neighbor lists
        /*!
         * If diameter shifting is enabled, then this sets the maximum query radius for inclusion in the neighborlist.
         * The shift (d_i + d_j)/2.0 - 1.0 can be no bigger than d_max - 1.0.
         */
        virtual void setMaximumDiameter(Scalar d_max)
            {
            m_d_max = d_max;
            forceUpdate();
            }

        //! Return the requested ghost layer width
        virtual Scalar getGhostLayerWidth() const
            {
<<<<<<< HEAD
            if (m_r_cut_max > Scalar(0.0)) // ensure communication is required
                {
                Scalar rmax = m_r_cut_max + m_r_buff;

                // diameter shifting requires to communicate a larger rlist
                if (m_diameter_shift)
                    rmax += m_d_max - Scalar(1.0);
                return rmax;
                }
            else
                {
                return Scalar(0.0);
                }
=======
            Scalar r_max = m_rcut_max_max + m_r_buff;
            if (m_diameter_shift);
                r_max += m_d_max - Scalar(1.0);
            return r_max;
>>>>>>> ac4dc9c7
            }

        //! Get the maximum diameter value
        Scalar getMaximumDiameter()
            {
            return m_d_max;
            }

        // @}

        //! Computes the NeighborList if it needs updating
        void compute(unsigned int timestep);

        //! Benchmark the neighbor list
        virtual double benchmark(unsigned int num_iters);

        //! Forces a full update of the list on the next call to compute()
        void forceUpdate()
            {
            m_force_update = true;
            }

        //! Get the number of updates
        virtual unsigned int getNumUpdates()
            {
            return m_updates + m_forced_updates;
            }


#ifdef ENABLE_MPI
        //! Set the communicator to use
        /*! \param comm MPI communication class
         */
        virtual void setCommunicator(boost::shared_ptr<Communicator> comm);

        //! Returns true if the particle migration criterium is fulfilled
        /*! \param timestep The current timestep
         */
        bool peekUpdate(unsigned int timestep);
#endif

        //! Return true if the neighbor list has been updated this time step
        /*! \param timestep Current time step
         *
         *  This is supposed to be called after a call to compute().
         */
        bool hasBeenUpdated(unsigned int timestep)
            {
            return m_last_updated_tstep == timestep && m_has_been_updated_once;
            }

   protected:
        Index2D m_typpair_idx;      //!< Indexer for full type pair storage
        GPUArray<Scalar> m_r_cut;   //!< The potential cutoffs stored by pair type
        GPUArray<Scalar> m_r_listsq;//!< The neighborlist cutoff radius squared stored by pair type
        GPUArray<Scalar> m_rcut_max;//!< The maximum value of rcut per particle type
        Scalar m_rcut_max_max;      //!< The maximum cutoff radius of any pair
        Scalar m_r_buff;            //!< The buffer around the cuttoff
        Scalar m_d_max;             //!< The maximum diameter of any particle in the system (or greater)
        bool m_filter_body;         //!< Set to true if particles in the same body are to be filtered
        bool m_diameter_shift;      //!< Set to true if the neighborlist rcut(i,j) should be diameter shifted
        storageMode m_storage_mode; //!< The storage mode

        GPUArray<unsigned int> m_nlist;      //!< Neighbor list data
        GPUArray<unsigned int> m_n_neigh;    //!< Number of neighbors for each particle
        GPUArray<Scalar4> m_last_pos;        //!< coordinates of last updated particle positions
        Scalar3 m_last_L;                    //!< Box lengths at last update
        Scalar3 m_last_L_local;              //!< Local Box lengths at last update

        GPUArray<unsigned int> m_head_list;     //!< Indexes for particles to read from the neighbor list
        GPUArray<unsigned int> m_Nmax;          //!< Holds the maximum number of neighbors for each particle type
        GPUArray<unsigned int> m_conditions;    //!< Holds the max number of computed particles by type for resizing

        GPUArray<unsigned int> m_ex_list_tag;  //!< List of excluded particles referenced by tag
        GPUArray<unsigned int> m_ex_list_idx;  //!< List of excluded particles referenced by index
        GPUVector<unsigned int> m_n_ex_tag;    //!< Number of exclusions for a given particle tag
        GPUArray<unsigned int> m_n_ex_idx;     //!< Number of exclusions for a given particle index
        Index2D m_ex_list_indexer;             //!< Indexer for accessing the exclusion list
        Index2D m_ex_list_indexer_tag;         //!< Indexer for accessing the by-tag exclusion list
        bool m_exclusions_set;                 //!< True if any exclusions have been set
        bool m_need_reallocate_exlist;         //!< True if global exclusion list needs to be reallocated

        boost::signals2::connection m_sort_connection;   //!< Connection to the ParticleData sort signal
        boost::signals2::connection m_max_particle_num_change_connection; //!< Connection to max particle number change signal
        boost::signals2::connection m_global_particle_num_change_connection; //!< Connection to global particle number change signal
        #ifdef ENABLE_MPI
        boost::signals2::connection m_migrate_request_connection; //!< Connection to trigger particle migration
        boost::signals2::connection m_comm_flags_request;         //!< Connection to request ghost particle fields
        boost::signals2::connection m_ghost_layer_width_request;  //!< Connection to request ghost layer width
        #endif

        //! Return true if we are supposed to do a distance check in this time step
        bool shouldCheckDistance(unsigned int timestep);

        //! Performs the distance check
        virtual bool distanceCheck(unsigned int timestep);

        //! Updates the previous position table for use in the next distance check
        virtual void setLastUpdatedPos();

        //! Builds the neighbor list
        virtual void buildNlist(unsigned int timestep);

        //! Updates the idx exlcusion list
        virtual void updateExListIdx();
        
        //! Loops through all pairs, and updates the r_list(i,j)
        void updateRList();

        //! Filter the neighbor list of excluded particles
        virtual void filterNlist();
        
        //! Build the head list to allocated memory
        virtual void buildHeadList();
        
        //! Amortized resizing of the neighborlist
        void resizeNlist(unsigned int size);

        #ifdef ENABLE_MPI
        CommFlags getRequestedCommFlags(unsigned int timestep)
            {
            // exclusions require ghost particle tags
            CommFlags flags(0);
            if (m_exclusions_set) flags[comm_flag::tag] = 1;
            return flags;
            }
        #endif

    private:
        boost::signals2::connection m_num_type_change_conn; //!< Connection to the ParticleData number of types
    
        int64_t m_updates;              //!< Number of times the neighbor list has been updated
        int64_t m_forced_updates;       //!< Number of times the neighbor list has been foribly updated
        int64_t m_dangerous_updates;    //!< Number of dangerous builds counted
        bool m_force_update;            //!< Flag to handle the forcing of neighborlist updates
        bool m_dist_check;              //!< Set to false to disable distance checks (nlist always built m_every steps)
        bool m_has_been_updated_once;   //!< True if the neighbor list has been updated at least once

        unsigned int m_last_updated_tstep; //!< Track the last time step we were updated
        unsigned int m_last_checked_tstep; //!< Track the last time step we have checked
        bool m_last_check_result;          //!< Last result of rebuild check
        unsigned int m_every; //!< No update checks will be performed until m_every steps after the last one
        vector<unsigned int> m_update_periods;    //!< Steps between updates

        //! Test if the list needs updating
        bool needsUpdating(unsigned int timestep);

        //! Reallocate internal neighbor list data structures
        void reallocate();
        
        //! Reallocate internal data structures that depend on types
        void reallocateTypes();

        //! Check the status of the conditions
        bool checkConditions();

        //! Resets the condition status to all zeroes
        virtual void resetConditions();

        //! Grow the exclusions list memory capacity by one row
        void growExclusionList();

        //! Method to be called when the global particle number changes
        void slotGlobalParticleNumberChange()
            {
            m_need_reallocate_exlist = true;
            }
    };

//! Exports NeighborList to python
void export_NeighborList();

#endif<|MERGE_RESOLUTION|>--- conflicted
+++ resolved
@@ -375,10 +375,9 @@
         //! Return the requested ghost layer width
         virtual Scalar getGhostLayerWidth() const
             {
-<<<<<<< HEAD
-            if (m_r_cut_max > Scalar(0.0)) // ensure communication is required
+            if (m_rcut_max_max > Scalar(0.0)) // ensure communication is required
                 {
-                Scalar rmax = m_r_cut_max + m_r_buff;
+                Scalar rmax = m_rcut_max_max + m_r_buff;
 
                 // diameter shifting requires to communicate a larger rlist
                 if (m_diameter_shift)
@@ -389,12 +388,6 @@
                 {
                 return Scalar(0.0);
                 }
-=======
-            Scalar r_max = m_rcut_max_max + m_r_buff;
-            if (m_diameter_shift);
-                r_max += m_d_max - Scalar(1.0);
-            return r_max;
->>>>>>> ac4dc9c7
             }
 
         //! Get the maximum diameter value
