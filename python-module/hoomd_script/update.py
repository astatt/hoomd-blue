--- conflicted
+++ resolved
@@ -56,12 +56,7 @@
 from hoomd_script import util;
 from hoomd_script import variant;
 import sys;
-<<<<<<< HEAD
-import init;
-import pair;
-=======
 from hoomd_script import init;
->>>>>>> ebedadf8
 
 ## \package hoomd_script.update
 # \brief Commands that modify the system state in some way
